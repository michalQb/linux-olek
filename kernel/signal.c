// SPDX-License-Identifier: GPL-2.0-only
/*
 *  linux/kernel/signal.c
 *
 *  Copyright (C) 1991, 1992  Linus Torvalds
 *
 *  1997-11-02  Modified for POSIX.1b signals by Richard Henderson
 *
 *  2003-06-02  Jim Houston - Concurrent Computer Corp.
 *		Changes to use preallocated sigqueue structures
 *		to allow signals to be sent reliably.
 */

#include <linux/slab.h>
#include <linux/export.h>
#include <linux/init.h>
#include <linux/sched/mm.h>
#include <linux/sched/user.h>
#include <linux/sched/debug.h>
#include <linux/sched/task.h>
#include <linux/sched/task_stack.h>
#include <linux/sched/cputime.h>
#include <linux/file.h>
#include <linux/fs.h>
#include <linux/proc_fs.h>
#include <linux/tty.h>
#include <linux/binfmts.h>
#include <linux/coredump.h>
#include <linux/security.h>
#include <linux/syscalls.h>
#include <linux/ptrace.h>
#include <linux/signal.h>
#include <linux/signalfd.h>
#include <linux/ratelimit.h>
#include <linux/task_work.h>
#include <linux/capability.h>
#include <linux/freezer.h>
#include <linux/pid_namespace.h>
#include <linux/nsproxy.h>
#include <linux/user_namespace.h>
#include <linux/uprobes.h>
#include <linux/compat.h>
#include <linux/cn_proc.h>
#include <linux/compiler.h>
#include <linux/posix-timers.h>
#include <linux/cgroup.h>
#include <linux/audit.h>

#define CREATE_TRACE_POINTS
#include <trace/events/signal.h>

#include <asm/param.h>
#include <linux/uaccess.h>
#include <asm/unistd.h>
#include <asm/siginfo.h>
#include <asm/cacheflush.h>
#include <asm/syscall.h>	/* for syscall_get_* */

/*
 * SLAB caches for signal bits.
 */

static struct kmem_cache *sigqueue_cachep;

int print_fatal_signals __read_mostly;

static void __user *sig_handler(struct task_struct *t, int sig)
{
	return t->sighand->action[sig - 1].sa.sa_handler;
}

static inline bool sig_handler_ignored(void __user *handler, int sig)
{
	/* Is it explicitly or implicitly ignored? */
	return handler == SIG_IGN ||
	       (handler == SIG_DFL && sig_kernel_ignore(sig));
}

static bool sig_task_ignored(struct task_struct *t, int sig, bool force)
{
	void __user *handler;

	handler = sig_handler(t, sig);

	/* SIGKILL and SIGSTOP may not be sent to the global init */
	if (unlikely(is_global_init(t) && sig_kernel_only(sig)))
		return true;

	if (unlikely(t->signal->flags & SIGNAL_UNKILLABLE) &&
	    handler == SIG_DFL && !(force && sig_kernel_only(sig)))
		return true;

	/* Only allow kernel generated signals to this kthread */
	if (unlikely((t->flags & PF_KTHREAD) &&
		     (handler == SIG_KTHREAD_KERNEL) && !force))
		return true;

	return sig_handler_ignored(handler, sig);
}

static bool sig_ignored(struct task_struct *t, int sig, bool force)
{
	/*
	 * Blocked signals are never ignored, since the
	 * signal handler may change by the time it is
	 * unblocked.
	 */
	if (sigismember(&t->blocked, sig) || sigismember(&t->real_blocked, sig))
		return false;

	/*
	 * Tracers may want to know about even ignored signal unless it
	 * is SIGKILL which can't be reported anyway but can be ignored
	 * by SIGNAL_UNKILLABLE task.
	 */
	if (t->ptrace && sig != SIGKILL)
		return false;

	return sig_task_ignored(t, sig, force);
}

/*
 * Re-calculate pending state from the set of locally pending
 * signals, globally pending signals, and blocked signals.
 */
static inline bool has_pending_signals(sigset_t *signal, sigset_t *blocked)
{
	unsigned long ready;
	long i;

	switch (_NSIG_WORDS) {
	default:
		for (i = _NSIG_WORDS, ready = 0; --i >= 0 ;)
			ready |= signal->sig[i] &~ blocked->sig[i];
		break;

	case 4: ready  = signal->sig[3] &~ blocked->sig[3];
		ready |= signal->sig[2] &~ blocked->sig[2];
		ready |= signal->sig[1] &~ blocked->sig[1];
		ready |= signal->sig[0] &~ blocked->sig[0];
		break;

	case 2: ready  = signal->sig[1] &~ blocked->sig[1];
		ready |= signal->sig[0] &~ blocked->sig[0];
		break;

	case 1: ready  = signal->sig[0] &~ blocked->sig[0];
	}
	return ready !=	0;
}

#define PENDING(p,b) has_pending_signals(&(p)->signal, (b))

static bool recalc_sigpending_tsk(struct task_struct *t)
{
	if ((t->jobctl & (JOBCTL_PENDING_MASK | JOBCTL_TRAP_FREEZE)) ||
	    PENDING(&t->pending, &t->blocked) ||
	    PENDING(&t->signal->shared_pending, &t->blocked) ||
	    cgroup_task_frozen(t)) {
		set_tsk_thread_flag(t, TIF_SIGPENDING);
		return true;
	}

	/*
	 * We must never clear the flag in another thread, or in current
	 * when it's possible the current syscall is returning -ERESTART*.
	 * So we don't clear it here, and only callers who know they should do.
	 */
	return false;
}

/*
 * After recalculating TIF_SIGPENDING, we need to make sure the task wakes up.
 * This is superfluous when called on current, the wakeup is a harmless no-op.
 */
void recalc_sigpending_and_wake(struct task_struct *t)
{
	if (recalc_sigpending_tsk(t))
		signal_wake_up(t, 0);
}

void recalc_sigpending(void)
{
	if (!recalc_sigpending_tsk(current) && !freezing(current))
		clear_thread_flag(TIF_SIGPENDING);

}
EXPORT_SYMBOL(recalc_sigpending);

void calculate_sigpending(void)
{
	/* Have any signals or users of TIF_SIGPENDING been delayed
	 * until after fork?
	 */
	spin_lock_irq(&current->sighand->siglock);
	set_tsk_thread_flag(current, TIF_SIGPENDING);
	recalc_sigpending();
	spin_unlock_irq(&current->sighand->siglock);
}

/* Given the mask, find the first available signal that should be serviced. */

#define SYNCHRONOUS_MASK \
	(sigmask(SIGSEGV) | sigmask(SIGBUS) | sigmask(SIGILL) | \
	 sigmask(SIGTRAP) | sigmask(SIGFPE) | sigmask(SIGSYS))

int next_signal(struct sigpending *pending, sigset_t *mask)
{
	unsigned long i, *s, *m, x;
	int sig = 0;

	s = pending->signal.sig;
	m = mask->sig;

	/*
	 * Handle the first word specially: it contains the
	 * synchronous signals that need to be dequeued first.
	 */
	x = *s &~ *m;
	if (x) {
		if (x & SYNCHRONOUS_MASK)
			x &= SYNCHRONOUS_MASK;
		sig = ffz(~x) + 1;
		return sig;
	}

	switch (_NSIG_WORDS) {
	default:
		for (i = 1; i < _NSIG_WORDS; ++i) {
			x = *++s &~ *++m;
			if (!x)
				continue;
			sig = ffz(~x) + i*_NSIG_BPW + 1;
			break;
		}
		break;

	case 2:
		x = s[1] &~ m[1];
		if (!x)
			break;
		sig = ffz(~x) + _NSIG_BPW + 1;
		break;

	case 1:
		/* Nothing to do */
		break;
	}

	return sig;
}

static inline void print_dropped_signal(int sig)
{
	static DEFINE_RATELIMIT_STATE(ratelimit_state, 5 * HZ, 10);

	if (!print_fatal_signals)
		return;

	if (!__ratelimit(&ratelimit_state))
		return;

	pr_info("%s/%d: reached RLIMIT_SIGPENDING, dropped signal %d\n",
				current->comm, current->pid, sig);
}

/**
 * task_set_jobctl_pending - set jobctl pending bits
 * @task: target task
 * @mask: pending bits to set
 *
 * Clear @mask from @task->jobctl.  @mask must be subset of
 * %JOBCTL_PENDING_MASK | %JOBCTL_STOP_CONSUME | %JOBCTL_STOP_SIGMASK |
 * %JOBCTL_TRAPPING.  If stop signo is being set, the existing signo is
 * cleared.  If @task is already being killed or exiting, this function
 * becomes noop.
 *
 * CONTEXT:
 * Must be called with @task->sighand->siglock held.
 *
 * RETURNS:
 * %true if @mask is set, %false if made noop because @task was dying.
 */
bool task_set_jobctl_pending(struct task_struct *task, unsigned long mask)
{
	BUG_ON(mask & ~(JOBCTL_PENDING_MASK | JOBCTL_STOP_CONSUME |
			JOBCTL_STOP_SIGMASK | JOBCTL_TRAPPING));
	BUG_ON((mask & JOBCTL_TRAPPING) && !(mask & JOBCTL_PENDING_MASK));

	if (unlikely(fatal_signal_pending(task) || (task->flags & PF_EXITING)))
		return false;

	if (mask & JOBCTL_STOP_SIGMASK)
		task->jobctl &= ~JOBCTL_STOP_SIGMASK;

	task->jobctl |= mask;
	return true;
}

/**
 * task_clear_jobctl_trapping - clear jobctl trapping bit
 * @task: target task
 *
 * If JOBCTL_TRAPPING is set, a ptracer is waiting for us to enter TRACED.
 * Clear it and wake up the ptracer.  Note that we don't need any further
 * locking.  @task->siglock guarantees that @task->parent points to the
 * ptracer.
 *
 * CONTEXT:
 * Must be called with @task->sighand->siglock held.
 */
void task_clear_jobctl_trapping(struct task_struct *task)
{
	if (unlikely(task->jobctl & JOBCTL_TRAPPING)) {
		task->jobctl &= ~JOBCTL_TRAPPING;
		smp_mb();	/* advised by wake_up_bit() */
		wake_up_bit(&task->jobctl, JOBCTL_TRAPPING_BIT);
	}
}

/**
 * task_clear_jobctl_pending - clear jobctl pending bits
 * @task: target task
 * @mask: pending bits to clear
 *
 * Clear @mask from @task->jobctl.  @mask must be subset of
 * %JOBCTL_PENDING_MASK.  If %JOBCTL_STOP_PENDING is being cleared, other
 * STOP bits are cleared together.
 *
 * If clearing of @mask leaves no stop or trap pending, this function calls
 * task_clear_jobctl_trapping().
 *
 * CONTEXT:
 * Must be called with @task->sighand->siglock held.
 */
void task_clear_jobctl_pending(struct task_struct *task, unsigned long mask)
{
	BUG_ON(mask & ~JOBCTL_PENDING_MASK);

	if (mask & JOBCTL_STOP_PENDING)
		mask |= JOBCTL_STOP_CONSUME | JOBCTL_STOP_DEQUEUED;

	task->jobctl &= ~mask;

	if (!(task->jobctl & JOBCTL_PENDING_MASK))
		task_clear_jobctl_trapping(task);
}

/**
 * task_participate_group_stop - participate in a group stop
 * @task: task participating in a group stop
 *
 * @task has %JOBCTL_STOP_PENDING set and is participating in a group stop.
 * Group stop states are cleared and the group stop count is consumed if
 * %JOBCTL_STOP_CONSUME was set.  If the consumption completes the group
 * stop, the appropriate `SIGNAL_*` flags are set.
 *
 * CONTEXT:
 * Must be called with @task->sighand->siglock held.
 *
 * RETURNS:
 * %true if group stop completion should be notified to the parent, %false
 * otherwise.
 */
static bool task_participate_group_stop(struct task_struct *task)
{
	struct signal_struct *sig = task->signal;
	bool consume = task->jobctl & JOBCTL_STOP_CONSUME;

	WARN_ON_ONCE(!(task->jobctl & JOBCTL_STOP_PENDING));

	task_clear_jobctl_pending(task, JOBCTL_STOP_PENDING);

	if (!consume)
		return false;

	if (!WARN_ON_ONCE(sig->group_stop_count == 0))
		sig->group_stop_count--;

	/*
	 * Tell the caller to notify completion iff we are entering into a
	 * fresh group stop.  Read comment in do_signal_stop() for details.
	 */
	if (!sig->group_stop_count && !(sig->flags & SIGNAL_STOP_STOPPED)) {
		signal_set_stop_flags(sig, SIGNAL_STOP_STOPPED);
		return true;
	}
	return false;
}

void task_join_group_stop(struct task_struct *task)
{
	unsigned long mask = current->jobctl & JOBCTL_STOP_SIGMASK;
	struct signal_struct *sig = current->signal;

	if (sig->group_stop_count) {
		sig->group_stop_count++;
		mask |= JOBCTL_STOP_CONSUME;
	} else if (!(sig->flags & SIGNAL_STOP_STOPPED))
		return;

	/* Have the new thread join an on-going signal group stop */
	task_set_jobctl_pending(task, mask | JOBCTL_STOP_PENDING);
}

/*
 * allocate a new signal queue record
 * - this may be called without locks if and only if t == current, otherwise an
 *   appropriate lock must be held to stop the target task from exiting
 */
static struct sigqueue *
__sigqueue_alloc(int sig, struct task_struct *t, gfp_t gfp_flags,
		 int override_rlimit, const unsigned int sigqueue_flags)
{
	struct sigqueue *q = NULL;
	struct ucounts *ucounts = NULL;
	long sigpending;

	/*
	 * Protect access to @t credentials. This can go away when all
	 * callers hold rcu read lock.
	 *
	 * NOTE! A pending signal will hold on to the user refcount,
	 * and we get/put the refcount only when the sigpending count
	 * changes from/to zero.
	 */
	rcu_read_lock();
	ucounts = task_ucounts(t);
	sigpending = inc_rlimit_get_ucounts(ucounts, UCOUNT_RLIMIT_SIGPENDING);
	rcu_read_unlock();
	if (!sigpending)
		return NULL;

	if (override_rlimit || likely(sigpending <= task_rlimit(t, RLIMIT_SIGPENDING))) {
		q = kmem_cache_alloc(sigqueue_cachep, gfp_flags);
	} else {
		print_dropped_signal(sig);
	}

	if (unlikely(q == NULL)) {
		dec_rlimit_put_ucounts(ucounts, UCOUNT_RLIMIT_SIGPENDING);
	} else {
		INIT_LIST_HEAD(&q->list);
		q->flags = sigqueue_flags;
		q->ucounts = ucounts;
	}
	return q;
}

static void __sigqueue_free(struct sigqueue *q)
{
	if (q->flags & SIGQUEUE_PREALLOC)
		return;
	if (q->ucounts) {
		dec_rlimit_put_ucounts(q->ucounts, UCOUNT_RLIMIT_SIGPENDING);
		q->ucounts = NULL;
	}
	kmem_cache_free(sigqueue_cachep, q);
}

void flush_sigqueue(struct sigpending *queue)
{
	struct sigqueue *q;

	sigemptyset(&queue->signal);
	while (!list_empty(&queue->list)) {
		q = list_entry(queue->list.next, struct sigqueue , list);
		list_del_init(&q->list);
		__sigqueue_free(q);
	}
}

/*
 * Flush all pending signals for this kthread.
 */
void flush_signals(struct task_struct *t)
{
	unsigned long flags;

	spin_lock_irqsave(&t->sighand->siglock, flags);
	clear_tsk_thread_flag(t, TIF_SIGPENDING);
	flush_sigqueue(&t->pending);
	flush_sigqueue(&t->signal->shared_pending);
	spin_unlock_irqrestore(&t->sighand->siglock, flags);
}
EXPORT_SYMBOL(flush_signals);

#ifdef CONFIG_POSIX_TIMERS
static void __flush_itimer_signals(struct sigpending *pending)
{
	sigset_t signal, retain;
	struct sigqueue *q, *n;

	signal = pending->signal;
	sigemptyset(&retain);

	list_for_each_entry_safe(q, n, &pending->list, list) {
		int sig = q->info.si_signo;

		if (likely(q->info.si_code != SI_TIMER)) {
			sigaddset(&retain, sig);
		} else {
			sigdelset(&signal, sig);
			list_del_init(&q->list);
			__sigqueue_free(q);
		}
	}

	sigorsets(&pending->signal, &signal, &retain);
}

void flush_itimer_signals(void)
{
	struct task_struct *tsk = current;
	unsigned long flags;

	spin_lock_irqsave(&tsk->sighand->siglock, flags);
	__flush_itimer_signals(&tsk->pending);
	__flush_itimer_signals(&tsk->signal->shared_pending);
	spin_unlock_irqrestore(&tsk->sighand->siglock, flags);
}
#endif

void ignore_signals(struct task_struct *t)
{
	int i;

	for (i = 0; i < _NSIG; ++i)
		t->sighand->action[i].sa.sa_handler = SIG_IGN;

	flush_signals(t);
}

/*
 * Flush all handlers for a task.
 */

void
flush_signal_handlers(struct task_struct *t, int force_default)
{
	int i;
	struct k_sigaction *ka = &t->sighand->action[0];
	for (i = _NSIG ; i != 0 ; i--) {
		if (force_default || ka->sa.sa_handler != SIG_IGN)
			ka->sa.sa_handler = SIG_DFL;
		ka->sa.sa_flags = 0;
#ifdef __ARCH_HAS_SA_RESTORER
		ka->sa.sa_restorer = NULL;
#endif
		sigemptyset(&ka->sa.sa_mask);
		ka++;
	}
}

bool unhandled_signal(struct task_struct *tsk, int sig)
{
	void __user *handler = tsk->sighand->action[sig-1].sa.sa_handler;
	if (is_global_init(tsk))
		return true;

	if (handler != SIG_IGN && handler != SIG_DFL)
		return false;

	/* if ptraced, let the tracer determine */
	return !tsk->ptrace;
}

static void collect_signal(int sig, struct sigpending *list, kernel_siginfo_t *info,
			   bool *resched_timer)
{
	struct sigqueue *q, *first = NULL;

	/*
	 * Collect the siginfo appropriate to this signal.  Check if
	 * there is another siginfo for the same signal.
	*/
	list_for_each_entry(q, &list->list, list) {
		if (q->info.si_signo == sig) {
			if (first)
				goto still_pending;
			first = q;
		}
	}

	sigdelset(&list->signal, sig);

	if (first) {
still_pending:
		list_del_init(&first->list);
		copy_siginfo(info, &first->info);

		*resched_timer =
			(first->flags & SIGQUEUE_PREALLOC) &&
			(info->si_code == SI_TIMER) &&
			(info->si_sys_private);

		__sigqueue_free(first);
	} else {
		/*
		 * Ok, it wasn't in the queue.  This must be
		 * a fast-pathed signal or we must have been
		 * out of queue space.  So zero out the info.
		 */
		clear_siginfo(info);
		info->si_signo = sig;
		info->si_errno = 0;
		info->si_code = SI_USER;
		info->si_pid = 0;
		info->si_uid = 0;
	}
}

static int __dequeue_signal(struct sigpending *pending, sigset_t *mask,
			kernel_siginfo_t *info, bool *resched_timer)
{
	int sig = next_signal(pending, mask);

	if (sig)
		collect_signal(sig, pending, info, resched_timer);
	return sig;
}

/*
 * Dequeue a signal and return the element to the caller, which is
 * expected to free it.
 *
 * All callers have to hold the siglock.
 */
int dequeue_signal(struct task_struct *tsk, sigset_t *mask,
		   kernel_siginfo_t *info, enum pid_type *type)
{
	bool resched_timer = false;
	int signr;

	/* We only dequeue private signals from ourselves, we don't let
	 * signalfd steal them
	 */
	*type = PIDTYPE_PID;
	signr = __dequeue_signal(&tsk->pending, mask, info, &resched_timer);
	if (!signr) {
		*type = PIDTYPE_TGID;
		signr = __dequeue_signal(&tsk->signal->shared_pending,
					 mask, info, &resched_timer);
#ifdef CONFIG_POSIX_TIMERS
		/*
		 * itimer signal ?
		 *
		 * itimers are process shared and we restart periodic
		 * itimers in the signal delivery path to prevent DoS
		 * attacks in the high resolution timer case. This is
		 * compliant with the old way of self-restarting
		 * itimers, as the SIGALRM is a legacy signal and only
		 * queued once. Changing the restart behaviour to
		 * restart the timer in the signal dequeue path is
		 * reducing the timer noise on heavy loaded !highres
		 * systems too.
		 */
		if (unlikely(signr == SIGALRM)) {
			struct hrtimer *tmr = &tsk->signal->real_timer;

			if (!hrtimer_is_queued(tmr) &&
			    tsk->signal->it_real_incr != 0) {
				hrtimer_forward(tmr, tmr->base->get_time(),
						tsk->signal->it_real_incr);
				hrtimer_restart(tmr);
			}
		}
#endif
	}

	recalc_sigpending();
	if (!signr)
		return 0;

	if (unlikely(sig_kernel_stop(signr))) {
		/*
		 * Set a marker that we have dequeued a stop signal.  Our
		 * caller might release the siglock and then the pending
		 * stop signal it is about to process is no longer in the
		 * pending bitmasks, but must still be cleared by a SIGCONT
		 * (and overruled by a SIGKILL).  So those cases clear this
		 * shared flag after we've set it.  Note that this flag may
		 * remain set after the signal we return is ignored or
		 * handled.  That doesn't matter because its only purpose
		 * is to alert stop-signal processing code when another
		 * processor has come along and cleared the flag.
		 */
		current->jobctl |= JOBCTL_STOP_DEQUEUED;
	}
#ifdef CONFIG_POSIX_TIMERS
	if (resched_timer) {
		/*
		 * Release the siglock to ensure proper locking order
		 * of timer locks outside of siglocks.  Note, we leave
		 * irqs disabled here, since the posix-timers code is
		 * about to disable them again anyway.
		 */
		spin_unlock(&tsk->sighand->siglock);
		posixtimer_rearm(info);
		spin_lock(&tsk->sighand->siglock);

		/* Don't expose the si_sys_private value to userspace */
		info->si_sys_private = 0;
	}
#endif
	return signr;
}
EXPORT_SYMBOL_GPL(dequeue_signal);

static int dequeue_synchronous_signal(kernel_siginfo_t *info)
{
	struct task_struct *tsk = current;
	struct sigpending *pending = &tsk->pending;
	struct sigqueue *q, *sync = NULL;

	/*
	 * Might a synchronous signal be in the queue?
	 */
	if (!((pending->signal.sig[0] & ~tsk->blocked.sig[0]) & SYNCHRONOUS_MASK))
		return 0;

	/*
	 * Return the first synchronous signal in the queue.
	 */
	list_for_each_entry(q, &pending->list, list) {
		/* Synchronous signals have a positive si_code */
		if ((q->info.si_code > SI_USER) &&
		    (sigmask(q->info.si_signo) & SYNCHRONOUS_MASK)) {
			sync = q;
			goto next;
		}
	}
	return 0;
next:
	/*
	 * Check if there is another siginfo for the same signal.
	 */
	list_for_each_entry_continue(q, &pending->list, list) {
		if (q->info.si_signo == sync->info.si_signo)
			goto still_pending;
	}

	sigdelset(&pending->signal, sync->info.si_signo);
	recalc_sigpending();
still_pending:
	list_del_init(&sync->list);
	copy_siginfo(info, &sync->info);
	__sigqueue_free(sync);
	return info->si_signo;
}

/*
 * Tell a process that it has a new active signal..
 *
 * NOTE! we rely on the previous spin_lock to
 * lock interrupts for us! We can only be called with
 * "siglock" held, and the local interrupt must
 * have been disabled when that got acquired!
 *
 * No need to set need_resched since signal event passing
 * goes through ->blocked
 */
void signal_wake_up_state(struct task_struct *t, unsigned int state)
{
	lockdep_assert_held(&t->sighand->siglock);

	set_tsk_thread_flag(t, TIF_SIGPENDING);

	/*
	 * TASK_WAKEKILL also means wake it up in the stopped/traced/killable
	 * case. We don't check t->state here because there is a race with it
	 * executing another processor and just now entering stopped state.
	 * By using wake_up_state, we ensure the process will wake up and
	 * handle its death signal.
	 */
	if (!wake_up_state(t, state | TASK_INTERRUPTIBLE))
		kick_process(t);
}

/*
 * Remove signals in mask from the pending set and queue.
 * Returns 1 if any signals were found.
 *
 * All callers must be holding the siglock.
 */
static void flush_sigqueue_mask(sigset_t *mask, struct sigpending *s)
{
	struct sigqueue *q, *n;
	sigset_t m;

	sigandsets(&m, mask, &s->signal);
	if (sigisemptyset(&m))
		return;

	sigandnsets(&s->signal, &s->signal, mask);
	list_for_each_entry_safe(q, n, &s->list, list) {
		if (sigismember(mask, q->info.si_signo)) {
			list_del_init(&q->list);
			__sigqueue_free(q);
		}
	}
}

static inline int is_si_special(const struct kernel_siginfo *info)
{
	return info <= SEND_SIG_PRIV;
}

static inline bool si_fromuser(const struct kernel_siginfo *info)
{
	return info == SEND_SIG_NOINFO ||
		(!is_si_special(info) && SI_FROMUSER(info));
}

/*
 * called with RCU read lock from check_kill_permission()
 */
static bool kill_ok_by_cred(struct task_struct *t)
{
	const struct cred *cred = current_cred();
	const struct cred *tcred = __task_cred(t);

	return uid_eq(cred->euid, tcred->suid) ||
	       uid_eq(cred->euid, tcred->uid) ||
	       uid_eq(cred->uid, tcred->suid) ||
	       uid_eq(cred->uid, tcred->uid) ||
	       ns_capable(tcred->user_ns, CAP_KILL);
}

/*
 * Bad permissions for sending the signal
 * - the caller must hold the RCU read lock
 */
static int check_kill_permission(int sig, struct kernel_siginfo *info,
				 struct task_struct *t)
{
	struct pid *sid;
	int error;

	if (!valid_signal(sig))
		return -EINVAL;

	if (!si_fromuser(info))
		return 0;

	error = audit_signal_info(sig, t); /* Let audit system see the signal */
	if (error)
		return error;

	if (!same_thread_group(current, t) &&
	    !kill_ok_by_cred(t)) {
		switch (sig) {
		case SIGCONT:
			sid = task_session(t);
			/*
			 * We don't return the error if sid == NULL. The
			 * task was unhashed, the caller must notice this.
			 */
			if (!sid || sid == task_session(current))
				break;
			fallthrough;
		default:
			return -EPERM;
		}
	}

	return security_task_kill(t, info, sig, NULL);
}

/**
 * ptrace_trap_notify - schedule trap to notify ptracer
 * @t: tracee wanting to notify tracer
 *
 * This function schedules sticky ptrace trap which is cleared on the next
 * TRAP_STOP to notify ptracer of an event.  @t must have been seized by
 * ptracer.
 *
 * If @t is running, STOP trap will be taken.  If trapped for STOP and
 * ptracer is listening for events, tracee is woken up so that it can
 * re-trap for the new event.  If trapped otherwise, STOP trap will be
 * eventually taken without returning to userland after the existing traps
 * are finished by PTRACE_CONT.
 *
 * CONTEXT:
 * Must be called with @task->sighand->siglock held.
 */
static void ptrace_trap_notify(struct task_struct *t)
{
	WARN_ON_ONCE(!(t->ptrace & PT_SEIZED));
	lockdep_assert_held(&t->sighand->siglock);

	task_set_jobctl_pending(t, JOBCTL_TRAP_NOTIFY);
	ptrace_signal_wake_up(t, t->jobctl & JOBCTL_LISTENING);
}

/*
 * Handle magic process-wide effects of stop/continue signals. Unlike
 * the signal actions, these happen immediately at signal-generation
 * time regardless of blocking, ignoring, or handling.  This does the
 * actual continuing for SIGCONT, but not the actual stopping for stop
 * signals. The process stop is done as a signal action for SIG_DFL.
 *
 * Returns true if the signal should be actually delivered, otherwise
 * it should be dropped.
 */
static bool prepare_signal(int sig, struct task_struct *p, bool force)
{
	struct signal_struct *signal = p->signal;
	struct task_struct *t;
	sigset_t flush;

	if (signal->flags & SIGNAL_GROUP_EXIT) {
		if (signal->core_state)
			return sig == SIGKILL;
		/*
		 * The process is in the middle of dying, nothing to do.
		 */
	} else if (sig_kernel_stop(sig)) {
		/*
		 * This is a stop signal.  Remove SIGCONT from all queues.
		 */
		siginitset(&flush, sigmask(SIGCONT));
		flush_sigqueue_mask(&flush, &signal->shared_pending);
		for_each_thread(p, t)
			flush_sigqueue_mask(&flush, &t->pending);
	} else if (sig == SIGCONT) {
		unsigned int why;
		/*
		 * Remove all stop signals from all queues, wake all threads.
		 */
		siginitset(&flush, SIG_KERNEL_STOP_MASK);
		flush_sigqueue_mask(&flush, &signal->shared_pending);
		for_each_thread(p, t) {
			flush_sigqueue_mask(&flush, &t->pending);
			task_clear_jobctl_pending(t, JOBCTL_STOP_PENDING);
			if (likely(!(t->ptrace & PT_SEIZED))) {
				t->jobctl &= ~JOBCTL_STOPPED;
				wake_up_state(t, __TASK_STOPPED);
			} else
				ptrace_trap_notify(t);
		}

		/*
		 * Notify the parent with CLD_CONTINUED if we were stopped.
		 *
		 * If we were in the middle of a group stop, we pretend it
		 * was already finished, and then continued. Since SIGCHLD
		 * doesn't queue we report only CLD_STOPPED, as if the next
		 * CLD_CONTINUED was dropped.
		 */
		why = 0;
		if (signal->flags & SIGNAL_STOP_STOPPED)
			why |= SIGNAL_CLD_CONTINUED;
		else if (signal->group_stop_count)
			why |= SIGNAL_CLD_STOPPED;

		if (why) {
			/*
			 * The first thread which returns from do_signal_stop()
			 * will take ->siglock, notice SIGNAL_CLD_MASK, and
			 * notify its parent. See get_signal().
			 */
			signal_set_stop_flags(signal, why | SIGNAL_STOP_CONTINUED);
			signal->group_stop_count = 0;
			signal->group_exit_code = 0;
		}
	}

	return !sig_ignored(p, sig, force);
}

/*
 * Test if P wants to take SIG.  After we've checked all threads with this,
 * it's equivalent to finding no threads not blocking SIG.  Any threads not
 * blocking SIG were ruled out because they are not running and already
 * have pending signals.  Such threads will dequeue from the shared queue
 * as soon as they're available, so putting the signal on the shared queue
 * will be equivalent to sending it to one such thread.
 */
static inline bool wants_signal(int sig, struct task_struct *p)
{
	if (sigismember(&p->blocked, sig))
		return false;

	if (p->flags & PF_EXITING)
		return false;

	if (sig == SIGKILL)
		return true;

	if (task_is_stopped_or_traced(p))
		return false;

	return task_curr(p) || !task_sigpending(p);
}

static void complete_signal(int sig, struct task_struct *p, enum pid_type type)
{
	struct signal_struct *signal = p->signal;
	struct task_struct *t;

	/*
	 * Now find a thread we can wake up to take the signal off the queue.
	 *
	 * If the main thread wants the signal, it gets first crack.
	 * Probably the least surprising to the average bear.
	 */
	if (wants_signal(sig, p))
		t = p;
	else if ((type == PIDTYPE_PID) || thread_group_empty(p))
		/*
		 * There is just one thread and it does not need to be woken.
		 * It will dequeue unblocked signals before it runs again.
		 */
		return;
	else {
		/*
		 * Otherwise try to find a suitable thread.
		 */
		t = signal->curr_target;
		while (!wants_signal(sig, t)) {
			t = next_thread(t);
			if (t == signal->curr_target)
				/*
				 * No thread needs to be woken.
				 * Any eligible threads will see
				 * the signal in the queue soon.
				 */
				return;
		}
		signal->curr_target = t;
	}

	/*
	 * Found a killable thread.  If the signal will be fatal,
	 * then start taking the whole group down immediately.
	 */
	if (sig_fatal(p, sig) &&
	    (signal->core_state || !(signal->flags & SIGNAL_GROUP_EXIT)) &&
	    !sigismember(&t->real_blocked, sig) &&
	    (sig == SIGKILL || !p->ptrace)) {
		/*
		 * This signal will be fatal to the whole group.
		 */
		if (!sig_kernel_coredump(sig)) {
			/*
			 * Start a group exit and wake everybody up.
			 * This way we don't have other threads
			 * running and doing things after a slower
			 * thread has the fatal signal pending.
			 */
			signal->flags = SIGNAL_GROUP_EXIT;
			signal->group_exit_code = sig;
			signal->group_stop_count = 0;
			t = p;
			do {
				task_clear_jobctl_pending(t, JOBCTL_PENDING_MASK);
				sigaddset(&t->pending.signal, SIGKILL);
				signal_wake_up(t, 1);
			} while_each_thread(p, t);
			return;
		}
	}

	/*
	 * The signal is already in the shared-pending queue.
	 * Tell the chosen thread to wake up and dequeue it.
	 */
	signal_wake_up(t, sig == SIGKILL);
	return;
}

static inline bool legacy_queue(struct sigpending *signals, int sig)
{
	return (sig < SIGRTMIN) && sigismember(&signals->signal, sig);
}

static int __send_signal_locked(int sig, struct kernel_siginfo *info,
				struct task_struct *t, enum pid_type type, bool force)
{
	struct sigpending *pending;
	struct sigqueue *q;
	int override_rlimit;
	int ret = 0, result;

	lockdep_assert_held(&t->sighand->siglock);

	result = TRACE_SIGNAL_IGNORED;
	if (!prepare_signal(sig, t, force))
		goto ret;

	pending = (type != PIDTYPE_PID) ? &t->signal->shared_pending : &t->pending;
	/*
	 * Short-circuit ignored signals and support queuing
	 * exactly one non-rt signal, so that we can get more
	 * detailed information about the cause of the signal.
	 */
	result = TRACE_SIGNAL_ALREADY_PENDING;
	if (legacy_queue(pending, sig))
		goto ret;

	result = TRACE_SIGNAL_DELIVERED;
	/*
	 * Skip useless siginfo allocation for SIGKILL and kernel threads.
	 */
	if ((sig == SIGKILL) || (t->flags & PF_KTHREAD))
		goto out_set;

	/*
	 * Real-time signals must be queued if sent by sigqueue, or
	 * some other real-time mechanism.  It is implementation
	 * defined whether kill() does so.  We attempt to do so, on
	 * the principle of least surprise, but since kill is not
	 * allowed to fail with EAGAIN when low on memory we just
	 * make sure at least one signal gets delivered and don't
	 * pass on the info struct.
	 */
	if (sig < SIGRTMIN)
		override_rlimit = (is_si_special(info) || info->si_code >= 0);
	else
		override_rlimit = 0;

	q = __sigqueue_alloc(sig, t, GFP_ATOMIC, override_rlimit, 0);

	if (q) {
		list_add_tail(&q->list, &pending->list);
		switch ((unsigned long) info) {
		case (unsigned long) SEND_SIG_NOINFO:
			clear_siginfo(&q->info);
			q->info.si_signo = sig;
			q->info.si_errno = 0;
			q->info.si_code = SI_USER;
			q->info.si_pid = task_tgid_nr_ns(current,
							task_active_pid_ns(t));
			rcu_read_lock();
			q->info.si_uid =
				from_kuid_munged(task_cred_xxx(t, user_ns),
						 current_uid());
			rcu_read_unlock();
			break;
		case (unsigned long) SEND_SIG_PRIV:
			clear_siginfo(&q->info);
			q->info.si_signo = sig;
			q->info.si_errno = 0;
			q->info.si_code = SI_KERNEL;
			q->info.si_pid = 0;
			q->info.si_uid = 0;
			break;
		default:
			copy_siginfo(&q->info, info);
			break;
		}
	} else if (!is_si_special(info) &&
		   sig >= SIGRTMIN && info->si_code != SI_USER) {
		/*
		 * Queue overflow, abort.  We may abort if the
		 * signal was rt and sent by user using something
		 * other than kill().
		 */
		result = TRACE_SIGNAL_OVERFLOW_FAIL;
		ret = -EAGAIN;
		goto ret;
	} else {
		/*
		 * This is a silent loss of information.  We still
		 * send the signal, but the *info bits are lost.
		 */
		result = TRACE_SIGNAL_LOSE_INFO;
	}

out_set:
	signalfd_notify(t, sig);
	sigaddset(&pending->signal, sig);

	/* Let multiprocess signals appear after on-going forks */
	if (type > PIDTYPE_TGID) {
		struct multiprocess_signals *delayed;
		hlist_for_each_entry(delayed, &t->signal->multiprocess, node) {
			sigset_t *signal = &delayed->signal;
			/* Can't queue both a stop and a continue signal */
			if (sig == SIGCONT)
				sigdelsetmask(signal, SIG_KERNEL_STOP_MASK);
			else if (sig_kernel_stop(sig))
				sigdelset(signal, SIGCONT);
			sigaddset(signal, sig);
		}
	}

	complete_signal(sig, t, type);
ret:
	trace_signal_generate(sig, info, t, type != PIDTYPE_PID, result);
	return ret;
}

static inline bool has_si_pid_and_uid(struct kernel_siginfo *info)
{
	bool ret = false;
	switch (siginfo_layout(info->si_signo, info->si_code)) {
	case SIL_KILL:
	case SIL_CHLD:
	case SIL_RT:
		ret = true;
		break;
	case SIL_TIMER:
	case SIL_POLL:
	case SIL_FAULT:
	case SIL_FAULT_TRAPNO:
	case SIL_FAULT_MCEERR:
	case SIL_FAULT_BNDERR:
	case SIL_FAULT_PKUERR:
	case SIL_FAULT_PERF_EVENT:
	case SIL_SYS:
		ret = false;
		break;
	}
	return ret;
}

int send_signal_locked(int sig, struct kernel_siginfo *info,
		       struct task_struct *t, enum pid_type type)
{
	/* Should SIGKILL or SIGSTOP be received by a pid namespace init? */
	bool force = false;

	if (info == SEND_SIG_NOINFO) {
		/* Force if sent from an ancestor pid namespace */
		force = !task_pid_nr_ns(current, task_active_pid_ns(t));
	} else if (info == SEND_SIG_PRIV) {
		/* Don't ignore kernel generated signals */
		force = true;
	} else if (has_si_pid_and_uid(info)) {
		/* SIGKILL and SIGSTOP is special or has ids */
		struct user_namespace *t_user_ns;

		rcu_read_lock();
		t_user_ns = task_cred_xxx(t, user_ns);
		if (current_user_ns() != t_user_ns) {
			kuid_t uid = make_kuid(current_user_ns(), info->si_uid);
			info->si_uid = from_kuid_munged(t_user_ns, uid);
		}
		rcu_read_unlock();

		/* A kernel generated signal? */
		force = (info->si_code == SI_KERNEL);

		/* From an ancestor pid namespace? */
		if (!task_pid_nr_ns(current, task_active_pid_ns(t))) {
			info->si_pid = 0;
			force = true;
		}
	}
	return __send_signal_locked(sig, info, t, type, force);
}

static void print_fatal_signal(int signr)
{
	struct pt_regs *regs = signal_pt_regs();
	pr_info("potentially unexpected fatal signal %d.\n", signr);

#if defined(__i386__) && !defined(__arch_um__)
	pr_info("code at %08lx: ", regs->ip);
	{
		int i;
		for (i = 0; i < 16; i++) {
			unsigned char insn;

			if (get_user(insn, (unsigned char *)(regs->ip + i)))
				break;
			pr_cont("%02x ", insn);
		}
	}
	pr_cont("\n");
#endif
	preempt_disable();
	show_regs(regs);
	preempt_enable();
}

static int __init setup_print_fatal_signals(char *str)
{
	get_option (&str, &print_fatal_signals);

	return 1;
}

__setup("print-fatal-signals=", setup_print_fatal_signals);

int do_send_sig_info(int sig, struct kernel_siginfo *info, struct task_struct *p,
			enum pid_type type)
{
	unsigned long flags;
	int ret = -ESRCH;

	if (lock_task_sighand(p, &flags)) {
		ret = send_signal_locked(sig, info, p, type);
		unlock_task_sighand(p, &flags);
	}

	return ret;
}

enum sig_handler {
	HANDLER_CURRENT, /* If reachable use the current handler */
	HANDLER_SIG_DFL, /* Always use SIG_DFL handler semantics */
	HANDLER_EXIT,	 /* Only visible as the process exit code */
};

/*
 * Force a signal that the process can't ignore: if necessary
 * we unblock the signal and change any SIG_IGN to SIG_DFL.
 *
 * Note: If we unblock the signal, we always reset it to SIG_DFL,
 * since we do not want to have a signal handler that was blocked
 * be invoked when user space had explicitly blocked it.
 *
 * We don't want to have recursive SIGSEGV's etc, for example,
 * that is why we also clear SIGNAL_UNKILLABLE.
 */
static int
force_sig_info_to_task(struct kernel_siginfo *info, struct task_struct *t,
	enum sig_handler handler)
{
	unsigned long int flags;
	int ret, blocked, ignored;
	struct k_sigaction *action;
	int sig = info->si_signo;

	spin_lock_irqsave(&t->sighand->siglock, flags);
	action = &t->sighand->action[sig-1];
	ignored = action->sa.sa_handler == SIG_IGN;
	blocked = sigismember(&t->blocked, sig);
	if (blocked || ignored || (handler != HANDLER_CURRENT)) {
		action->sa.sa_handler = SIG_DFL;
		if (handler == HANDLER_EXIT)
			action->sa.sa_flags |= SA_IMMUTABLE;
		if (blocked) {
			sigdelset(&t->blocked, sig);
			recalc_sigpending_and_wake(t);
		}
	}
	/*
	 * Don't clear SIGNAL_UNKILLABLE for traced tasks, users won't expect
	 * debugging to leave init killable. But HANDLER_EXIT is always fatal.
	 */
	if (action->sa.sa_handler == SIG_DFL &&
	    (!t->ptrace || (handler == HANDLER_EXIT)))
		t->signal->flags &= ~SIGNAL_UNKILLABLE;
	ret = send_signal_locked(sig, info, t, PIDTYPE_PID);
	spin_unlock_irqrestore(&t->sighand->siglock, flags);

	return ret;
}

int force_sig_info(struct kernel_siginfo *info)
{
	return force_sig_info_to_task(info, current, HANDLER_CURRENT);
}

/*
 * Nuke all other threads in the group.
 */
int zap_other_threads(struct task_struct *p)
{
	struct task_struct *t = p;
	int count = 0;

	p->signal->group_stop_count = 0;

	while_each_thread(p, t) {
		task_clear_jobctl_pending(t, JOBCTL_PENDING_MASK);
		count++;

		/* Don't bother with already dead threads */
		if (t->exit_state)
			continue;
		sigaddset(&t->pending.signal, SIGKILL);
		signal_wake_up(t, 1);
	}

	return count;
}

struct sighand_struct *__lock_task_sighand(struct task_struct *tsk,
					   unsigned long *flags)
{
	struct sighand_struct *sighand;

	rcu_read_lock();
	for (;;) {
		sighand = rcu_dereference(tsk->sighand);
		if (unlikely(sighand == NULL))
			break;

		/*
		 * This sighand can be already freed and even reused, but
		 * we rely on SLAB_TYPESAFE_BY_RCU and sighand_ctor() which
		 * initializes ->siglock: this slab can't go away, it has
		 * the same object type, ->siglock can't be reinitialized.
		 *
		 * We need to ensure that tsk->sighand is still the same
		 * after we take the lock, we can race with de_thread() or
		 * __exit_signal(). In the latter case the next iteration
		 * must see ->sighand == NULL.
		 */
		spin_lock_irqsave(&sighand->siglock, *flags);
		if (likely(sighand == rcu_access_pointer(tsk->sighand)))
			break;
		spin_unlock_irqrestore(&sighand->siglock, *flags);
	}
	rcu_read_unlock();

	return sighand;
}

#ifdef CONFIG_LOCKDEP
void lockdep_assert_task_sighand_held(struct task_struct *task)
{
	struct sighand_struct *sighand;

	rcu_read_lock();
	sighand = rcu_dereference(task->sighand);
	if (sighand)
		lockdep_assert_held(&sighand->siglock);
	else
		WARN_ON_ONCE(1);
	rcu_read_unlock();
}
#endif

/*
 * send signal info to all the members of a group
 */
int group_send_sig_info(int sig, struct kernel_siginfo *info,
			struct task_struct *p, enum pid_type type)
{
	int ret;

	rcu_read_lock();
	ret = check_kill_permission(sig, info, p);
	rcu_read_unlock();

	if (!ret && sig)
		ret = do_send_sig_info(sig, info, p, type);

	return ret;
}

/*
 * __kill_pgrp_info() sends a signal to a process group: this is what the tty
 * control characters do (^C, ^Z etc)
 * - the caller must hold at least a readlock on tasklist_lock
 */
int __kill_pgrp_info(int sig, struct kernel_siginfo *info, struct pid *pgrp)
{
	struct task_struct *p = NULL;
	int retval, success;

	success = 0;
	retval = -ESRCH;
	do_each_pid_task(pgrp, PIDTYPE_PGID, p) {
		int err = group_send_sig_info(sig, info, p, PIDTYPE_PGID);
		success |= !err;
		retval = err;
	} while_each_pid_task(pgrp, PIDTYPE_PGID, p);
	return success ? 0 : retval;
}

int kill_pid_info(int sig, struct kernel_siginfo *info, struct pid *pid)
{
	int error = -ESRCH;
	struct task_struct *p;

	for (;;) {
		rcu_read_lock();
		p = pid_task(pid, PIDTYPE_PID);
		if (p)
			error = group_send_sig_info(sig, info, p, PIDTYPE_TGID);
		rcu_read_unlock();
		if (likely(!p || error != -ESRCH))
			return error;

		/*
		 * The task was unhashed in between, try again.  If it
		 * is dead, pid_task() will return NULL, if we race with
		 * de_thread() it will find the new leader.
		 */
	}
}

static int kill_proc_info(int sig, struct kernel_siginfo *info, pid_t pid)
{
	int error;
	rcu_read_lock();
	error = kill_pid_info(sig, info, find_vpid(pid));
	rcu_read_unlock();
	return error;
}

static inline bool kill_as_cred_perm(const struct cred *cred,
				     struct task_struct *target)
{
	const struct cred *pcred = __task_cred(target);

	return uid_eq(cred->euid, pcred->suid) ||
	       uid_eq(cred->euid, pcred->uid) ||
	       uid_eq(cred->uid, pcred->suid) ||
	       uid_eq(cred->uid, pcred->uid);
}

/*
 * The usb asyncio usage of siginfo is wrong.  The glibc support
 * for asyncio which uses SI_ASYNCIO assumes the layout is SIL_RT.
 * AKA after the generic fields:
 *	kernel_pid_t	si_pid;
 *	kernel_uid32_t	si_uid;
 *	sigval_t	si_value;
 *
 * Unfortunately when usb generates SI_ASYNCIO it assumes the layout
 * after the generic fields is:
 *	void __user 	*si_addr;
 *
 * This is a practical problem when there is a 64bit big endian kernel
 * and a 32bit userspace.  As the 32bit address will encoded in the low
 * 32bits of the pointer.  Those low 32bits will be stored at higher
 * address than appear in a 32 bit pointer.  So userspace will not
 * see the address it was expecting for it's completions.
 *
 * There is nothing in the encoding that can allow
 * copy_siginfo_to_user32 to detect this confusion of formats, so
 * handle this by requiring the caller of kill_pid_usb_asyncio to
 * notice when this situration takes place and to store the 32bit
 * pointer in sival_int, instead of sival_addr of the sigval_t addr
 * parameter.
 */
int kill_pid_usb_asyncio(int sig, int errno, sigval_t addr,
			 struct pid *pid, const struct cred *cred)
{
	struct kernel_siginfo info;
	struct task_struct *p;
	unsigned long flags;
	int ret = -EINVAL;

	if (!valid_signal(sig))
		return ret;

	clear_siginfo(&info);
	info.si_signo = sig;
	info.si_errno = errno;
	info.si_code = SI_ASYNCIO;
	*((sigval_t *)&info.si_pid) = addr;

	rcu_read_lock();
	p = pid_task(pid, PIDTYPE_PID);
	if (!p) {
		ret = -ESRCH;
		goto out_unlock;
	}
	if (!kill_as_cred_perm(cred, p)) {
		ret = -EPERM;
		goto out_unlock;
	}
	ret = security_task_kill(p, &info, sig, cred);
	if (ret)
		goto out_unlock;

	if (sig) {
		if (lock_task_sighand(p, &flags)) {
			ret = __send_signal_locked(sig, &info, p, PIDTYPE_TGID, false);
			unlock_task_sighand(p, &flags);
		} else
			ret = -ESRCH;
	}
out_unlock:
	rcu_read_unlock();
	return ret;
}
EXPORT_SYMBOL_GPL(kill_pid_usb_asyncio);

/*
 * kill_something_info() interprets pid in interesting ways just like kill(2).
 *
 * POSIX specifies that kill(-1,sig) is unspecified, but what we have
 * is probably wrong.  Should make it like BSD or SYSV.
 */

static int kill_something_info(int sig, struct kernel_siginfo *info, pid_t pid)
{
	int ret;

	if (pid > 0)
		return kill_proc_info(sig, info, pid);

	/* -INT_MIN is undefined.  Exclude this case to avoid a UBSAN warning */
	if (pid == INT_MIN)
		return -ESRCH;

	read_lock(&tasklist_lock);
	if (pid != -1) {
		ret = __kill_pgrp_info(sig, info,
				pid ? find_vpid(-pid) : task_pgrp(current));
	} else {
		int retval = 0, count = 0;
		struct task_struct * p;

		for_each_process(p) {
			if (task_pid_vnr(p) > 1 &&
					!same_thread_group(p, current)) {
				int err = group_send_sig_info(sig, info, p,
							      PIDTYPE_MAX);
				++count;
				if (err != -EPERM)
					retval = err;
			}
		}
		ret = count ? retval : -ESRCH;
	}
	read_unlock(&tasklist_lock);

	return ret;
}

/*
 * These are for backward compatibility with the rest of the kernel source.
 */

int send_sig_info(int sig, struct kernel_siginfo *info, struct task_struct *p)
{
	/*
	 * Make sure legacy kernel users don't send in bad values
	 * (normal paths check this in check_kill_permission).
	 */
	if (!valid_signal(sig))
		return -EINVAL;

	return do_send_sig_info(sig, info, p, PIDTYPE_PID);
}
EXPORT_SYMBOL(send_sig_info);

#define __si_special(priv) \
	((priv) ? SEND_SIG_PRIV : SEND_SIG_NOINFO)

int
send_sig(int sig, struct task_struct *p, int priv)
{
	return send_sig_info(sig, __si_special(priv), p);
}
EXPORT_SYMBOL(send_sig);

void force_sig(int sig)
{
	struct kernel_siginfo info;

	clear_siginfo(&info);
	info.si_signo = sig;
	info.si_errno = 0;
	info.si_code = SI_KERNEL;
	info.si_pid = 0;
	info.si_uid = 0;
	force_sig_info(&info);
}
EXPORT_SYMBOL(force_sig);

void force_fatal_sig(int sig)
{
	struct kernel_siginfo info;

	clear_siginfo(&info);
	info.si_signo = sig;
	info.si_errno = 0;
	info.si_code = SI_KERNEL;
	info.si_pid = 0;
	info.si_uid = 0;
	force_sig_info_to_task(&info, current, HANDLER_SIG_DFL);
}

void force_exit_sig(int sig)
{
	struct kernel_siginfo info;

	clear_siginfo(&info);
	info.si_signo = sig;
	info.si_errno = 0;
	info.si_code = SI_KERNEL;
	info.si_pid = 0;
	info.si_uid = 0;
	force_sig_info_to_task(&info, current, HANDLER_EXIT);
}

/*
 * When things go south during signal handling, we
 * will force a SIGSEGV. And if the signal that caused
 * the problem was already a SIGSEGV, we'll want to
 * make sure we don't even try to deliver the signal..
 */
void force_sigsegv(int sig)
{
	if (sig == SIGSEGV)
		force_fatal_sig(SIGSEGV);
	else
		force_sig(SIGSEGV);
}

int force_sig_fault_to_task(int sig, int code, void __user *addr
	___ARCH_SI_IA64(int imm, unsigned int flags, unsigned long isr)
	, struct task_struct *t)
{
	struct kernel_siginfo info;

	clear_siginfo(&info);
	info.si_signo = sig;
	info.si_errno = 0;
	info.si_code  = code;
	info.si_addr  = addr;
#ifdef __ia64__
	info.si_imm = imm;
	info.si_flags = flags;
	info.si_isr = isr;
#endif
	return force_sig_info_to_task(&info, t, HANDLER_CURRENT);
}

int force_sig_fault(int sig, int code, void __user *addr
	___ARCH_SI_IA64(int imm, unsigned int flags, unsigned long isr))
{
	return force_sig_fault_to_task(sig, code, addr
				       ___ARCH_SI_IA64(imm, flags, isr), current);
}

int send_sig_fault(int sig, int code, void __user *addr
	___ARCH_SI_IA64(int imm, unsigned int flags, unsigned long isr)
	, struct task_struct *t)
{
	struct kernel_siginfo info;

	clear_siginfo(&info);
	info.si_signo = sig;
	info.si_errno = 0;
	info.si_code  = code;
	info.si_addr  = addr;
#ifdef __ia64__
	info.si_imm = imm;
	info.si_flags = flags;
	info.si_isr = isr;
#endif
	return send_sig_info(info.si_signo, &info, t);
}

int force_sig_mceerr(int code, void __user *addr, short lsb)
{
	struct kernel_siginfo info;

	WARN_ON((code != BUS_MCEERR_AO) && (code != BUS_MCEERR_AR));
	clear_siginfo(&info);
	info.si_signo = SIGBUS;
	info.si_errno = 0;
	info.si_code = code;
	info.si_addr = addr;
	info.si_addr_lsb = lsb;
	return force_sig_info(&info);
}

int send_sig_mceerr(int code, void __user *addr, short lsb, struct task_struct *t)
{
	struct kernel_siginfo info;

	WARN_ON((code != BUS_MCEERR_AO) && (code != BUS_MCEERR_AR));
	clear_siginfo(&info);
	info.si_signo = SIGBUS;
	info.si_errno = 0;
	info.si_code = code;
	info.si_addr = addr;
	info.si_addr_lsb = lsb;
	return send_sig_info(info.si_signo, &info, t);
}
EXPORT_SYMBOL(send_sig_mceerr);

int force_sig_bnderr(void __user *addr, void __user *lower, void __user *upper)
{
	struct kernel_siginfo info;

	clear_siginfo(&info);
	info.si_signo = SIGSEGV;
	info.si_errno = 0;
	info.si_code  = SEGV_BNDERR;
	info.si_addr  = addr;
	info.si_lower = lower;
	info.si_upper = upper;
	return force_sig_info(&info);
}

#ifdef SEGV_PKUERR
int force_sig_pkuerr(void __user *addr, u32 pkey)
{
	struct kernel_siginfo info;

	clear_siginfo(&info);
	info.si_signo = SIGSEGV;
	info.si_errno = 0;
	info.si_code  = SEGV_PKUERR;
	info.si_addr  = addr;
	info.si_pkey  = pkey;
	return force_sig_info(&info);
}
#endif

int send_sig_perf(void __user *addr, u32 type, u64 sig_data)
{
	struct kernel_siginfo info;

	clear_siginfo(&info);
	info.si_signo     = SIGTRAP;
	info.si_errno     = 0;
	info.si_code      = TRAP_PERF;
	info.si_addr      = addr;
	info.si_perf_data = sig_data;
	info.si_perf_type = type;

	/*
	 * Signals generated by perf events should not terminate the whole
	 * process if SIGTRAP is blocked, however, delivering the signal
	 * asynchronously is better than not delivering at all. But tell user
	 * space if the signal was asynchronous, so it can clearly be
	 * distinguished from normal synchronous ones.
	 */
	info.si_perf_flags = sigismember(&current->blocked, info.si_signo) ?
				     TRAP_PERF_FLAG_ASYNC :
				     0;

	return send_sig_info(info.si_signo, &info, current);
}

/**
 * force_sig_seccomp - signals the task to allow in-process syscall emulation
 * @syscall: syscall number to send to userland
 * @reason: filter-supplied reason code to send to userland (via si_errno)
 * @force_coredump: true to trigger a coredump
 *
 * Forces a SIGSYS with a code of SYS_SECCOMP and related sigsys info.
 */
int force_sig_seccomp(int syscall, int reason, bool force_coredump)
{
	struct kernel_siginfo info;

	clear_siginfo(&info);
	info.si_signo = SIGSYS;
	info.si_code = SYS_SECCOMP;
	info.si_call_addr = (void __user *)KSTK_EIP(current);
	info.si_errno = reason;
	info.si_arch = syscall_get_arch(current);
	info.si_syscall = syscall;
	return force_sig_info_to_task(&info, current,
		force_coredump ? HANDLER_EXIT : HANDLER_CURRENT);
}

/* For the crazy architectures that include trap information in
 * the errno field, instead of an actual errno value.
 */
int force_sig_ptrace_errno_trap(int errno, void __user *addr)
{
	struct kernel_siginfo info;

	clear_siginfo(&info);
	info.si_signo = SIGTRAP;
	info.si_errno = errno;
	info.si_code  = TRAP_HWBKPT;
	info.si_addr  = addr;
	return force_sig_info(&info);
}

/* For the rare architectures that include trap information using
 * si_trapno.
 */
int force_sig_fault_trapno(int sig, int code, void __user *addr, int trapno)
{
	struct kernel_siginfo info;

	clear_siginfo(&info);
	info.si_signo = sig;
	info.si_errno = 0;
	info.si_code  = code;
	info.si_addr  = addr;
	info.si_trapno = trapno;
	return force_sig_info(&info);
}

/* For the rare architectures that include trap information using
 * si_trapno.
 */
int send_sig_fault_trapno(int sig, int code, void __user *addr, int trapno,
			  struct task_struct *t)
{
	struct kernel_siginfo info;

	clear_siginfo(&info);
	info.si_signo = sig;
	info.si_errno = 0;
	info.si_code  = code;
	info.si_addr  = addr;
	info.si_trapno = trapno;
	return send_sig_info(info.si_signo, &info, t);
}

int kill_pgrp(struct pid *pid, int sig, int priv)
{
	int ret;

	read_lock(&tasklist_lock);
	ret = __kill_pgrp_info(sig, __si_special(priv), pid);
	read_unlock(&tasklist_lock);

	return ret;
}
EXPORT_SYMBOL(kill_pgrp);

int kill_pid(struct pid *pid, int sig, int priv)
{
	return kill_pid_info(sig, __si_special(priv), pid);
}
EXPORT_SYMBOL(kill_pid);

/*
 * These functions support sending signals using preallocated sigqueue
 * structures.  This is needed "because realtime applications cannot
 * afford to lose notifications of asynchronous events, like timer
 * expirations or I/O completions".  In the case of POSIX Timers
 * we allocate the sigqueue structure from the timer_create.  If this
 * allocation fails we are able to report the failure to the application
 * with an EAGAIN error.
 */
struct sigqueue *sigqueue_alloc(void)
{
	return __sigqueue_alloc(-1, current, GFP_KERNEL, 0, SIGQUEUE_PREALLOC);
}

void sigqueue_free(struct sigqueue *q)
{
	unsigned long flags;
	spinlock_t *lock = &current->sighand->siglock;

	BUG_ON(!(q->flags & SIGQUEUE_PREALLOC));
	/*
	 * We must hold ->siglock while testing q->list
	 * to serialize with collect_signal() or with
	 * __exit_signal()->flush_sigqueue().
	 */
	spin_lock_irqsave(lock, flags);
	q->flags &= ~SIGQUEUE_PREALLOC;
	/*
	 * If it is queued it will be freed when dequeued,
	 * like the "regular" sigqueue.
	 */
	if (!list_empty(&q->list))
		q = NULL;
	spin_unlock_irqrestore(lock, flags);

	if (q)
		__sigqueue_free(q);
}

int send_sigqueue(struct sigqueue *q, struct pid *pid, enum pid_type type)
{
	int sig = q->info.si_signo;
	struct sigpending *pending;
	struct task_struct *t;
	unsigned long flags;
	int ret, result;

	BUG_ON(!(q->flags & SIGQUEUE_PREALLOC));

	ret = -1;
	rcu_read_lock();
	t = pid_task(pid, type);
	if (!t || !likely(lock_task_sighand(t, &flags)))
		goto ret;

	ret = 1; /* the signal is ignored */
	result = TRACE_SIGNAL_IGNORED;
	if (!prepare_signal(sig, t, false))
		goto out;

	ret = 0;
	if (unlikely(!list_empty(&q->list))) {
		/*
		 * If an SI_TIMER entry is already queue just increment
		 * the overrun count.
		 */
		BUG_ON(q->info.si_code != SI_TIMER);
		q->info.si_overrun++;
		result = TRACE_SIGNAL_ALREADY_PENDING;
		goto out;
	}
	q->info.si_overrun = 0;

	signalfd_notify(t, sig);
	pending = (type != PIDTYPE_PID) ? &t->signal->shared_pending : &t->pending;
	list_add_tail(&q->list, &pending->list);
	sigaddset(&pending->signal, sig);
	complete_signal(sig, t, type);
	result = TRACE_SIGNAL_DELIVERED;
out:
	trace_signal_generate(sig, &q->info, t, type != PIDTYPE_PID, result);
	unlock_task_sighand(t, &flags);
ret:
	rcu_read_unlock();
	return ret;
}

static void do_notify_pidfd(struct task_struct *task)
{
	struct pid *pid;

	WARN_ON(task->exit_state == 0);
	pid = task_pid(task);
	wake_up_all(&pid->wait_pidfd);
}

/*
 * Let a parent know about the death of a child.
 * For a stopped/continued status change, use do_notify_parent_cldstop instead.
 *
 * Returns true if our parent ignored us and so we've switched to
 * self-reaping.
 */
bool do_notify_parent(struct task_struct *tsk, int sig)
{
	struct kernel_siginfo info;
	unsigned long flags;
	struct sighand_struct *psig;
	bool autoreap = false;
	u64 utime, stime;

	BUG_ON(sig == -1);

 	/* do_notify_parent_cldstop should have been called instead.  */
 	BUG_ON(task_is_stopped_or_traced(tsk));

	BUG_ON(!tsk->ptrace &&
	       (tsk->group_leader != tsk || !thread_group_empty(tsk)));

	/* Wake up all pidfd waiters */
	do_notify_pidfd(tsk);

	if (sig != SIGCHLD) {
		/*
		 * This is only possible if parent == real_parent.
		 * Check if it has changed security domain.
		 */
		if (tsk->parent_exec_id != READ_ONCE(tsk->parent->self_exec_id))
			sig = SIGCHLD;
	}

	clear_siginfo(&info);
	info.si_signo = sig;
	info.si_errno = 0;
	/*
	 * We are under tasklist_lock here so our parent is tied to
	 * us and cannot change.
	 *
	 * task_active_pid_ns will always return the same pid namespace
	 * until a task passes through release_task.
	 *
	 * write_lock() currently calls preempt_disable() which is the
	 * same as rcu_read_lock(), but according to Oleg, this is not
	 * correct to rely on this
	 */
	rcu_read_lock();
	info.si_pid = task_pid_nr_ns(tsk, task_active_pid_ns(tsk->parent));
	info.si_uid = from_kuid_munged(task_cred_xxx(tsk->parent, user_ns),
				       task_uid(tsk));
	rcu_read_unlock();

	task_cputime(tsk, &utime, &stime);
	info.si_utime = nsec_to_clock_t(utime + tsk->signal->utime);
	info.si_stime = nsec_to_clock_t(stime + tsk->signal->stime);

	info.si_status = tsk->exit_code & 0x7f;
	if (tsk->exit_code & 0x80)
		info.si_code = CLD_DUMPED;
	else if (tsk->exit_code & 0x7f)
		info.si_code = CLD_KILLED;
	else {
		info.si_code = CLD_EXITED;
		info.si_status = tsk->exit_code >> 8;
	}

	psig = tsk->parent->sighand;
	spin_lock_irqsave(&psig->siglock, flags);
	if (!tsk->ptrace && sig == SIGCHLD &&
	    (psig->action[SIGCHLD-1].sa.sa_handler == SIG_IGN ||
	     (psig->action[SIGCHLD-1].sa.sa_flags & SA_NOCLDWAIT))) {
		/*
		 * We are exiting and our parent doesn't care.  POSIX.1
		 * defines special semantics for setting SIGCHLD to SIG_IGN
		 * or setting the SA_NOCLDWAIT flag: we should be reaped
		 * automatically and not left for our parent's wait4 call.
		 * Rather than having the parent do it as a magic kind of
		 * signal handler, we just set this to tell do_exit that we
		 * can be cleaned up without becoming a zombie.  Note that
		 * we still call __wake_up_parent in this case, because a
		 * blocked sys_wait4 might now return -ECHILD.
		 *
		 * Whether we send SIGCHLD or not for SA_NOCLDWAIT
		 * is implementation-defined: we do (if you don't want
		 * it, just use SIG_IGN instead).
		 */
		autoreap = true;
		if (psig->action[SIGCHLD-1].sa.sa_handler == SIG_IGN)
			sig = 0;
	}
	/*
	 * Send with __send_signal as si_pid and si_uid are in the
	 * parent's namespaces.
	 */
	if (valid_signal(sig) && sig)
		__send_signal_locked(sig, &info, tsk->parent, PIDTYPE_TGID, false);
	__wake_up_parent(tsk, tsk->parent);
	spin_unlock_irqrestore(&psig->siglock, flags);

	return autoreap;
}

/**
 * do_notify_parent_cldstop - notify parent of stopped/continued state change
 * @tsk: task reporting the state change
 * @for_ptracer: the notification is for ptracer
 * @why: CLD_{CONTINUED|STOPPED|TRAPPED} to report
 *
 * Notify @tsk's parent that the stopped/continued state has changed.  If
 * @for_ptracer is %false, @tsk's group leader notifies to its real parent.
 * If %true, @tsk reports to @tsk->parent which should be the ptracer.
 *
 * CONTEXT:
 * Must be called with tasklist_lock at least read locked.
 */
static void do_notify_parent_cldstop(struct task_struct *tsk,
				     bool for_ptracer, int why)
{
	struct kernel_siginfo info;
	unsigned long flags;
	struct task_struct *parent;
	struct sighand_struct *sighand;
	u64 utime, stime;

	if (for_ptracer) {
		parent = tsk->parent;
	} else {
		tsk = tsk->group_leader;
		parent = tsk->real_parent;
	}

	clear_siginfo(&info);
	info.si_signo = SIGCHLD;
	info.si_errno = 0;
	/*
	 * see comment in do_notify_parent() about the following 4 lines
	 */
	rcu_read_lock();
	info.si_pid = task_pid_nr_ns(tsk, task_active_pid_ns(parent));
	info.si_uid = from_kuid_munged(task_cred_xxx(parent, user_ns), task_uid(tsk));
	rcu_read_unlock();

	task_cputime(tsk, &utime, &stime);
	info.si_utime = nsec_to_clock_t(utime);
	info.si_stime = nsec_to_clock_t(stime);

 	info.si_code = why;
 	switch (why) {
 	case CLD_CONTINUED:
 		info.si_status = SIGCONT;
 		break;
 	case CLD_STOPPED:
 		info.si_status = tsk->signal->group_exit_code & 0x7f;
 		break;
 	case CLD_TRAPPED:
 		info.si_status = tsk->exit_code & 0x7f;
 		break;
 	default:
 		BUG();
 	}

	sighand = parent->sighand;
	spin_lock_irqsave(&sighand->siglock, flags);
	if (sighand->action[SIGCHLD-1].sa.sa_handler != SIG_IGN &&
	    !(sighand->action[SIGCHLD-1].sa.sa_flags & SA_NOCLDSTOP))
		send_signal_locked(SIGCHLD, &info, parent, PIDTYPE_TGID);
	/*
	 * Even if SIGCHLD is not generated, we must wake up wait4 calls.
	 */
	__wake_up_parent(tsk, parent);
	spin_unlock_irqrestore(&sighand->siglock, flags);
}

/*
 * This must be called with current->sighand->siglock held.
 *
 * This should be the path for all ptrace stops.
 * We always set current->last_siginfo while stopped here.
 * That makes it a way to test a stopped process for
 * being ptrace-stopped vs being job-control-stopped.
 *
 * Returns the signal the ptracer requested the code resume
 * with.  If the code did not stop because the tracer is gone,
 * the stop signal remains unchanged unless clear_code.
 */
<<<<<<< HEAD
static int ptrace_stop(int exit_code, int why, int clear_code,
			unsigned long message, kernel_siginfo_t *info)
=======
static int ptrace_stop(int exit_code, int why, unsigned long message,
		       kernel_siginfo_t *info)
>>>>>>> 88084a3d
	__releases(&current->sighand->siglock)
	__acquires(&current->sighand->siglock)
{
	bool gstop_done = false;
	bool read_code = true;

	if (arch_ptrace_stop_needed()) {
		/*
		 * The arch code has something special to do before a
		 * ptrace stop.  This is allowed to block, e.g. for faults
		 * on user stack pages.  We can't keep the siglock while
		 * calling arch_ptrace_stop, so we must release it now.
		 * To preserve proper semantics, we must do this before
		 * any signal bookkeeping like checking group_stop_count.
		 */
		spin_unlock_irq(&current->sighand->siglock);
		arch_ptrace_stop();
		spin_lock_irq(&current->sighand->siglock);
	}

	/*
	 * After this point ptrace_signal_wake_up or signal_wake_up
	 * will clear TASK_TRACED if ptrace_unlink happens or a fatal
	 * signal comes in.  Handle previous ptrace_unlinks and fatal
	 * signals here to prevent ptrace_stop sleeping in schedule.
	 */
	if (!current->ptrace || __fatal_signal_pending(current))
		return exit_code;

	set_special_state(TASK_TRACED);
	current->jobctl |= JOBCTL_TRACED;

	/*
	 * We're committing to trapping.  TRACED should be visible before
	 * TRAPPING is cleared; otherwise, the tracer might fail do_wait().
	 * Also, transition to TRACED and updates to ->jobctl should be
	 * atomic with respect to siglock and should be done after the arch
	 * hook as siglock is released and regrabbed across it.
	 *
	 *     TRACER				    TRACEE
	 *
	 *     ptrace_attach()
	 * [L]   wait_on_bit(JOBCTL_TRAPPING)	[S] set_special_state(TRACED)
	 *     do_wait()
	 *       set_current_state()                smp_wmb();
	 *       ptrace_do_wait()
	 *         wait_task_stopped()
	 *           task_stopped_code()
	 * [L]         task_is_traced()		[S] task_clear_jobctl_trapping();
	 */
	smp_wmb();

	current->ptrace_message = message;
	current->last_siginfo = info;
	current->exit_code = exit_code;

	/*
	 * If @why is CLD_STOPPED, we're trapping to participate in a group
	 * stop.  Do the bookkeeping.  Note that if SIGCONT was delievered
	 * across siglock relocks since INTERRUPT was scheduled, PENDING
	 * could be clear now.  We act as if SIGCONT is received after
	 * TASK_TRACED is entered - ignore it.
	 */
	if (why == CLD_STOPPED && (current->jobctl & JOBCTL_STOP_PENDING))
		gstop_done = task_participate_group_stop(current);

	/* any trap clears pending STOP trap, STOP trap clears NOTIFY */
	task_clear_jobctl_pending(current, JOBCTL_TRAP_STOP);
	if (info && info->si_code >> 8 == PTRACE_EVENT_STOP)
		task_clear_jobctl_pending(current, JOBCTL_TRAP_NOTIFY);

	/* entering a trap, clear TRAPPING */
	task_clear_jobctl_trapping(current);

	spin_unlock_irq(&current->sighand->siglock);
	read_lock(&tasklist_lock);
	/*
	 * Notify parents of the stop.
	 *
	 * While ptraced, there are two parents - the ptracer and
	 * the real_parent of the group_leader.  The ptracer should
	 * know about every stop while the real parent is only
	 * interested in the completion of group stop.  The states
	 * for the two don't interact with each other.  Notify
	 * separately unless they're gonna be duplicates.
	 */
	if (current->ptrace)
		do_notify_parent_cldstop(current, true, why);
	if (gstop_done && (!current->ptrace || ptrace_reparented(current)))
		do_notify_parent_cldstop(current, false, why);

<<<<<<< HEAD
		/* tasklist protects us from ptrace_freeze_traced() */
		__set_current_state(TASK_RUNNING);
		read_code = false;
		if (clear_code)
			exit_code = 0;
		read_unlock(&tasklist_lock);
	}
=======
	/*
	 * Don't want to allow preemption here, because
	 * sys_ptrace() needs this task to be inactive.
	 *
	 * XXX: implement read_unlock_no_resched().
	 */
	preempt_disable();
	read_unlock(&tasklist_lock);
	cgroup_enter_frozen();
	preempt_enable_no_resched();
	freezable_schedule();
	cgroup_leave_frozen(true);
>>>>>>> 88084a3d

	/*
	 * We are back.  Now reacquire the siglock before touching
	 * last_siginfo, so that we are sure to have synchronized with
	 * any signal-sending on another CPU that wants to examine it.
	 */
	spin_lock_irq(&current->sighand->siglock);
<<<<<<< HEAD
	if (read_code)
		exit_code = current->exit_code;
=======
	exit_code = current->exit_code;
>>>>>>> 88084a3d
	current->last_siginfo = NULL;
	current->ptrace_message = 0;
	current->exit_code = 0;

	/* LISTENING can be set only during STOP traps, clear it */
	current->jobctl &= ~(JOBCTL_LISTENING | JOBCTL_PTRACE_FROZEN);

	/*
	 * Queued signals ignored us while we were stopped for tracing.
	 * So check for any that we should take before resuming user mode.
	 * This sets TIF_SIGPENDING, but never clears it.
	 */
	recalc_sigpending_tsk(current);
	return exit_code;
}

static int ptrace_do_notify(int signr, int exit_code, int why, unsigned long message)
{
	kernel_siginfo_t info;

	clear_siginfo(&info);
	info.si_signo = signr;
	info.si_code = exit_code;
	info.si_pid = task_pid_vnr(current);
	info.si_uid = from_kuid_munged(current_user_ns(), current_uid());

	/* Let the debugger run.  */
<<<<<<< HEAD
	return ptrace_stop(exit_code, why, 1, message, &info);
=======
	return ptrace_stop(exit_code, why, message, &info);
>>>>>>> 88084a3d
}

int ptrace_notify(int exit_code, unsigned long message)
{
	int signr;

	BUG_ON((exit_code & (0x7f | ~0xffff)) != SIGTRAP);
	if (unlikely(task_work_pending(current)))
		task_work_run();

	spin_lock_irq(&current->sighand->siglock);
	signr = ptrace_do_notify(SIGTRAP, exit_code, CLD_TRAPPED, message);
	spin_unlock_irq(&current->sighand->siglock);
	return signr;
}

/**
 * do_signal_stop - handle group stop for SIGSTOP and other stop signals
 * @signr: signr causing group stop if initiating
 *
 * If %JOBCTL_STOP_PENDING is not set yet, initiate group stop with @signr
 * and participate in it.  If already set, participate in the existing
 * group stop.  If participated in a group stop (and thus slept), %true is
 * returned with siglock released.
 *
 * If ptraced, this function doesn't handle stop itself.  Instead,
 * %JOBCTL_TRAP_STOP is scheduled and %false is returned with siglock
 * untouched.  The caller must ensure that INTERRUPT trap handling takes
 * places afterwards.
 *
 * CONTEXT:
 * Must be called with @current->sighand->siglock held, which is released
 * on %true return.
 *
 * RETURNS:
 * %false if group stop is already cancelled or ptrace trap is scheduled.
 * %true if participated in group stop.
 */
static bool do_signal_stop(int signr)
	__releases(&current->sighand->siglock)
{
	struct signal_struct *sig = current->signal;

	if (!(current->jobctl & JOBCTL_STOP_PENDING)) {
		unsigned long gstop = JOBCTL_STOP_PENDING | JOBCTL_STOP_CONSUME;
		struct task_struct *t;

		/* signr will be recorded in task->jobctl for retries */
		WARN_ON_ONCE(signr & ~JOBCTL_STOP_SIGMASK);

		if (!likely(current->jobctl & JOBCTL_STOP_DEQUEUED) ||
		    unlikely(sig->flags & SIGNAL_GROUP_EXIT) ||
		    unlikely(sig->group_exec_task))
			return false;
		/*
		 * There is no group stop already in progress.  We must
		 * initiate one now.
		 *
		 * While ptraced, a task may be resumed while group stop is
		 * still in effect and then receive a stop signal and
		 * initiate another group stop.  This deviates from the
		 * usual behavior as two consecutive stop signals can't
		 * cause two group stops when !ptraced.  That is why we
		 * also check !task_is_stopped(t) below.
		 *
		 * The condition can be distinguished by testing whether
		 * SIGNAL_STOP_STOPPED is already set.  Don't generate
		 * group_exit_code in such case.
		 *
		 * This is not necessary for SIGNAL_STOP_CONTINUED because
		 * an intervening stop signal is required to cause two
		 * continued events regardless of ptrace.
		 */
		if (!(sig->flags & SIGNAL_STOP_STOPPED))
			sig->group_exit_code = signr;

		sig->group_stop_count = 0;

		if (task_set_jobctl_pending(current, signr | gstop))
			sig->group_stop_count++;

		t = current;
		while_each_thread(current, t) {
			/*
			 * Setting state to TASK_STOPPED for a group
			 * stop is always done with the siglock held,
			 * so this check has no races.
			 */
			if (!task_is_stopped(t) &&
			    task_set_jobctl_pending(t, signr | gstop)) {
				sig->group_stop_count++;
				if (likely(!(t->ptrace & PT_SEIZED)))
					signal_wake_up(t, 0);
				else
					ptrace_trap_notify(t);
			}
		}
	}

	if (likely(!current->ptrace)) {
		int notify = 0;

		/*
		 * If there are no other threads in the group, or if there
		 * is a group stop in progress and we are the last to stop,
		 * report to the parent.
		 */
		if (task_participate_group_stop(current))
			notify = CLD_STOPPED;

		current->jobctl |= JOBCTL_STOPPED;
		set_special_state(TASK_STOPPED);
		spin_unlock_irq(&current->sighand->siglock);

		/*
		 * Notify the parent of the group stop completion.  Because
		 * we're not holding either the siglock or tasklist_lock
		 * here, ptracer may attach inbetween; however, this is for
		 * group stop and should always be delivered to the real
		 * parent of the group leader.  The new ptracer will get
		 * its notification when this task transitions into
		 * TASK_TRACED.
		 */
		if (notify) {
			read_lock(&tasklist_lock);
			do_notify_parent_cldstop(current, false, notify);
			read_unlock(&tasklist_lock);
		}

		/* Now we don't run again until woken by SIGCONT or SIGKILL */
		cgroup_enter_frozen();
		freezable_schedule();
		return true;
	} else {
		/*
		 * While ptraced, group stop is handled by STOP trap.
		 * Schedule it and let the caller deal with it.
		 */
		task_set_jobctl_pending(current, JOBCTL_TRAP_STOP);
		return false;
	}
}

/**
 * do_jobctl_trap - take care of ptrace jobctl traps
 *
 * When PT_SEIZED, it's used for both group stop and explicit
 * SEIZE/INTERRUPT traps.  Both generate PTRACE_EVENT_STOP trap with
 * accompanying siginfo.  If stopped, lower eight bits of exit_code contain
 * the stop signal; otherwise, %SIGTRAP.
 *
 * When !PT_SEIZED, it's used only for group stop trap with stop signal
 * number as exit_code and no siginfo.
 *
 * CONTEXT:
 * Must be called with @current->sighand->siglock held, which may be
 * released and re-acquired before returning with intervening sleep.
 */
static void do_jobctl_trap(void)
{
	struct signal_struct *signal = current->signal;
	int signr = current->jobctl & JOBCTL_STOP_SIGMASK;

	if (current->ptrace & PT_SEIZED) {
		if (!signal->group_stop_count &&
		    !(signal->flags & SIGNAL_STOP_STOPPED))
			signr = SIGTRAP;
		WARN_ON_ONCE(!signr);
		ptrace_do_notify(signr, signr | (PTRACE_EVENT_STOP << 8),
				 CLD_STOPPED, 0);
	} else {
		WARN_ON_ONCE(!signr);
<<<<<<< HEAD
		ptrace_stop(signr, CLD_STOPPED, 0, 0, NULL);
=======
		ptrace_stop(signr, CLD_STOPPED, 0, NULL);
>>>>>>> 88084a3d
	}
}

/**
 * do_freezer_trap - handle the freezer jobctl trap
 *
 * Puts the task into frozen state, if only the task is not about to quit.
 * In this case it drops JOBCTL_TRAP_FREEZE.
 *
 * CONTEXT:
 * Must be called with @current->sighand->siglock held,
 * which is always released before returning.
 */
static void do_freezer_trap(void)
	__releases(&current->sighand->siglock)
{
	/*
	 * If there are other trap bits pending except JOBCTL_TRAP_FREEZE,
	 * let's make another loop to give it a chance to be handled.
	 * In any case, we'll return back.
	 */
	if ((current->jobctl & (JOBCTL_PENDING_MASK | JOBCTL_TRAP_FREEZE)) !=
	     JOBCTL_TRAP_FREEZE) {
		spin_unlock_irq(&current->sighand->siglock);
		return;
	}

	/*
	 * Now we're sure that there is no pending fatal signal and no
	 * pending traps. Clear TIF_SIGPENDING to not get out of schedule()
	 * immediately (if there is a non-fatal signal pending), and
	 * put the task into sleep.
	 */
	__set_current_state(TASK_INTERRUPTIBLE);
	clear_thread_flag(TIF_SIGPENDING);
	spin_unlock_irq(&current->sighand->siglock);
	cgroup_enter_frozen();
	freezable_schedule();
}

static int ptrace_signal(int signr, kernel_siginfo_t *info, enum pid_type type)
{
	/*
	 * We do not check sig_kernel_stop(signr) but set this marker
	 * unconditionally because we do not know whether debugger will
	 * change signr. This flag has no meaning unless we are going
	 * to stop after return from ptrace_stop(). In this case it will
	 * be checked in do_signal_stop(), we should only stop if it was
	 * not cleared by SIGCONT while we were sleeping. See also the
	 * comment in dequeue_signal().
	 */
	current->jobctl |= JOBCTL_STOP_DEQUEUED;
<<<<<<< HEAD
	signr = ptrace_stop(signr, CLD_TRAPPED, 0, 0, info);
=======
	signr = ptrace_stop(signr, CLD_TRAPPED, 0, info);
>>>>>>> 88084a3d

	/* We're back.  Did the debugger cancel the sig?  */
	if (signr == 0)
		return signr;

	/*
	 * Update the siginfo structure if the signal has
	 * changed.  If the debugger wanted something
	 * specific in the siginfo structure then it should
	 * have updated *info via PTRACE_SETSIGINFO.
	 */
	if (signr != info->si_signo) {
		clear_siginfo(info);
		info->si_signo = signr;
		info->si_errno = 0;
		info->si_code = SI_USER;
		rcu_read_lock();
		info->si_pid = task_pid_vnr(current->parent);
		info->si_uid = from_kuid_munged(current_user_ns(),
						task_uid(current->parent));
		rcu_read_unlock();
	}

	/* If the (new) signal is now blocked, requeue it.  */
	if (sigismember(&current->blocked, signr) ||
	    fatal_signal_pending(current)) {
		send_signal_locked(signr, info, current, type);
		signr = 0;
	}

	return signr;
}

static void hide_si_addr_tag_bits(struct ksignal *ksig)
{
	switch (siginfo_layout(ksig->sig, ksig->info.si_code)) {
	case SIL_FAULT:
	case SIL_FAULT_TRAPNO:
	case SIL_FAULT_MCEERR:
	case SIL_FAULT_BNDERR:
	case SIL_FAULT_PKUERR:
	case SIL_FAULT_PERF_EVENT:
		ksig->info.si_addr = arch_untagged_si_addr(
			ksig->info.si_addr, ksig->sig, ksig->info.si_code);
		break;
	case SIL_KILL:
	case SIL_TIMER:
	case SIL_POLL:
	case SIL_CHLD:
	case SIL_RT:
	case SIL_SYS:
		break;
	}
}

bool get_signal(struct ksignal *ksig)
{
	struct sighand_struct *sighand = current->sighand;
	struct signal_struct *signal = current->signal;
	int signr;

	clear_notify_signal();
	if (unlikely(task_work_pending(current)))
		task_work_run();

	if (!task_sigpending(current))
		return false;

	if (unlikely(uprobe_deny_signal()))
		return false;

	/*
	 * Do this once, we can't return to user-mode if freezing() == T.
	 * do_signal_stop() and ptrace_stop() do freezable_schedule() and
	 * thus do not need another check after return.
	 */
	try_to_freeze();

relock:
	spin_lock_irq(&sighand->siglock);

	/*
	 * Every stopped thread goes here after wakeup. Check to see if
	 * we should notify the parent, prepare_signal(SIGCONT) encodes
	 * the CLD_ si_code into SIGNAL_CLD_MASK bits.
	 */
	if (unlikely(signal->flags & SIGNAL_CLD_MASK)) {
		int why;

		if (signal->flags & SIGNAL_CLD_CONTINUED)
			why = CLD_CONTINUED;
		else
			why = CLD_STOPPED;

		signal->flags &= ~SIGNAL_CLD_MASK;

		spin_unlock_irq(&sighand->siglock);

		/*
		 * Notify the parent that we're continuing.  This event is
		 * always per-process and doesn't make whole lot of sense
		 * for ptracers, who shouldn't consume the state via
		 * wait(2) either, but, for backward compatibility, notify
		 * the ptracer of the group leader too unless it's gonna be
		 * a duplicate.
		 */
		read_lock(&tasklist_lock);
		do_notify_parent_cldstop(current, false, why);

		if (ptrace_reparented(current->group_leader))
			do_notify_parent_cldstop(current->group_leader,
						true, why);
		read_unlock(&tasklist_lock);

		goto relock;
	}

	for (;;) {
		struct k_sigaction *ka;
		enum pid_type type;

		/* Has this task already been marked for death? */
		if ((signal->flags & SIGNAL_GROUP_EXIT) ||
		     signal->group_exec_task) {
			ksig->info.si_signo = signr = SIGKILL;
			sigdelset(&current->pending.signal, SIGKILL);
			trace_signal_deliver(SIGKILL, SEND_SIG_NOINFO,
				&sighand->action[SIGKILL - 1]);
			recalc_sigpending();
			goto fatal;
		}

		if (unlikely(current->jobctl & JOBCTL_STOP_PENDING) &&
		    do_signal_stop(0))
			goto relock;

		if (unlikely(current->jobctl &
			     (JOBCTL_TRAP_MASK | JOBCTL_TRAP_FREEZE))) {
			if (current->jobctl & JOBCTL_TRAP_MASK) {
				do_jobctl_trap();
				spin_unlock_irq(&sighand->siglock);
			} else if (current->jobctl & JOBCTL_TRAP_FREEZE)
				do_freezer_trap();

			goto relock;
		}

		/*
		 * If the task is leaving the frozen state, let's update
		 * cgroup counters and reset the frozen bit.
		 */
		if (unlikely(cgroup_task_frozen(current))) {
			spin_unlock_irq(&sighand->siglock);
			cgroup_leave_frozen(false);
			goto relock;
		}

		/*
		 * Signals generated by the execution of an instruction
		 * need to be delivered before any other pending signals
		 * so that the instruction pointer in the signal stack
		 * frame points to the faulting instruction.
		 */
		type = PIDTYPE_PID;
		signr = dequeue_synchronous_signal(&ksig->info);
		if (!signr)
			signr = dequeue_signal(current, &current->blocked,
					       &ksig->info, &type);

		if (!signr)
			break; /* will return 0 */

		if (unlikely(current->ptrace) && (signr != SIGKILL) &&
		    !(sighand->action[signr -1].sa.sa_flags & SA_IMMUTABLE)) {
			signr = ptrace_signal(signr, &ksig->info, type);
			if (!signr)
				continue;
		}

		ka = &sighand->action[signr-1];

		/* Trace actually delivered signals. */
		trace_signal_deliver(signr, &ksig->info, ka);

		if (ka->sa.sa_handler == SIG_IGN) /* Do nothing.  */
			continue;
		if (ka->sa.sa_handler != SIG_DFL) {
			/* Run the handler.  */
			ksig->ka = *ka;

			if (ka->sa.sa_flags & SA_ONESHOT)
				ka->sa.sa_handler = SIG_DFL;

			break; /* will return non-zero "signr" value */
		}

		/*
		 * Now we are doing the default action for this signal.
		 */
		if (sig_kernel_ignore(signr)) /* Default is nothing. */
			continue;

		/*
		 * Global init gets no signals it doesn't want.
		 * Container-init gets no signals it doesn't want from same
		 * container.
		 *
		 * Note that if global/container-init sees a sig_kernel_only()
		 * signal here, the signal must have been generated internally
		 * or must have come from an ancestor namespace. In either
		 * case, the signal cannot be dropped.
		 */
		if (unlikely(signal->flags & SIGNAL_UNKILLABLE) &&
				!sig_kernel_only(signr))
			continue;

		if (sig_kernel_stop(signr)) {
			/*
			 * The default action is to stop all threads in
			 * the thread group.  The job control signals
			 * do nothing in an orphaned pgrp, but SIGSTOP
			 * always works.  Note that siglock needs to be
			 * dropped during the call to is_orphaned_pgrp()
			 * because of lock ordering with tasklist_lock.
			 * This allows an intervening SIGCONT to be posted.
			 * We need to check for that and bail out if necessary.
			 */
			if (signr != SIGSTOP) {
				spin_unlock_irq(&sighand->siglock);

				/* signals can be posted during this window */

				if (is_current_pgrp_orphaned())
					goto relock;

				spin_lock_irq(&sighand->siglock);
			}

			if (likely(do_signal_stop(ksig->info.si_signo))) {
				/* It released the siglock.  */
				goto relock;
			}

			/*
			 * We didn't actually stop, due to a race
			 * with SIGCONT or something like that.
			 */
			continue;
		}

	fatal:
		spin_unlock_irq(&sighand->siglock);
		if (unlikely(cgroup_task_frozen(current)))
			cgroup_leave_frozen(true);

		/*
		 * Anything else is fatal, maybe with a core dump.
		 */
		current->flags |= PF_SIGNALED;

		if (sig_kernel_coredump(signr)) {
			if (print_fatal_signals)
				print_fatal_signal(ksig->info.si_signo);
			proc_coredump_connector(current);
			/*
			 * If it was able to dump core, this kills all
			 * other threads in the group and synchronizes with
			 * their demise.  If we lost the race with another
			 * thread getting here, it set group_exit_code
			 * first and our do_group_exit call below will use
			 * that value and ignore the one we pass it.
			 */
			do_coredump(&ksig->info);
		}

		/*
		 * PF_IO_WORKER threads will catch and exit on fatal signals
		 * themselves. They have cleanup that must be performed, so
		 * we cannot call do_exit() on their behalf.
		 */
		if (current->flags & PF_IO_WORKER)
			goto out;

		/*
		 * Death signals, no core dump.
		 */
		do_group_exit(ksig->info.si_signo);
		/* NOTREACHED */
	}
	spin_unlock_irq(&sighand->siglock);
out:
	ksig->sig = signr;

	if (!(ksig->ka.sa.sa_flags & SA_EXPOSE_TAGBITS))
		hide_si_addr_tag_bits(ksig);

	return ksig->sig > 0;
}

/**
 * signal_delivered - called after signal delivery to update blocked signals
 * @ksig:		kernel signal struct
 * @stepping:		nonzero if debugger single-step or block-step in use
 *
 * This function should be called when a signal has successfully been
 * delivered. It updates the blocked signals accordingly (@ksig->ka.sa.sa_mask
 * is always blocked), and the signal itself is blocked unless %SA_NODEFER
 * is set in @ksig->ka.sa.sa_flags.  Tracing is notified.
 */
static void signal_delivered(struct ksignal *ksig, int stepping)
{
	sigset_t blocked;

	/* A signal was successfully delivered, and the
	   saved sigmask was stored on the signal frame,
	   and will be restored by sigreturn.  So we can
	   simply clear the restore sigmask flag.  */
	clear_restore_sigmask();

	sigorsets(&blocked, &current->blocked, &ksig->ka.sa.sa_mask);
	if (!(ksig->ka.sa.sa_flags & SA_NODEFER))
		sigaddset(&blocked, ksig->sig);
	set_current_blocked(&blocked);
	if (current->sas_ss_flags & SS_AUTODISARM)
		sas_ss_reset(current);
	if (stepping)
		ptrace_notify(SIGTRAP, 0);
}

void signal_setup_done(int failed, struct ksignal *ksig, int stepping)
{
	if (failed)
		force_sigsegv(ksig->sig);
	else
		signal_delivered(ksig, stepping);
}

/*
 * It could be that complete_signal() picked us to notify about the
 * group-wide signal. Other threads should be notified now to take
 * the shared signals in @which since we will not.
 */
static void retarget_shared_pending(struct task_struct *tsk, sigset_t *which)
{
	sigset_t retarget;
	struct task_struct *t;

	sigandsets(&retarget, &tsk->signal->shared_pending.signal, which);
	if (sigisemptyset(&retarget))
		return;

	t = tsk;
	while_each_thread(tsk, t) {
		if (t->flags & PF_EXITING)
			continue;

		if (!has_pending_signals(&retarget, &t->blocked))
			continue;
		/* Remove the signals this thread can handle. */
		sigandsets(&retarget, &retarget, &t->blocked);

		if (!task_sigpending(t))
			signal_wake_up(t, 0);

		if (sigisemptyset(&retarget))
			break;
	}
}

void exit_signals(struct task_struct *tsk)
{
	int group_stop = 0;
	sigset_t unblocked;

	/*
	 * @tsk is about to have PF_EXITING set - lock out users which
	 * expect stable threadgroup.
	 */
	cgroup_threadgroup_change_begin(tsk);

	if (thread_group_empty(tsk) || (tsk->signal->flags & SIGNAL_GROUP_EXIT)) {
		tsk->flags |= PF_EXITING;
		cgroup_threadgroup_change_end(tsk);
		return;
	}

	spin_lock_irq(&tsk->sighand->siglock);
	/*
	 * From now this task is not visible for group-wide signals,
	 * see wants_signal(), do_signal_stop().
	 */
	tsk->flags |= PF_EXITING;

	cgroup_threadgroup_change_end(tsk);

	if (!task_sigpending(tsk))
		goto out;

	unblocked = tsk->blocked;
	signotset(&unblocked);
	retarget_shared_pending(tsk, &unblocked);

	if (unlikely(tsk->jobctl & JOBCTL_STOP_PENDING) &&
	    task_participate_group_stop(tsk))
		group_stop = CLD_STOPPED;
out:
	spin_unlock_irq(&tsk->sighand->siglock);

	/*
	 * If group stop has completed, deliver the notification.  This
	 * should always go to the real parent of the group leader.
	 */
	if (unlikely(group_stop)) {
		read_lock(&tasklist_lock);
		do_notify_parent_cldstop(tsk, false, group_stop);
		read_unlock(&tasklist_lock);
	}
}

/*
 * System call entry points.
 */

/**
 *  sys_restart_syscall - restart a system call
 */
SYSCALL_DEFINE0(restart_syscall)
{
	struct restart_block *restart = &current->restart_block;
	return restart->fn(restart);
}

long do_no_restart_syscall(struct restart_block *param)
{
	return -EINTR;
}

static void __set_task_blocked(struct task_struct *tsk, const sigset_t *newset)
{
	if (task_sigpending(tsk) && !thread_group_empty(tsk)) {
		sigset_t newblocked;
		/* A set of now blocked but previously unblocked signals. */
		sigandnsets(&newblocked, newset, &current->blocked);
		retarget_shared_pending(tsk, &newblocked);
	}
	tsk->blocked = *newset;
	recalc_sigpending();
}

/**
 * set_current_blocked - change current->blocked mask
 * @newset: new mask
 *
 * It is wrong to change ->blocked directly, this helper should be used
 * to ensure the process can't miss a shared signal we are going to block.
 */
void set_current_blocked(sigset_t *newset)
{
	sigdelsetmask(newset, sigmask(SIGKILL) | sigmask(SIGSTOP));
	__set_current_blocked(newset);
}

void __set_current_blocked(const sigset_t *newset)
{
	struct task_struct *tsk = current;

	/*
	 * In case the signal mask hasn't changed, there is nothing we need
	 * to do. The current->blocked shouldn't be modified by other task.
	 */
	if (sigequalsets(&tsk->blocked, newset))
		return;

	spin_lock_irq(&tsk->sighand->siglock);
	__set_task_blocked(tsk, newset);
	spin_unlock_irq(&tsk->sighand->siglock);
}

/*
 * This is also useful for kernel threads that want to temporarily
 * (or permanently) block certain signals.
 *
 * NOTE! Unlike the user-mode sys_sigprocmask(), the kernel
 * interface happily blocks "unblockable" signals like SIGKILL
 * and friends.
 */
int sigprocmask(int how, sigset_t *set, sigset_t *oldset)
{
	struct task_struct *tsk = current;
	sigset_t newset;

	/* Lockless, only current can change ->blocked, never from irq */
	if (oldset)
		*oldset = tsk->blocked;

	switch (how) {
	case SIG_BLOCK:
		sigorsets(&newset, &tsk->blocked, set);
		break;
	case SIG_UNBLOCK:
		sigandnsets(&newset, &tsk->blocked, set);
		break;
	case SIG_SETMASK:
		newset = *set;
		break;
	default:
		return -EINVAL;
	}

	__set_current_blocked(&newset);
	return 0;
}
EXPORT_SYMBOL(sigprocmask);

/*
 * The api helps set app-provided sigmasks.
 *
 * This is useful for syscalls such as ppoll, pselect, io_pgetevents and
 * epoll_pwait where a new sigmask is passed from userland for the syscalls.
 *
 * Note that it does set_restore_sigmask() in advance, so it must be always
 * paired with restore_saved_sigmask_unless() before return from syscall.
 */
int set_user_sigmask(const sigset_t __user *umask, size_t sigsetsize)
{
	sigset_t kmask;

	if (!umask)
		return 0;
	if (sigsetsize != sizeof(sigset_t))
		return -EINVAL;
	if (copy_from_user(&kmask, umask, sizeof(sigset_t)))
		return -EFAULT;

	set_restore_sigmask();
	current->saved_sigmask = current->blocked;
	set_current_blocked(&kmask);

	return 0;
}

#ifdef CONFIG_COMPAT
int set_compat_user_sigmask(const compat_sigset_t __user *umask,
			    size_t sigsetsize)
{
	sigset_t kmask;

	if (!umask)
		return 0;
	if (sigsetsize != sizeof(compat_sigset_t))
		return -EINVAL;
	if (get_compat_sigset(&kmask, umask))
		return -EFAULT;

	set_restore_sigmask();
	current->saved_sigmask = current->blocked;
	set_current_blocked(&kmask);

	return 0;
}
#endif

/**
 *  sys_rt_sigprocmask - change the list of currently blocked signals
 *  @how: whether to add, remove, or set signals
 *  @nset: stores pending signals
 *  @oset: previous value of signal mask if non-null
 *  @sigsetsize: size of sigset_t type
 */
SYSCALL_DEFINE4(rt_sigprocmask, int, how, sigset_t __user *, nset,
		sigset_t __user *, oset, size_t, sigsetsize)
{
	sigset_t old_set, new_set;
	int error;

	/* XXX: Don't preclude handling different sized sigset_t's.  */
	if (sigsetsize != sizeof(sigset_t))
		return -EINVAL;

	old_set = current->blocked;

	if (nset) {
		if (copy_from_user(&new_set, nset, sizeof(sigset_t)))
			return -EFAULT;
		sigdelsetmask(&new_set, sigmask(SIGKILL)|sigmask(SIGSTOP));

		error = sigprocmask(how, &new_set, NULL);
		if (error)
			return error;
	}

	if (oset) {
		if (copy_to_user(oset, &old_set, sizeof(sigset_t)))
			return -EFAULT;
	}

	return 0;
}

#ifdef CONFIG_COMPAT
COMPAT_SYSCALL_DEFINE4(rt_sigprocmask, int, how, compat_sigset_t __user *, nset,
		compat_sigset_t __user *, oset, compat_size_t, sigsetsize)
{
	sigset_t old_set = current->blocked;

	/* XXX: Don't preclude handling different sized sigset_t's.  */
	if (sigsetsize != sizeof(sigset_t))
		return -EINVAL;

	if (nset) {
		sigset_t new_set;
		int error;
		if (get_compat_sigset(&new_set, nset))
			return -EFAULT;
		sigdelsetmask(&new_set, sigmask(SIGKILL)|sigmask(SIGSTOP));

		error = sigprocmask(how, &new_set, NULL);
		if (error)
			return error;
	}
	return oset ? put_compat_sigset(oset, &old_set, sizeof(*oset)) : 0;
}
#endif

static void do_sigpending(sigset_t *set)
{
	spin_lock_irq(&current->sighand->siglock);
	sigorsets(set, &current->pending.signal,
		  &current->signal->shared_pending.signal);
	spin_unlock_irq(&current->sighand->siglock);

	/* Outside the lock because only this thread touches it.  */
	sigandsets(set, &current->blocked, set);
}

/**
 *  sys_rt_sigpending - examine a pending signal that has been raised
 *			while blocked
 *  @uset: stores pending signals
 *  @sigsetsize: size of sigset_t type or larger
 */
SYSCALL_DEFINE2(rt_sigpending, sigset_t __user *, uset, size_t, sigsetsize)
{
	sigset_t set;

	if (sigsetsize > sizeof(*uset))
		return -EINVAL;

	do_sigpending(&set);

	if (copy_to_user(uset, &set, sigsetsize))
		return -EFAULT;

	return 0;
}

#ifdef CONFIG_COMPAT
COMPAT_SYSCALL_DEFINE2(rt_sigpending, compat_sigset_t __user *, uset,
		compat_size_t, sigsetsize)
{
	sigset_t set;

	if (sigsetsize > sizeof(*uset))
		return -EINVAL;

	do_sigpending(&set);

	return put_compat_sigset(uset, &set, sigsetsize);
}
#endif

static const struct {
	unsigned char limit, layout;
} sig_sicodes[] = {
	[SIGILL]  = { NSIGILL,  SIL_FAULT },
	[SIGFPE]  = { NSIGFPE,  SIL_FAULT },
	[SIGSEGV] = { NSIGSEGV, SIL_FAULT },
	[SIGBUS]  = { NSIGBUS,  SIL_FAULT },
	[SIGTRAP] = { NSIGTRAP, SIL_FAULT },
#if defined(SIGEMT)
	[SIGEMT]  = { NSIGEMT,  SIL_FAULT },
#endif
	[SIGCHLD] = { NSIGCHLD, SIL_CHLD },
	[SIGPOLL] = { NSIGPOLL, SIL_POLL },
	[SIGSYS]  = { NSIGSYS,  SIL_SYS },
};

static bool known_siginfo_layout(unsigned sig, int si_code)
{
	if (si_code == SI_KERNEL)
		return true;
	else if ((si_code > SI_USER)) {
		if (sig_specific_sicodes(sig)) {
			if (si_code <= sig_sicodes[sig].limit)
				return true;
		}
		else if (si_code <= NSIGPOLL)
			return true;
	}
	else if (si_code >= SI_DETHREAD)
		return true;
	else if (si_code == SI_ASYNCNL)
		return true;
	return false;
}

enum siginfo_layout siginfo_layout(unsigned sig, int si_code)
{
	enum siginfo_layout layout = SIL_KILL;
	if ((si_code > SI_USER) && (si_code < SI_KERNEL)) {
		if ((sig < ARRAY_SIZE(sig_sicodes)) &&
		    (si_code <= sig_sicodes[sig].limit)) {
			layout = sig_sicodes[sig].layout;
			/* Handle the exceptions */
			if ((sig == SIGBUS) &&
			    (si_code >= BUS_MCEERR_AR) && (si_code <= BUS_MCEERR_AO))
				layout = SIL_FAULT_MCEERR;
			else if ((sig == SIGSEGV) && (si_code == SEGV_BNDERR))
				layout = SIL_FAULT_BNDERR;
#ifdef SEGV_PKUERR
			else if ((sig == SIGSEGV) && (si_code == SEGV_PKUERR))
				layout = SIL_FAULT_PKUERR;
#endif
			else if ((sig == SIGTRAP) && (si_code == TRAP_PERF))
				layout = SIL_FAULT_PERF_EVENT;
			else if (IS_ENABLED(CONFIG_SPARC) &&
				 (sig == SIGILL) && (si_code == ILL_ILLTRP))
				layout = SIL_FAULT_TRAPNO;
			else if (IS_ENABLED(CONFIG_ALPHA) &&
				 ((sig == SIGFPE) ||
				  ((sig == SIGTRAP) && (si_code == TRAP_UNK))))
				layout = SIL_FAULT_TRAPNO;
		}
		else if (si_code <= NSIGPOLL)
			layout = SIL_POLL;
	} else {
		if (si_code == SI_TIMER)
			layout = SIL_TIMER;
		else if (si_code == SI_SIGIO)
			layout = SIL_POLL;
		else if (si_code < 0)
			layout = SIL_RT;
	}
	return layout;
}

static inline char __user *si_expansion(const siginfo_t __user *info)
{
	return ((char __user *)info) + sizeof(struct kernel_siginfo);
}

int copy_siginfo_to_user(siginfo_t __user *to, const kernel_siginfo_t *from)
{
	char __user *expansion = si_expansion(to);
	if (copy_to_user(to, from , sizeof(struct kernel_siginfo)))
		return -EFAULT;
	if (clear_user(expansion, SI_EXPANSION_SIZE))
		return -EFAULT;
	return 0;
}

static int post_copy_siginfo_from_user(kernel_siginfo_t *info,
				       const siginfo_t __user *from)
{
	if (unlikely(!known_siginfo_layout(info->si_signo, info->si_code))) {
		char __user *expansion = si_expansion(from);
		char buf[SI_EXPANSION_SIZE];
		int i;
		/*
		 * An unknown si_code might need more than
		 * sizeof(struct kernel_siginfo) bytes.  Verify all of the
		 * extra bytes are 0.  This guarantees copy_siginfo_to_user
		 * will return this data to userspace exactly.
		 */
		if (copy_from_user(&buf, expansion, SI_EXPANSION_SIZE))
			return -EFAULT;
		for (i = 0; i < SI_EXPANSION_SIZE; i++) {
			if (buf[i] != 0)
				return -E2BIG;
		}
	}
	return 0;
}

static int __copy_siginfo_from_user(int signo, kernel_siginfo_t *to,
				    const siginfo_t __user *from)
{
	if (copy_from_user(to, from, sizeof(struct kernel_siginfo)))
		return -EFAULT;
	to->si_signo = signo;
	return post_copy_siginfo_from_user(to, from);
}

int copy_siginfo_from_user(kernel_siginfo_t *to, const siginfo_t __user *from)
{
	if (copy_from_user(to, from, sizeof(struct kernel_siginfo)))
		return -EFAULT;
	return post_copy_siginfo_from_user(to, from);
}

#ifdef CONFIG_COMPAT
/**
 * copy_siginfo_to_external32 - copy a kernel siginfo into a compat user siginfo
 * @to: compat siginfo destination
 * @from: kernel siginfo source
 *
 * Note: This function does not work properly for the SIGCHLD on x32, but
 * fortunately it doesn't have to.  The only valid callers for this function are
 * copy_siginfo_to_user32, which is overriden for x32 and the coredump code.
 * The latter does not care because SIGCHLD will never cause a coredump.
 */
void copy_siginfo_to_external32(struct compat_siginfo *to,
		const struct kernel_siginfo *from)
{
	memset(to, 0, sizeof(*to));

	to->si_signo = from->si_signo;
	to->si_errno = from->si_errno;
	to->si_code  = from->si_code;
	switch(siginfo_layout(from->si_signo, from->si_code)) {
	case SIL_KILL:
		to->si_pid = from->si_pid;
		to->si_uid = from->si_uid;
		break;
	case SIL_TIMER:
		to->si_tid     = from->si_tid;
		to->si_overrun = from->si_overrun;
		to->si_int     = from->si_int;
		break;
	case SIL_POLL:
		to->si_band = from->si_band;
		to->si_fd   = from->si_fd;
		break;
	case SIL_FAULT:
		to->si_addr = ptr_to_compat(from->si_addr);
		break;
	case SIL_FAULT_TRAPNO:
		to->si_addr = ptr_to_compat(from->si_addr);
		to->si_trapno = from->si_trapno;
		break;
	case SIL_FAULT_MCEERR:
		to->si_addr = ptr_to_compat(from->si_addr);
		to->si_addr_lsb = from->si_addr_lsb;
		break;
	case SIL_FAULT_BNDERR:
		to->si_addr = ptr_to_compat(from->si_addr);
		to->si_lower = ptr_to_compat(from->si_lower);
		to->si_upper = ptr_to_compat(from->si_upper);
		break;
	case SIL_FAULT_PKUERR:
		to->si_addr = ptr_to_compat(from->si_addr);
		to->si_pkey = from->si_pkey;
		break;
	case SIL_FAULT_PERF_EVENT:
		to->si_addr = ptr_to_compat(from->si_addr);
		to->si_perf_data = from->si_perf_data;
		to->si_perf_type = from->si_perf_type;
		to->si_perf_flags = from->si_perf_flags;
		break;
	case SIL_CHLD:
		to->si_pid = from->si_pid;
		to->si_uid = from->si_uid;
		to->si_status = from->si_status;
		to->si_utime = from->si_utime;
		to->si_stime = from->si_stime;
		break;
	case SIL_RT:
		to->si_pid = from->si_pid;
		to->si_uid = from->si_uid;
		to->si_int = from->si_int;
		break;
	case SIL_SYS:
		to->si_call_addr = ptr_to_compat(from->si_call_addr);
		to->si_syscall   = from->si_syscall;
		to->si_arch      = from->si_arch;
		break;
	}
}

int __copy_siginfo_to_user32(struct compat_siginfo __user *to,
			   const struct kernel_siginfo *from)
{
	struct compat_siginfo new;

	copy_siginfo_to_external32(&new, from);
	if (copy_to_user(to, &new, sizeof(struct compat_siginfo)))
		return -EFAULT;
	return 0;
}

static int post_copy_siginfo_from_user32(kernel_siginfo_t *to,
					 const struct compat_siginfo *from)
{
	clear_siginfo(to);
	to->si_signo = from->si_signo;
	to->si_errno = from->si_errno;
	to->si_code  = from->si_code;
	switch(siginfo_layout(from->si_signo, from->si_code)) {
	case SIL_KILL:
		to->si_pid = from->si_pid;
		to->si_uid = from->si_uid;
		break;
	case SIL_TIMER:
		to->si_tid     = from->si_tid;
		to->si_overrun = from->si_overrun;
		to->si_int     = from->si_int;
		break;
	case SIL_POLL:
		to->si_band = from->si_band;
		to->si_fd   = from->si_fd;
		break;
	case SIL_FAULT:
		to->si_addr = compat_ptr(from->si_addr);
		break;
	case SIL_FAULT_TRAPNO:
		to->si_addr = compat_ptr(from->si_addr);
		to->si_trapno = from->si_trapno;
		break;
	case SIL_FAULT_MCEERR:
		to->si_addr = compat_ptr(from->si_addr);
		to->si_addr_lsb = from->si_addr_lsb;
		break;
	case SIL_FAULT_BNDERR:
		to->si_addr = compat_ptr(from->si_addr);
		to->si_lower = compat_ptr(from->si_lower);
		to->si_upper = compat_ptr(from->si_upper);
		break;
	case SIL_FAULT_PKUERR:
		to->si_addr = compat_ptr(from->si_addr);
		to->si_pkey = from->si_pkey;
		break;
	case SIL_FAULT_PERF_EVENT:
		to->si_addr = compat_ptr(from->si_addr);
		to->si_perf_data = from->si_perf_data;
		to->si_perf_type = from->si_perf_type;
		to->si_perf_flags = from->si_perf_flags;
		break;
	case SIL_CHLD:
		to->si_pid    = from->si_pid;
		to->si_uid    = from->si_uid;
		to->si_status = from->si_status;
#ifdef CONFIG_X86_X32_ABI
		if (in_x32_syscall()) {
			to->si_utime = from->_sifields._sigchld_x32._utime;
			to->si_stime = from->_sifields._sigchld_x32._stime;
		} else
#endif
		{
			to->si_utime = from->si_utime;
			to->si_stime = from->si_stime;
		}
		break;
	case SIL_RT:
		to->si_pid = from->si_pid;
		to->si_uid = from->si_uid;
		to->si_int = from->si_int;
		break;
	case SIL_SYS:
		to->si_call_addr = compat_ptr(from->si_call_addr);
		to->si_syscall   = from->si_syscall;
		to->si_arch      = from->si_arch;
		break;
	}
	return 0;
}

static int __copy_siginfo_from_user32(int signo, struct kernel_siginfo *to,
				      const struct compat_siginfo __user *ufrom)
{
	struct compat_siginfo from;

	if (copy_from_user(&from, ufrom, sizeof(struct compat_siginfo)))
		return -EFAULT;

	from.si_signo = signo;
	return post_copy_siginfo_from_user32(to, &from);
}

int copy_siginfo_from_user32(struct kernel_siginfo *to,
			     const struct compat_siginfo __user *ufrom)
{
	struct compat_siginfo from;

	if (copy_from_user(&from, ufrom, sizeof(struct compat_siginfo)))
		return -EFAULT;

	return post_copy_siginfo_from_user32(to, &from);
}
#endif /* CONFIG_COMPAT */

/**
 *  do_sigtimedwait - wait for queued signals specified in @which
 *  @which: queued signals to wait for
 *  @info: if non-null, the signal's siginfo is returned here
 *  @ts: upper bound on process time suspension
 */
static int do_sigtimedwait(const sigset_t *which, kernel_siginfo_t *info,
		    const struct timespec64 *ts)
{
	ktime_t *to = NULL, timeout = KTIME_MAX;
	struct task_struct *tsk = current;
	sigset_t mask = *which;
	enum pid_type type;
	int sig, ret = 0;

	if (ts) {
		if (!timespec64_valid(ts))
			return -EINVAL;
		timeout = timespec64_to_ktime(*ts);
		to = &timeout;
	}

	/*
	 * Invert the set of allowed signals to get those we want to block.
	 */
	sigdelsetmask(&mask, sigmask(SIGKILL) | sigmask(SIGSTOP));
	signotset(&mask);

	spin_lock_irq(&tsk->sighand->siglock);
	sig = dequeue_signal(tsk, &mask, info, &type);
	if (!sig && timeout) {
		/*
		 * None ready, temporarily unblock those we're interested
		 * while we are sleeping in so that we'll be awakened when
		 * they arrive. Unblocking is always fine, we can avoid
		 * set_current_blocked().
		 */
		tsk->real_blocked = tsk->blocked;
		sigandsets(&tsk->blocked, &tsk->blocked, &mask);
		recalc_sigpending();
		spin_unlock_irq(&tsk->sighand->siglock);

		__set_current_state(TASK_INTERRUPTIBLE);
		ret = freezable_schedule_hrtimeout_range(to, tsk->timer_slack_ns,
							 HRTIMER_MODE_REL);
		spin_lock_irq(&tsk->sighand->siglock);
		__set_task_blocked(tsk, &tsk->real_blocked);
		sigemptyset(&tsk->real_blocked);
		sig = dequeue_signal(tsk, &mask, info, &type);
	}
	spin_unlock_irq(&tsk->sighand->siglock);

	if (sig)
		return sig;
	return ret ? -EINTR : -EAGAIN;
}

/**
 *  sys_rt_sigtimedwait - synchronously wait for queued signals specified
 *			in @uthese
 *  @uthese: queued signals to wait for
 *  @uinfo: if non-null, the signal's siginfo is returned here
 *  @uts: upper bound on process time suspension
 *  @sigsetsize: size of sigset_t type
 */
SYSCALL_DEFINE4(rt_sigtimedwait, const sigset_t __user *, uthese,
		siginfo_t __user *, uinfo,
		const struct __kernel_timespec __user *, uts,
		size_t, sigsetsize)
{
	sigset_t these;
	struct timespec64 ts;
	kernel_siginfo_t info;
	int ret;

	/* XXX: Don't preclude handling different sized sigset_t's.  */
	if (sigsetsize != sizeof(sigset_t))
		return -EINVAL;

	if (copy_from_user(&these, uthese, sizeof(these)))
		return -EFAULT;

	if (uts) {
		if (get_timespec64(&ts, uts))
			return -EFAULT;
	}

	ret = do_sigtimedwait(&these, &info, uts ? &ts : NULL);

	if (ret > 0 && uinfo) {
		if (copy_siginfo_to_user(uinfo, &info))
			ret = -EFAULT;
	}

	return ret;
}

#ifdef CONFIG_COMPAT_32BIT_TIME
SYSCALL_DEFINE4(rt_sigtimedwait_time32, const sigset_t __user *, uthese,
		siginfo_t __user *, uinfo,
		const struct old_timespec32 __user *, uts,
		size_t, sigsetsize)
{
	sigset_t these;
	struct timespec64 ts;
	kernel_siginfo_t info;
	int ret;

	if (sigsetsize != sizeof(sigset_t))
		return -EINVAL;

	if (copy_from_user(&these, uthese, sizeof(these)))
		return -EFAULT;

	if (uts) {
		if (get_old_timespec32(&ts, uts))
			return -EFAULT;
	}

	ret = do_sigtimedwait(&these, &info, uts ? &ts : NULL);

	if (ret > 0 && uinfo) {
		if (copy_siginfo_to_user(uinfo, &info))
			ret = -EFAULT;
	}

	return ret;
}
#endif

#ifdef CONFIG_COMPAT
COMPAT_SYSCALL_DEFINE4(rt_sigtimedwait_time64, compat_sigset_t __user *, uthese,
		struct compat_siginfo __user *, uinfo,
		struct __kernel_timespec __user *, uts, compat_size_t, sigsetsize)
{
	sigset_t s;
	struct timespec64 t;
	kernel_siginfo_t info;
	long ret;

	if (sigsetsize != sizeof(sigset_t))
		return -EINVAL;

	if (get_compat_sigset(&s, uthese))
		return -EFAULT;

	if (uts) {
		if (get_timespec64(&t, uts))
			return -EFAULT;
	}

	ret = do_sigtimedwait(&s, &info, uts ? &t : NULL);

	if (ret > 0 && uinfo) {
		if (copy_siginfo_to_user32(uinfo, &info))
			ret = -EFAULT;
	}

	return ret;
}

#ifdef CONFIG_COMPAT_32BIT_TIME
COMPAT_SYSCALL_DEFINE4(rt_sigtimedwait_time32, compat_sigset_t __user *, uthese,
		struct compat_siginfo __user *, uinfo,
		struct old_timespec32 __user *, uts, compat_size_t, sigsetsize)
{
	sigset_t s;
	struct timespec64 t;
	kernel_siginfo_t info;
	long ret;

	if (sigsetsize != sizeof(sigset_t))
		return -EINVAL;

	if (get_compat_sigset(&s, uthese))
		return -EFAULT;

	if (uts) {
		if (get_old_timespec32(&t, uts))
			return -EFAULT;
	}

	ret = do_sigtimedwait(&s, &info, uts ? &t : NULL);

	if (ret > 0 && uinfo) {
		if (copy_siginfo_to_user32(uinfo, &info))
			ret = -EFAULT;
	}

	return ret;
}
#endif
#endif

static inline void prepare_kill_siginfo(int sig, struct kernel_siginfo *info)
{
	clear_siginfo(info);
	info->si_signo = sig;
	info->si_errno = 0;
	info->si_code = SI_USER;
	info->si_pid = task_tgid_vnr(current);
	info->si_uid = from_kuid_munged(current_user_ns(), current_uid());
}

/**
 *  sys_kill - send a signal to a process
 *  @pid: the PID of the process
 *  @sig: signal to be sent
 */
SYSCALL_DEFINE2(kill, pid_t, pid, int, sig)
{
	struct kernel_siginfo info;

	prepare_kill_siginfo(sig, &info);

	return kill_something_info(sig, &info, pid);
}

/*
 * Verify that the signaler and signalee either are in the same pid namespace
 * or that the signaler's pid namespace is an ancestor of the signalee's pid
 * namespace.
 */
static bool access_pidfd_pidns(struct pid *pid)
{
	struct pid_namespace *active = task_active_pid_ns(current);
	struct pid_namespace *p = ns_of_pid(pid);

	for (;;) {
		if (!p)
			return false;
		if (p == active)
			break;
		p = p->parent;
	}

	return true;
}

static int copy_siginfo_from_user_any(kernel_siginfo_t *kinfo,
		siginfo_t __user *info)
{
#ifdef CONFIG_COMPAT
	/*
	 * Avoid hooking up compat syscalls and instead handle necessary
	 * conversions here. Note, this is a stop-gap measure and should not be
	 * considered a generic solution.
	 */
	if (in_compat_syscall())
		return copy_siginfo_from_user32(
			kinfo, (struct compat_siginfo __user *)info);
#endif
	return copy_siginfo_from_user(kinfo, info);
}

static struct pid *pidfd_to_pid(const struct file *file)
{
	struct pid *pid;

	pid = pidfd_pid(file);
	if (!IS_ERR(pid))
		return pid;

	return tgid_pidfd_to_pid(file);
}

/**
 * sys_pidfd_send_signal - Signal a process through a pidfd
 * @pidfd:  file descriptor of the process
 * @sig:    signal to send
 * @info:   signal info
 * @flags:  future flags
 *
 * The syscall currently only signals via PIDTYPE_PID which covers
 * kill(<positive-pid>, <signal>. It does not signal threads or process
 * groups.
 * In order to extend the syscall to threads and process groups the @flags
 * argument should be used. In essence, the @flags argument will determine
 * what is signaled and not the file descriptor itself. Put in other words,
 * grouping is a property of the flags argument not a property of the file
 * descriptor.
 *
 * Return: 0 on success, negative errno on failure
 */
SYSCALL_DEFINE4(pidfd_send_signal, int, pidfd, int, sig,
		siginfo_t __user *, info, unsigned int, flags)
{
	int ret;
	struct fd f;
	struct pid *pid;
	kernel_siginfo_t kinfo;

	/* Enforce flags be set to 0 until we add an extension. */
	if (flags)
		return -EINVAL;

	f = fdget(pidfd);
	if (!f.file)
		return -EBADF;

	/* Is this a pidfd? */
	pid = pidfd_to_pid(f.file);
	if (IS_ERR(pid)) {
		ret = PTR_ERR(pid);
		goto err;
	}

	ret = -EINVAL;
	if (!access_pidfd_pidns(pid))
		goto err;

	if (info) {
		ret = copy_siginfo_from_user_any(&kinfo, info);
		if (unlikely(ret))
			goto err;

		ret = -EINVAL;
		if (unlikely(sig != kinfo.si_signo))
			goto err;

		/* Only allow sending arbitrary signals to yourself. */
		ret = -EPERM;
		if ((task_pid(current) != pid) &&
		    (kinfo.si_code >= 0 || kinfo.si_code == SI_TKILL))
			goto err;
	} else {
		prepare_kill_siginfo(sig, &kinfo);
	}

	ret = kill_pid_info(sig, &kinfo, pid);

err:
	fdput(f);
	return ret;
}

static int
do_send_specific(pid_t tgid, pid_t pid, int sig, struct kernel_siginfo *info)
{
	struct task_struct *p;
	int error = -ESRCH;

	rcu_read_lock();
	p = find_task_by_vpid(pid);
	if (p && (tgid <= 0 || task_tgid_vnr(p) == tgid)) {
		error = check_kill_permission(sig, info, p);
		/*
		 * The null signal is a permissions and process existence
		 * probe.  No signal is actually delivered.
		 */
		if (!error && sig) {
			error = do_send_sig_info(sig, info, p, PIDTYPE_PID);
			/*
			 * If lock_task_sighand() failed we pretend the task
			 * dies after receiving the signal. The window is tiny,
			 * and the signal is private anyway.
			 */
			if (unlikely(error == -ESRCH))
				error = 0;
		}
	}
	rcu_read_unlock();

	return error;
}

static int do_tkill(pid_t tgid, pid_t pid, int sig)
{
	struct kernel_siginfo info;

	clear_siginfo(&info);
	info.si_signo = sig;
	info.si_errno = 0;
	info.si_code = SI_TKILL;
	info.si_pid = task_tgid_vnr(current);
	info.si_uid = from_kuid_munged(current_user_ns(), current_uid());

	return do_send_specific(tgid, pid, sig, &info);
}

/**
 *  sys_tgkill - send signal to one specific thread
 *  @tgid: the thread group ID of the thread
 *  @pid: the PID of the thread
 *  @sig: signal to be sent
 *
 *  This syscall also checks the @tgid and returns -ESRCH even if the PID
 *  exists but it's not belonging to the target process anymore. This
 *  method solves the problem of threads exiting and PIDs getting reused.
 */
SYSCALL_DEFINE3(tgkill, pid_t, tgid, pid_t, pid, int, sig)
{
	/* This is only valid for single tasks */
	if (pid <= 0 || tgid <= 0)
		return -EINVAL;

	return do_tkill(tgid, pid, sig);
}

/**
 *  sys_tkill - send signal to one specific task
 *  @pid: the PID of the task
 *  @sig: signal to be sent
 *
 *  Send a signal to only one task, even if it's a CLONE_THREAD task.
 */
SYSCALL_DEFINE2(tkill, pid_t, pid, int, sig)
{
	/* This is only valid for single tasks */
	if (pid <= 0)
		return -EINVAL;

	return do_tkill(0, pid, sig);
}

static int do_rt_sigqueueinfo(pid_t pid, int sig, kernel_siginfo_t *info)
{
	/* Not even root can pretend to send signals from the kernel.
	 * Nor can they impersonate a kill()/tgkill(), which adds source info.
	 */
	if ((info->si_code >= 0 || info->si_code == SI_TKILL) &&
	    (task_pid_vnr(current) != pid))
		return -EPERM;

	/* POSIX.1b doesn't mention process groups.  */
	return kill_proc_info(sig, info, pid);
}

/**
 *  sys_rt_sigqueueinfo - send signal information to a signal
 *  @pid: the PID of the thread
 *  @sig: signal to be sent
 *  @uinfo: signal info to be sent
 */
SYSCALL_DEFINE3(rt_sigqueueinfo, pid_t, pid, int, sig,
		siginfo_t __user *, uinfo)
{
	kernel_siginfo_t info;
	int ret = __copy_siginfo_from_user(sig, &info, uinfo);
	if (unlikely(ret))
		return ret;
	return do_rt_sigqueueinfo(pid, sig, &info);
}

#ifdef CONFIG_COMPAT
COMPAT_SYSCALL_DEFINE3(rt_sigqueueinfo,
			compat_pid_t, pid,
			int, sig,
			struct compat_siginfo __user *, uinfo)
{
	kernel_siginfo_t info;
	int ret = __copy_siginfo_from_user32(sig, &info, uinfo);
	if (unlikely(ret))
		return ret;
	return do_rt_sigqueueinfo(pid, sig, &info);
}
#endif

static int do_rt_tgsigqueueinfo(pid_t tgid, pid_t pid, int sig, kernel_siginfo_t *info)
{
	/* This is only valid for single tasks */
	if (pid <= 0 || tgid <= 0)
		return -EINVAL;

	/* Not even root can pretend to send signals from the kernel.
	 * Nor can they impersonate a kill()/tgkill(), which adds source info.
	 */
	if ((info->si_code >= 0 || info->si_code == SI_TKILL) &&
	    (task_pid_vnr(current) != pid))
		return -EPERM;

	return do_send_specific(tgid, pid, sig, info);
}

SYSCALL_DEFINE4(rt_tgsigqueueinfo, pid_t, tgid, pid_t, pid, int, sig,
		siginfo_t __user *, uinfo)
{
	kernel_siginfo_t info;
	int ret = __copy_siginfo_from_user(sig, &info, uinfo);
	if (unlikely(ret))
		return ret;
	return do_rt_tgsigqueueinfo(tgid, pid, sig, &info);
}

#ifdef CONFIG_COMPAT
COMPAT_SYSCALL_DEFINE4(rt_tgsigqueueinfo,
			compat_pid_t, tgid,
			compat_pid_t, pid,
			int, sig,
			struct compat_siginfo __user *, uinfo)
{
	kernel_siginfo_t info;
	int ret = __copy_siginfo_from_user32(sig, &info, uinfo);
	if (unlikely(ret))
		return ret;
	return do_rt_tgsigqueueinfo(tgid, pid, sig, &info);
}
#endif

/*
 * For kthreads only, must not be used if cloned with CLONE_SIGHAND
 */
void kernel_sigaction(int sig, __sighandler_t action)
{
	spin_lock_irq(&current->sighand->siglock);
	current->sighand->action[sig - 1].sa.sa_handler = action;
	if (action == SIG_IGN) {
		sigset_t mask;

		sigemptyset(&mask);
		sigaddset(&mask, sig);

		flush_sigqueue_mask(&mask, &current->signal->shared_pending);
		flush_sigqueue_mask(&mask, &current->pending);
		recalc_sigpending();
	}
	spin_unlock_irq(&current->sighand->siglock);
}
EXPORT_SYMBOL(kernel_sigaction);

void __weak sigaction_compat_abi(struct k_sigaction *act,
		struct k_sigaction *oact)
{
}

int do_sigaction(int sig, struct k_sigaction *act, struct k_sigaction *oact)
{
	struct task_struct *p = current, *t;
	struct k_sigaction *k;
	sigset_t mask;

	if (!valid_signal(sig) || sig < 1 || (act && sig_kernel_only(sig)))
		return -EINVAL;

	k = &p->sighand->action[sig-1];

	spin_lock_irq(&p->sighand->siglock);
	if (k->sa.sa_flags & SA_IMMUTABLE) {
		spin_unlock_irq(&p->sighand->siglock);
		return -EINVAL;
	}
	if (oact)
		*oact = *k;

	/*
	 * Make sure that we never accidentally claim to support SA_UNSUPPORTED,
	 * e.g. by having an architecture use the bit in their uapi.
	 */
	BUILD_BUG_ON(UAPI_SA_FLAGS & SA_UNSUPPORTED);

	/*
	 * Clear unknown flag bits in order to allow userspace to detect missing
	 * support for flag bits and to allow the kernel to use non-uapi bits
	 * internally.
	 */
	if (act)
		act->sa.sa_flags &= UAPI_SA_FLAGS;
	if (oact)
		oact->sa.sa_flags &= UAPI_SA_FLAGS;

	sigaction_compat_abi(act, oact);

	if (act) {
		sigdelsetmask(&act->sa.sa_mask,
			      sigmask(SIGKILL) | sigmask(SIGSTOP));
		*k = *act;
		/*
		 * POSIX 3.3.1.3:
		 *  "Setting a signal action to SIG_IGN for a signal that is
		 *   pending shall cause the pending signal to be discarded,
		 *   whether or not it is blocked."
		 *
		 *  "Setting a signal action to SIG_DFL for a signal that is
		 *   pending and whose default action is to ignore the signal
		 *   (for example, SIGCHLD), shall cause the pending signal to
		 *   be discarded, whether or not it is blocked"
		 */
		if (sig_handler_ignored(sig_handler(p, sig), sig)) {
			sigemptyset(&mask);
			sigaddset(&mask, sig);
			flush_sigqueue_mask(&mask, &p->signal->shared_pending);
			for_each_thread(p, t)
				flush_sigqueue_mask(&mask, &t->pending);
		}
	}

	spin_unlock_irq(&p->sighand->siglock);
	return 0;
}

#ifdef CONFIG_DYNAMIC_SIGFRAME
static inline void sigaltstack_lock(void)
	__acquires(&current->sighand->siglock)
{
	spin_lock_irq(&current->sighand->siglock);
}

static inline void sigaltstack_unlock(void)
	__releases(&current->sighand->siglock)
{
	spin_unlock_irq(&current->sighand->siglock);
}
#else
static inline void sigaltstack_lock(void) { }
static inline void sigaltstack_unlock(void) { }
#endif

static int
do_sigaltstack (const stack_t *ss, stack_t *oss, unsigned long sp,
		size_t min_ss_size)
{
	struct task_struct *t = current;
	int ret = 0;

	if (oss) {
		memset(oss, 0, sizeof(stack_t));
		oss->ss_sp = (void __user *) t->sas_ss_sp;
		oss->ss_size = t->sas_ss_size;
		oss->ss_flags = sas_ss_flags(sp) |
			(current->sas_ss_flags & SS_FLAG_BITS);
	}

	if (ss) {
		void __user *ss_sp = ss->ss_sp;
		size_t ss_size = ss->ss_size;
		unsigned ss_flags = ss->ss_flags;
		int ss_mode;

		if (unlikely(on_sig_stack(sp)))
			return -EPERM;

		ss_mode = ss_flags & ~SS_FLAG_BITS;
		if (unlikely(ss_mode != SS_DISABLE && ss_mode != SS_ONSTACK &&
				ss_mode != 0))
			return -EINVAL;

		/*
		 * Return before taking any locks if no actual
		 * sigaltstack changes were requested.
		 */
		if (t->sas_ss_sp == (unsigned long)ss_sp &&
		    t->sas_ss_size == ss_size &&
		    t->sas_ss_flags == ss_flags)
			return 0;

		sigaltstack_lock();
		if (ss_mode == SS_DISABLE) {
			ss_size = 0;
			ss_sp = NULL;
		} else {
			if (unlikely(ss_size < min_ss_size))
				ret = -ENOMEM;
			if (!sigaltstack_size_valid(ss_size))
				ret = -ENOMEM;
		}
		if (!ret) {
			t->sas_ss_sp = (unsigned long) ss_sp;
			t->sas_ss_size = ss_size;
			t->sas_ss_flags = ss_flags;
		}
		sigaltstack_unlock();
	}
	return ret;
}

SYSCALL_DEFINE2(sigaltstack,const stack_t __user *,uss, stack_t __user *,uoss)
{
	stack_t new, old;
	int err;
	if (uss && copy_from_user(&new, uss, sizeof(stack_t)))
		return -EFAULT;
	err = do_sigaltstack(uss ? &new : NULL, uoss ? &old : NULL,
			      current_user_stack_pointer(),
			      MINSIGSTKSZ);
	if (!err && uoss && copy_to_user(uoss, &old, sizeof(stack_t)))
		err = -EFAULT;
	return err;
}

int restore_altstack(const stack_t __user *uss)
{
	stack_t new;
	if (copy_from_user(&new, uss, sizeof(stack_t)))
		return -EFAULT;
	(void)do_sigaltstack(&new, NULL, current_user_stack_pointer(),
			     MINSIGSTKSZ);
	/* squash all but EFAULT for now */
	return 0;
}

int __save_altstack(stack_t __user *uss, unsigned long sp)
{
	struct task_struct *t = current;
	int err = __put_user((void __user *)t->sas_ss_sp, &uss->ss_sp) |
		__put_user(t->sas_ss_flags, &uss->ss_flags) |
		__put_user(t->sas_ss_size, &uss->ss_size);
	return err;
}

#ifdef CONFIG_COMPAT
static int do_compat_sigaltstack(const compat_stack_t __user *uss_ptr,
				 compat_stack_t __user *uoss_ptr)
{
	stack_t uss, uoss;
	int ret;

	if (uss_ptr) {
		compat_stack_t uss32;
		if (copy_from_user(&uss32, uss_ptr, sizeof(compat_stack_t)))
			return -EFAULT;
		uss.ss_sp = compat_ptr(uss32.ss_sp);
		uss.ss_flags = uss32.ss_flags;
		uss.ss_size = uss32.ss_size;
	}
	ret = do_sigaltstack(uss_ptr ? &uss : NULL, &uoss,
			     compat_user_stack_pointer(),
			     COMPAT_MINSIGSTKSZ);
	if (ret >= 0 && uoss_ptr)  {
		compat_stack_t old;
		memset(&old, 0, sizeof(old));
		old.ss_sp = ptr_to_compat(uoss.ss_sp);
		old.ss_flags = uoss.ss_flags;
		old.ss_size = uoss.ss_size;
		if (copy_to_user(uoss_ptr, &old, sizeof(compat_stack_t)))
			ret = -EFAULT;
	}
	return ret;
}

COMPAT_SYSCALL_DEFINE2(sigaltstack,
			const compat_stack_t __user *, uss_ptr,
			compat_stack_t __user *, uoss_ptr)
{
	return do_compat_sigaltstack(uss_ptr, uoss_ptr);
}

int compat_restore_altstack(const compat_stack_t __user *uss)
{
	int err = do_compat_sigaltstack(uss, NULL);
	/* squash all but -EFAULT for now */
	return err == -EFAULT ? err : 0;
}

int __compat_save_altstack(compat_stack_t __user *uss, unsigned long sp)
{
	int err;
	struct task_struct *t = current;
	err = __put_user(ptr_to_compat((void __user *)t->sas_ss_sp),
			 &uss->ss_sp) |
		__put_user(t->sas_ss_flags, &uss->ss_flags) |
		__put_user(t->sas_ss_size, &uss->ss_size);
	return err;
}
#endif

#ifdef __ARCH_WANT_SYS_SIGPENDING

/**
 *  sys_sigpending - examine pending signals
 *  @uset: where mask of pending signal is returned
 */
SYSCALL_DEFINE1(sigpending, old_sigset_t __user *, uset)
{
	sigset_t set;

	if (sizeof(old_sigset_t) > sizeof(*uset))
		return -EINVAL;

	do_sigpending(&set);

	if (copy_to_user(uset, &set, sizeof(old_sigset_t)))
		return -EFAULT;

	return 0;
}

#ifdef CONFIG_COMPAT
COMPAT_SYSCALL_DEFINE1(sigpending, compat_old_sigset_t __user *, set32)
{
	sigset_t set;

	do_sigpending(&set);

	return put_user(set.sig[0], set32);
}
#endif

#endif

#ifdef __ARCH_WANT_SYS_SIGPROCMASK
/**
 *  sys_sigprocmask - examine and change blocked signals
 *  @how: whether to add, remove, or set signals
 *  @nset: signals to add or remove (if non-null)
 *  @oset: previous value of signal mask if non-null
 *
 * Some platforms have their own version with special arguments;
 * others support only sys_rt_sigprocmask.
 */

SYSCALL_DEFINE3(sigprocmask, int, how, old_sigset_t __user *, nset,
		old_sigset_t __user *, oset)
{
	old_sigset_t old_set, new_set;
	sigset_t new_blocked;

	old_set = current->blocked.sig[0];

	if (nset) {
		if (copy_from_user(&new_set, nset, sizeof(*nset)))
			return -EFAULT;

		new_blocked = current->blocked;

		switch (how) {
		case SIG_BLOCK:
			sigaddsetmask(&new_blocked, new_set);
			break;
		case SIG_UNBLOCK:
			sigdelsetmask(&new_blocked, new_set);
			break;
		case SIG_SETMASK:
			new_blocked.sig[0] = new_set;
			break;
		default:
			return -EINVAL;
		}

		set_current_blocked(&new_blocked);
	}

	if (oset) {
		if (copy_to_user(oset, &old_set, sizeof(*oset)))
			return -EFAULT;
	}

	return 0;
}
#endif /* __ARCH_WANT_SYS_SIGPROCMASK */

#ifndef CONFIG_ODD_RT_SIGACTION
/**
 *  sys_rt_sigaction - alter an action taken by a process
 *  @sig: signal to be sent
 *  @act: new sigaction
 *  @oact: used to save the previous sigaction
 *  @sigsetsize: size of sigset_t type
 */
SYSCALL_DEFINE4(rt_sigaction, int, sig,
		const struct sigaction __user *, act,
		struct sigaction __user *, oact,
		size_t, sigsetsize)
{
	struct k_sigaction new_sa, old_sa;
	int ret;

	/* XXX: Don't preclude handling different sized sigset_t's.  */
	if (sigsetsize != sizeof(sigset_t))
		return -EINVAL;

	if (act && copy_from_user(&new_sa.sa, act, sizeof(new_sa.sa)))
		return -EFAULT;

	ret = do_sigaction(sig, act ? &new_sa : NULL, oact ? &old_sa : NULL);
	if (ret)
		return ret;

	if (oact && copy_to_user(oact, &old_sa.sa, sizeof(old_sa.sa)))
		return -EFAULT;

	return 0;
}
#ifdef CONFIG_COMPAT
COMPAT_SYSCALL_DEFINE4(rt_sigaction, int, sig,
		const struct compat_sigaction __user *, act,
		struct compat_sigaction __user *, oact,
		compat_size_t, sigsetsize)
{
	struct k_sigaction new_ka, old_ka;
#ifdef __ARCH_HAS_SA_RESTORER
	compat_uptr_t restorer;
#endif
	int ret;

	/* XXX: Don't preclude handling different sized sigset_t's.  */
	if (sigsetsize != sizeof(compat_sigset_t))
		return -EINVAL;

	if (act) {
		compat_uptr_t handler;
		ret = get_user(handler, &act->sa_handler);
		new_ka.sa.sa_handler = compat_ptr(handler);
#ifdef __ARCH_HAS_SA_RESTORER
		ret |= get_user(restorer, &act->sa_restorer);
		new_ka.sa.sa_restorer = compat_ptr(restorer);
#endif
		ret |= get_compat_sigset(&new_ka.sa.sa_mask, &act->sa_mask);
		ret |= get_user(new_ka.sa.sa_flags, &act->sa_flags);
		if (ret)
			return -EFAULT;
	}

	ret = do_sigaction(sig, act ? &new_ka : NULL, oact ? &old_ka : NULL);
	if (!ret && oact) {
		ret = put_user(ptr_to_compat(old_ka.sa.sa_handler), 
			       &oact->sa_handler);
		ret |= put_compat_sigset(&oact->sa_mask, &old_ka.sa.sa_mask,
					 sizeof(oact->sa_mask));
		ret |= put_user(old_ka.sa.sa_flags, &oact->sa_flags);
#ifdef __ARCH_HAS_SA_RESTORER
		ret |= put_user(ptr_to_compat(old_ka.sa.sa_restorer),
				&oact->sa_restorer);
#endif
	}
	return ret;
}
#endif
#endif /* !CONFIG_ODD_RT_SIGACTION */

#ifdef CONFIG_OLD_SIGACTION
SYSCALL_DEFINE3(sigaction, int, sig,
		const struct old_sigaction __user *, act,
	        struct old_sigaction __user *, oact)
{
	struct k_sigaction new_ka, old_ka;
	int ret;

	if (act) {
		old_sigset_t mask;
		if (!access_ok(act, sizeof(*act)) ||
		    __get_user(new_ka.sa.sa_handler, &act->sa_handler) ||
		    __get_user(new_ka.sa.sa_restorer, &act->sa_restorer) ||
		    __get_user(new_ka.sa.sa_flags, &act->sa_flags) ||
		    __get_user(mask, &act->sa_mask))
			return -EFAULT;
#ifdef __ARCH_HAS_KA_RESTORER
		new_ka.ka_restorer = NULL;
#endif
		siginitset(&new_ka.sa.sa_mask, mask);
	}

	ret = do_sigaction(sig, act ? &new_ka : NULL, oact ? &old_ka : NULL);

	if (!ret && oact) {
		if (!access_ok(oact, sizeof(*oact)) ||
		    __put_user(old_ka.sa.sa_handler, &oact->sa_handler) ||
		    __put_user(old_ka.sa.sa_restorer, &oact->sa_restorer) ||
		    __put_user(old_ka.sa.sa_flags, &oact->sa_flags) ||
		    __put_user(old_ka.sa.sa_mask.sig[0], &oact->sa_mask))
			return -EFAULT;
	}

	return ret;
}
#endif
#ifdef CONFIG_COMPAT_OLD_SIGACTION
COMPAT_SYSCALL_DEFINE3(sigaction, int, sig,
		const struct compat_old_sigaction __user *, act,
	        struct compat_old_sigaction __user *, oact)
{
	struct k_sigaction new_ka, old_ka;
	int ret;
	compat_old_sigset_t mask;
	compat_uptr_t handler, restorer;

	if (act) {
		if (!access_ok(act, sizeof(*act)) ||
		    __get_user(handler, &act->sa_handler) ||
		    __get_user(restorer, &act->sa_restorer) ||
		    __get_user(new_ka.sa.sa_flags, &act->sa_flags) ||
		    __get_user(mask, &act->sa_mask))
			return -EFAULT;

#ifdef __ARCH_HAS_KA_RESTORER
		new_ka.ka_restorer = NULL;
#endif
		new_ka.sa.sa_handler = compat_ptr(handler);
		new_ka.sa.sa_restorer = compat_ptr(restorer);
		siginitset(&new_ka.sa.sa_mask, mask);
	}

	ret = do_sigaction(sig, act ? &new_ka : NULL, oact ? &old_ka : NULL);

	if (!ret && oact) {
		if (!access_ok(oact, sizeof(*oact)) ||
		    __put_user(ptr_to_compat(old_ka.sa.sa_handler),
			       &oact->sa_handler) ||
		    __put_user(ptr_to_compat(old_ka.sa.sa_restorer),
			       &oact->sa_restorer) ||
		    __put_user(old_ka.sa.sa_flags, &oact->sa_flags) ||
		    __put_user(old_ka.sa.sa_mask.sig[0], &oact->sa_mask))
			return -EFAULT;
	}
	return ret;
}
#endif

#ifdef CONFIG_SGETMASK_SYSCALL

/*
 * For backwards compatibility.  Functionality superseded by sigprocmask.
 */
SYSCALL_DEFINE0(sgetmask)
{
	/* SMP safe */
	return current->blocked.sig[0];
}

SYSCALL_DEFINE1(ssetmask, int, newmask)
{
	int old = current->blocked.sig[0];
	sigset_t newset;

	siginitset(&newset, newmask);
	set_current_blocked(&newset);

	return old;
}
#endif /* CONFIG_SGETMASK_SYSCALL */

#ifdef __ARCH_WANT_SYS_SIGNAL
/*
 * For backwards compatibility.  Functionality superseded by sigaction.
 */
SYSCALL_DEFINE2(signal, int, sig, __sighandler_t, handler)
{
	struct k_sigaction new_sa, old_sa;
	int ret;

	new_sa.sa.sa_handler = handler;
	new_sa.sa.sa_flags = SA_ONESHOT | SA_NOMASK;
	sigemptyset(&new_sa.sa.sa_mask);

	ret = do_sigaction(sig, &new_sa, &old_sa);

	return ret ? ret : (unsigned long)old_sa.sa.sa_handler;
}
#endif /* __ARCH_WANT_SYS_SIGNAL */

#ifdef __ARCH_WANT_SYS_PAUSE

SYSCALL_DEFINE0(pause)
{
	while (!signal_pending(current)) {
		__set_current_state(TASK_INTERRUPTIBLE);
		schedule();
	}
	return -ERESTARTNOHAND;
}

#endif

static int sigsuspend(sigset_t *set)
{
	current->saved_sigmask = current->blocked;
	set_current_blocked(set);

	while (!signal_pending(current)) {
		__set_current_state(TASK_INTERRUPTIBLE);
		schedule();
	}
	set_restore_sigmask();
	return -ERESTARTNOHAND;
}

/**
 *  sys_rt_sigsuspend - replace the signal mask for a value with the
 *	@unewset value until a signal is received
 *  @unewset: new signal mask value
 *  @sigsetsize: size of sigset_t type
 */
SYSCALL_DEFINE2(rt_sigsuspend, sigset_t __user *, unewset, size_t, sigsetsize)
{
	sigset_t newset;

	/* XXX: Don't preclude handling different sized sigset_t's.  */
	if (sigsetsize != sizeof(sigset_t))
		return -EINVAL;

	if (copy_from_user(&newset, unewset, sizeof(newset)))
		return -EFAULT;
	return sigsuspend(&newset);
}
 
#ifdef CONFIG_COMPAT
COMPAT_SYSCALL_DEFINE2(rt_sigsuspend, compat_sigset_t __user *, unewset, compat_size_t, sigsetsize)
{
	sigset_t newset;

	/* XXX: Don't preclude handling different sized sigset_t's.  */
	if (sigsetsize != sizeof(sigset_t))
		return -EINVAL;

	if (get_compat_sigset(&newset, unewset))
		return -EFAULT;
	return sigsuspend(&newset);
}
#endif

#ifdef CONFIG_OLD_SIGSUSPEND
SYSCALL_DEFINE1(sigsuspend, old_sigset_t, mask)
{
	sigset_t blocked;
	siginitset(&blocked, mask);
	return sigsuspend(&blocked);
}
#endif
#ifdef CONFIG_OLD_SIGSUSPEND3
SYSCALL_DEFINE3(sigsuspend, int, unused1, int, unused2, old_sigset_t, mask)
{
	sigset_t blocked;
	siginitset(&blocked, mask);
	return sigsuspend(&blocked);
}
#endif

__weak const char *arch_vma_name(struct vm_area_struct *vma)
{
	return NULL;
}

static inline void siginfo_buildtime_checks(void)
{
	BUILD_BUG_ON(sizeof(struct siginfo) != SI_MAX_SIZE);

	/* Verify the offsets in the two siginfos match */
#define CHECK_OFFSET(field) \
	BUILD_BUG_ON(offsetof(siginfo_t, field) != offsetof(kernel_siginfo_t, field))

	/* kill */
	CHECK_OFFSET(si_pid);
	CHECK_OFFSET(si_uid);

	/* timer */
	CHECK_OFFSET(si_tid);
	CHECK_OFFSET(si_overrun);
	CHECK_OFFSET(si_value);

	/* rt */
	CHECK_OFFSET(si_pid);
	CHECK_OFFSET(si_uid);
	CHECK_OFFSET(si_value);

	/* sigchld */
	CHECK_OFFSET(si_pid);
	CHECK_OFFSET(si_uid);
	CHECK_OFFSET(si_status);
	CHECK_OFFSET(si_utime);
	CHECK_OFFSET(si_stime);

	/* sigfault */
	CHECK_OFFSET(si_addr);
	CHECK_OFFSET(si_trapno);
	CHECK_OFFSET(si_addr_lsb);
	CHECK_OFFSET(si_lower);
	CHECK_OFFSET(si_upper);
	CHECK_OFFSET(si_pkey);
	CHECK_OFFSET(si_perf_data);
	CHECK_OFFSET(si_perf_type);
	CHECK_OFFSET(si_perf_flags);

	/* sigpoll */
	CHECK_OFFSET(si_band);
	CHECK_OFFSET(si_fd);

	/* sigsys */
	CHECK_OFFSET(si_call_addr);
	CHECK_OFFSET(si_syscall);
	CHECK_OFFSET(si_arch);
#undef CHECK_OFFSET

	/* usb asyncio */
	BUILD_BUG_ON(offsetof(struct siginfo, si_pid) !=
		     offsetof(struct siginfo, si_addr));
	if (sizeof(int) == sizeof(void __user *)) {
		BUILD_BUG_ON(sizeof_field(struct siginfo, si_pid) !=
			     sizeof(void __user *));
	} else {
		BUILD_BUG_ON((sizeof_field(struct siginfo, si_pid) +
			      sizeof_field(struct siginfo, si_uid)) !=
			     sizeof(void __user *));
		BUILD_BUG_ON(offsetofend(struct siginfo, si_pid) !=
			     offsetof(struct siginfo, si_uid));
	}
#ifdef CONFIG_COMPAT
	BUILD_BUG_ON(offsetof(struct compat_siginfo, si_pid) !=
		     offsetof(struct compat_siginfo, si_addr));
	BUILD_BUG_ON(sizeof_field(struct compat_siginfo, si_pid) !=
		     sizeof(compat_uptr_t));
	BUILD_BUG_ON(sizeof_field(struct compat_siginfo, si_pid) !=
		     sizeof_field(struct siginfo, si_pid));
#endif
}

void __init signals_init(void)
{
	siginfo_buildtime_checks();

	sigqueue_cachep = KMEM_CACHE(sigqueue, SLAB_PANIC | SLAB_ACCOUNT);
}

#ifdef CONFIG_KGDB_KDB
#include <linux/kdb.h>
/*
 * kdb_send_sig - Allows kdb to send signals without exposing
 * signal internals.  This function checks if the required locks are
 * available before calling the main signal code, to avoid kdb
 * deadlocks.
 */
void kdb_send_sig(struct task_struct *t, int sig)
{
	static struct task_struct *kdb_prev_t;
	int new_t, ret;
	if (!spin_trylock(&t->sighand->siglock)) {
		kdb_printf("Can't do kill command now.\n"
			   "The sigmask lock is held somewhere else in "
			   "kernel, try again later\n");
		return;
	}
	new_t = kdb_prev_t != t;
	kdb_prev_t = t;
	if (!task_is_running(t) && new_t) {
		spin_unlock(&t->sighand->siglock);
		kdb_printf("Process is not RUNNING, sending a signal from "
			   "kdb risks deadlock\n"
			   "on the run queue locks. "
			   "The signal has _not_ been sent.\n"
			   "Reissue the kill command if you want to risk "
			   "the deadlock.\n");
		return;
	}
	ret = send_signal_locked(sig, SEND_SIG_PRIV, t, PIDTYPE_PID);
	spin_unlock(&t->sighand->siglock);
	if (ret)
		kdb_printf("Fail to deliver Signal %d to process %d.\n",
			   sig, t->pid);
	else
		kdb_printf("Signal %d is sent to process %d.\n", sig, t->pid);
}
#endif	/* CONFIG_KGDB_KDB */<|MERGE_RESOLUTION|>--- conflicted
+++ resolved
@@ -2202,18 +2202,12 @@
  * with.  If the code did not stop because the tracer is gone,
  * the stop signal remains unchanged unless clear_code.
  */
-<<<<<<< HEAD
-static int ptrace_stop(int exit_code, int why, int clear_code,
-			unsigned long message, kernel_siginfo_t *info)
-=======
 static int ptrace_stop(int exit_code, int why, unsigned long message,
 		       kernel_siginfo_t *info)
->>>>>>> 88084a3d
 	__releases(&current->sighand->siglock)
 	__acquires(&current->sighand->siglock)
 {
 	bool gstop_done = false;
-	bool read_code = true;
 
 	if (arch_ptrace_stop_needed()) {
 		/*
@@ -2300,15 +2294,6 @@
 	if (gstop_done && (!current->ptrace || ptrace_reparented(current)))
 		do_notify_parent_cldstop(current, false, why);
 
-<<<<<<< HEAD
-		/* tasklist protects us from ptrace_freeze_traced() */
-		__set_current_state(TASK_RUNNING);
-		read_code = false;
-		if (clear_code)
-			exit_code = 0;
-		read_unlock(&tasklist_lock);
-	}
-=======
 	/*
 	 * Don't want to allow preemption here, because
 	 * sys_ptrace() needs this task to be inactive.
@@ -2321,7 +2306,6 @@
 	preempt_enable_no_resched();
 	freezable_schedule();
 	cgroup_leave_frozen(true);
->>>>>>> 88084a3d
 
 	/*
 	 * We are back.  Now reacquire the siglock before touching
@@ -2329,12 +2313,7 @@
 	 * any signal-sending on another CPU that wants to examine it.
 	 */
 	spin_lock_irq(&current->sighand->siglock);
-<<<<<<< HEAD
-	if (read_code)
-		exit_code = current->exit_code;
-=======
 	exit_code = current->exit_code;
->>>>>>> 88084a3d
 	current->last_siginfo = NULL;
 	current->ptrace_message = 0;
 	current->exit_code = 0;
@@ -2362,11 +2341,7 @@
 	info.si_uid = from_kuid_munged(current_user_ns(), current_uid());
 
 	/* Let the debugger run.  */
-<<<<<<< HEAD
-	return ptrace_stop(exit_code, why, 1, message, &info);
-=======
 	return ptrace_stop(exit_code, why, message, &info);
->>>>>>> 88084a3d
 }
 
 int ptrace_notify(int exit_code, unsigned long message)
@@ -2539,11 +2514,7 @@
 				 CLD_STOPPED, 0);
 	} else {
 		WARN_ON_ONCE(!signr);
-<<<<<<< HEAD
-		ptrace_stop(signr, CLD_STOPPED, 0, 0, NULL);
-=======
 		ptrace_stop(signr, CLD_STOPPED, 0, NULL);
->>>>>>> 88084a3d
 	}
 }
 
@@ -2596,11 +2567,7 @@
 	 * comment in dequeue_signal().
 	 */
 	current->jobctl |= JOBCTL_STOP_DEQUEUED;
-<<<<<<< HEAD
-	signr = ptrace_stop(signr, CLD_TRAPPED, 0, 0, info);
-=======
 	signr = ptrace_stop(signr, CLD_TRAPPED, 0, info);
->>>>>>> 88084a3d
 
 	/* We're back.  Did the debugger cancel the sig?  */
 	if (signr == 0)
