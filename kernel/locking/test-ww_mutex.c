--- conflicted
+++ resolved
@@ -135,12 +135,8 @@
 			goto out;
 		}
 	} else {
-<<<<<<< HEAD
-		if (!ww_mutex_trylock(&mutex, &ctx)) {
-=======
 		ret = !ww_mutex_trylock(&mutex, &ctx);
 		if (ret) {
->>>>>>> 1760a259
 			pr_err("%s: initial trylock failed!\n", __func__);
 			goto out;
 		}
