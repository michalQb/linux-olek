// SPDX-License-Identifier: GPL-2.0-only
/*
 *  kernel/sched/core.c
 *
 *  Core kernel scheduler code and related syscalls
 *
 *  Copyright (C) 1991-2002  Linus Torvalds
 */
#define CREATE_TRACE_POINTS
#include <trace/events/sched.h>
#undef CREATE_TRACE_POINTS

#include "sched.h"

#include <linux/nospec.h>
#include <linux/blkdev.h>
#include <linux/kcov.h>
#include <linux/scs.h>

#include <asm/switch_to.h>
#include <asm/tlb.h>

#include "../workqueue_internal.h"
#include "../../fs/io-wq.h"
#include "../smpboot.h"

#include "pelt.h"
#include "smp.h"

/*
 * Export tracepoints that act as a bare tracehook (ie: have no trace event
 * associated with them) to allow external modules to probe them.
 */
EXPORT_TRACEPOINT_SYMBOL_GPL(pelt_cfs_tp);
EXPORT_TRACEPOINT_SYMBOL_GPL(pelt_rt_tp);
EXPORT_TRACEPOINT_SYMBOL_GPL(pelt_dl_tp);
EXPORT_TRACEPOINT_SYMBOL_GPL(pelt_irq_tp);
EXPORT_TRACEPOINT_SYMBOL_GPL(pelt_se_tp);
EXPORT_TRACEPOINT_SYMBOL_GPL(sched_cpu_capacity_tp);
EXPORT_TRACEPOINT_SYMBOL_GPL(sched_overutilized_tp);
EXPORT_TRACEPOINT_SYMBOL_GPL(sched_util_est_cfs_tp);
EXPORT_TRACEPOINT_SYMBOL_GPL(sched_util_est_se_tp);
EXPORT_TRACEPOINT_SYMBOL_GPL(sched_update_nr_running_tp);

DEFINE_PER_CPU_SHARED_ALIGNED(struct rq, runqueues);

#ifdef CONFIG_SCHED_DEBUG
/*
 * Debugging: various feature bits
 *
 * If SCHED_DEBUG is disabled, each compilation unit has its own copy of
 * sysctl_sched_features, defined in sched.h, to allow constants propagation
 * at compile time and compiler optimization based on features default.
 */
#define SCHED_FEAT(name, enabled)	\
	(1UL << __SCHED_FEAT_##name) * enabled |
const_debug unsigned int sysctl_sched_features =
#include "features.h"
	0;
#undef SCHED_FEAT

/*
 * Print a warning if need_resched is set for the given duration (if
 * LATENCY_WARN is enabled).
 *
 * If sysctl_resched_latency_warn_once is set, only one warning will be shown
 * per boot.
 */
__read_mostly int sysctl_resched_latency_warn_ms = 100;
__read_mostly int sysctl_resched_latency_warn_once = 1;
#endif /* CONFIG_SCHED_DEBUG */

/*
 * Number of tasks to iterate in a single balance run.
 * Limited because this is done with IRQs disabled.
 */
#ifdef CONFIG_PREEMPT_RT
const_debug unsigned int sysctl_sched_nr_migrate = 8;
#else
const_debug unsigned int sysctl_sched_nr_migrate = 32;
#endif

/*
 * period over which we measure -rt task CPU usage in us.
 * default: 1s
 */
unsigned int sysctl_sched_rt_period = 1000000;

__read_mostly int scheduler_running;

#ifdef CONFIG_SCHED_CORE

DEFINE_STATIC_KEY_FALSE(__sched_core_enabled);

/* kernel prio, less is more */
static inline int __task_prio(struct task_struct *p)
{
	if (p->sched_class == &stop_sched_class) /* trumps deadline */
		return -2;

	if (rt_prio(p->prio)) /* includes deadline */
		return p->prio; /* [-1, 99] */

	if (p->sched_class == &idle_sched_class)
		return MAX_RT_PRIO + NICE_WIDTH; /* 140 */

	return MAX_RT_PRIO + MAX_NICE; /* 120, squash fair */
}

/*
 * l(a,b)
 * le(a,b) := !l(b,a)
 * g(a,b)  := l(b,a)
 * ge(a,b) := !l(a,b)
 */

/* real prio, less is less */
static inline bool prio_less(struct task_struct *a, struct task_struct *b, bool in_fi)
{

	int pa = __task_prio(a), pb = __task_prio(b);

	if (-pa < -pb)
		return true;

	if (-pb < -pa)
		return false;

	if (pa == -1) /* dl_prio() doesn't work because of stop_class above */
		return !dl_time_before(a->dl.deadline, b->dl.deadline);

	if (pa == MAX_RT_PRIO + MAX_NICE)	/* fair */
		return cfs_prio_less(a, b, in_fi);

	return false;
}

static inline bool __sched_core_less(struct task_struct *a, struct task_struct *b)
{
	if (a->core_cookie < b->core_cookie)
		return true;

	if (a->core_cookie > b->core_cookie)
		return false;

	/* flip prio, so high prio is leftmost */
	if (prio_less(b, a, task_rq(a)->core->core_forceidle))
		return true;

	return false;
}

#define __node_2_sc(node) rb_entry((node), struct task_struct, core_node)

static inline bool rb_sched_core_less(struct rb_node *a, const struct rb_node *b)
{
	return __sched_core_less(__node_2_sc(a), __node_2_sc(b));
}

static inline int rb_sched_core_cmp(const void *key, const struct rb_node *node)
{
	const struct task_struct *p = __node_2_sc(node);
	unsigned long cookie = (unsigned long)key;

	if (cookie < p->core_cookie)
		return -1;

	if (cookie > p->core_cookie)
		return 1;

	return 0;
}

void sched_core_enqueue(struct rq *rq, struct task_struct *p)
{
	rq->core->core_task_seq++;

	if (!p->core_cookie)
		return;

	rb_add(&p->core_node, &rq->core_tree, rb_sched_core_less);
}

void sched_core_dequeue(struct rq *rq, struct task_struct *p)
{
	rq->core->core_task_seq++;

	if (!sched_core_enqueued(p))
		return;

	rb_erase(&p->core_node, &rq->core_tree);
	RB_CLEAR_NODE(&p->core_node);
}

/*
 * Find left-most (aka, highest priority) task matching @cookie.
 */
static struct task_struct *sched_core_find(struct rq *rq, unsigned long cookie)
{
	struct rb_node *node;

	node = rb_find_first((void *)cookie, &rq->core_tree, rb_sched_core_cmp);
	/*
	 * The idle task always matches any cookie!
	 */
	if (!node)
		return idle_sched_class.pick_task(rq);

	return __node_2_sc(node);
}

static struct task_struct *sched_core_next(struct task_struct *p, unsigned long cookie)
{
	struct rb_node *node = &p->core_node;

	node = rb_next(node);
	if (!node)
		return NULL;

	p = container_of(node, struct task_struct, core_node);
	if (p->core_cookie != cookie)
		return NULL;

	return p;
}

/*
 * Magic required such that:
 *
 *	raw_spin_rq_lock(rq);
 *	...
 *	raw_spin_rq_unlock(rq);
 *
 * ends up locking and unlocking the _same_ lock, and all CPUs
 * always agree on what rq has what lock.
 *
 * XXX entirely possible to selectively enable cores, don't bother for now.
 */

static DEFINE_MUTEX(sched_core_mutex);
static atomic_t sched_core_count;
static struct cpumask sched_core_mask;

static void sched_core_lock(int cpu, unsigned long *flags)
{
	const struct cpumask *smt_mask = cpu_smt_mask(cpu);
	int t, i = 0;

	local_irq_save(*flags);
	for_each_cpu(t, smt_mask)
		raw_spin_lock_nested(&cpu_rq(t)->__lock, i++);
}

static void sched_core_unlock(int cpu, unsigned long *flags)
{
	const struct cpumask *smt_mask = cpu_smt_mask(cpu);
	int t;

	for_each_cpu(t, smt_mask)
		raw_spin_unlock(&cpu_rq(t)->__lock);
	local_irq_restore(*flags);
}

static void __sched_core_flip(bool enabled)
{
	unsigned long flags;
	int cpu, t;

	cpus_read_lock();

	/*
	 * Toggle the online cores, one by one.
	 */
	cpumask_copy(&sched_core_mask, cpu_online_mask);
	for_each_cpu(cpu, &sched_core_mask) {
		const struct cpumask *smt_mask = cpu_smt_mask(cpu);

		sched_core_lock(cpu, &flags);

		for_each_cpu(t, smt_mask)
			cpu_rq(t)->core_enabled = enabled;

		sched_core_unlock(cpu, &flags);

		cpumask_andnot(&sched_core_mask, &sched_core_mask, smt_mask);
	}

	/*
	 * Toggle the offline CPUs.
	 */
	cpumask_copy(&sched_core_mask, cpu_possible_mask);
	cpumask_andnot(&sched_core_mask, &sched_core_mask, cpu_online_mask);

	for_each_cpu(cpu, &sched_core_mask)
		cpu_rq(cpu)->core_enabled = enabled;

	cpus_read_unlock();
}

static void sched_core_assert_empty(void)
{
	int cpu;

	for_each_possible_cpu(cpu)
		WARN_ON_ONCE(!RB_EMPTY_ROOT(&cpu_rq(cpu)->core_tree));
}

static void __sched_core_enable(void)
{
	static_branch_enable(&__sched_core_enabled);
	/*
	 * Ensure all previous instances of raw_spin_rq_*lock() have finished
	 * and future ones will observe !sched_core_disabled().
	 */
	synchronize_rcu();
	__sched_core_flip(true);
	sched_core_assert_empty();
}

static void __sched_core_disable(void)
{
	sched_core_assert_empty();
	__sched_core_flip(false);
	static_branch_disable(&__sched_core_enabled);
}

void sched_core_get(void)
{
	if (atomic_inc_not_zero(&sched_core_count))
		return;

	mutex_lock(&sched_core_mutex);
	if (!atomic_read(&sched_core_count))
		__sched_core_enable();

	smp_mb__before_atomic();
	atomic_inc(&sched_core_count);
	mutex_unlock(&sched_core_mutex);
}

static void __sched_core_put(struct work_struct *work)
{
	if (atomic_dec_and_mutex_lock(&sched_core_count, &sched_core_mutex)) {
		__sched_core_disable();
		mutex_unlock(&sched_core_mutex);
	}
}

void sched_core_put(void)
{
	static DECLARE_WORK(_work, __sched_core_put);

	/*
	 * "There can be only one"
	 *
	 * Either this is the last one, or we don't actually need to do any
	 * 'work'. If it is the last *again*, we rely on
	 * WORK_STRUCT_PENDING_BIT.
	 */
	if (!atomic_add_unless(&sched_core_count, -1, 1))
		schedule_work(&_work);
}

#else /* !CONFIG_SCHED_CORE */

static inline void sched_core_enqueue(struct rq *rq, struct task_struct *p) { }
static inline void sched_core_dequeue(struct rq *rq, struct task_struct *p) { }

#endif /* CONFIG_SCHED_CORE */

/*
 * part of the period that we allow rt tasks to run in us.
 * default: 0.95s
 */
int sysctl_sched_rt_runtime = 950000;


/*
 * Serialization rules:
 *
 * Lock order:
 *
 *   p->pi_lock
 *     rq->lock
 *       hrtimer_cpu_base->lock (hrtimer_start() for bandwidth controls)
 *
 *  rq1->lock
 *    rq2->lock  where: rq1 < rq2
 *
 * Regular state:
 *
 * Normal scheduling state is serialized by rq->lock. __schedule() takes the
 * local CPU's rq->lock, it optionally removes the task from the runqueue and
 * always looks at the local rq data structures to find the most eligible task
 * to run next.
 *
 * Task enqueue is also under rq->lock, possibly taken from another CPU.
 * Wakeups from another LLC domain might use an IPI to transfer the enqueue to
 * the local CPU to avoid bouncing the runqueue state around [ see
 * ttwu_queue_wakelist() ]
 *
 * Task wakeup, specifically wakeups that involve migration, are horribly
 * complicated to avoid having to take two rq->locks.
 *
 * Special state:
 *
 * System-calls and anything external will use task_rq_lock() which acquires
 * both p->pi_lock and rq->lock. As a consequence the state they change is
 * stable while holding either lock:
 *
 *  - sched_setaffinity()/
 *    set_cpus_allowed_ptr():	p->cpus_ptr, p->nr_cpus_allowed
 *  - set_user_nice():		p->se.load, p->*prio
 *  - __sched_setscheduler():	p->sched_class, p->policy, p->*prio,
 *				p->se.load, p->rt_priority,
 *				p->dl.dl_{runtime, deadline, period, flags, bw, density}
 *  - sched_setnuma():		p->numa_preferred_nid
 *  - sched_move_task()/
 *    cpu_cgroup_fork():	p->sched_task_group
 *  - uclamp_update_active()	p->uclamp*
 *
 * p->state <- TASK_*:
 *
 *   is changed locklessly using set_current_state(), __set_current_state() or
 *   set_special_state(), see their respective comments, or by
 *   try_to_wake_up(). This latter uses p->pi_lock to serialize against
 *   concurrent self.
 *
 * p->on_rq <- { 0, 1 = TASK_ON_RQ_QUEUED, 2 = TASK_ON_RQ_MIGRATING }:
 *
 *   is set by activate_task() and cleared by deactivate_task(), under
 *   rq->lock. Non-zero indicates the task is runnable, the special
 *   ON_RQ_MIGRATING state is used for migration without holding both
 *   rq->locks. It indicates task_cpu() is not stable, see task_rq_lock().
 *
 * p->on_cpu <- { 0, 1 }:
 *
 *   is set by prepare_task() and cleared by finish_task() such that it will be
 *   set before p is scheduled-in and cleared after p is scheduled-out, both
 *   under rq->lock. Non-zero indicates the task is running on its CPU.
 *
 *   [ The astute reader will observe that it is possible for two tasks on one
 *     CPU to have ->on_cpu = 1 at the same time. ]
 *
 * task_cpu(p): is changed by set_task_cpu(), the rules are:
 *
 *  - Don't call set_task_cpu() on a blocked task:
 *
 *    We don't care what CPU we're not running on, this simplifies hotplug,
 *    the CPU assignment of blocked tasks isn't required to be valid.
 *
 *  - for try_to_wake_up(), called under p->pi_lock:
 *
 *    This allows try_to_wake_up() to only take one rq->lock, see its comment.
 *
 *  - for migration called under rq->lock:
 *    [ see task_on_rq_migrating() in task_rq_lock() ]
 *
 *    o move_queued_task()
 *    o detach_task()
 *
 *  - for migration called under double_rq_lock():
 *
 *    o __migrate_swap_task()
 *    o push_rt_task() / pull_rt_task()
 *    o push_dl_task() / pull_dl_task()
 *    o dl_task_offline_migration()
 *
 */

void raw_spin_rq_lock_nested(struct rq *rq, int subclass)
{
	raw_spinlock_t *lock;

	/* Matches synchronize_rcu() in __sched_core_enable() */
	preempt_disable();
	if (sched_core_disabled()) {
		raw_spin_lock_nested(&rq->__lock, subclass);
		/* preempt_count *MUST* be > 1 */
		preempt_enable_no_resched();
		return;
	}

	for (;;) {
		lock = __rq_lockp(rq);
		raw_spin_lock_nested(lock, subclass);
		if (likely(lock == __rq_lockp(rq))) {
			/* preempt_count *MUST* be > 1 */
			preempt_enable_no_resched();
			return;
		}
		raw_spin_unlock(lock);
	}
}

bool raw_spin_rq_trylock(struct rq *rq)
{
	raw_spinlock_t *lock;
	bool ret;

	/* Matches synchronize_rcu() in __sched_core_enable() */
	preempt_disable();
	if (sched_core_disabled()) {
		ret = raw_spin_trylock(&rq->__lock);
		preempt_enable();
		return ret;
	}

	for (;;) {
		lock = __rq_lockp(rq);
		ret = raw_spin_trylock(lock);
		if (!ret || (likely(lock == __rq_lockp(rq)))) {
			preempt_enable();
			return ret;
		}
		raw_spin_unlock(lock);
	}
}

void raw_spin_rq_unlock(struct rq *rq)
{
	raw_spin_unlock(rq_lockp(rq));
}

#ifdef CONFIG_SMP
/*
 * double_rq_lock - safely lock two runqueues
 */
void double_rq_lock(struct rq *rq1, struct rq *rq2)
{
	lockdep_assert_irqs_disabled();

	if (rq_order_less(rq2, rq1))
		swap(rq1, rq2);

	raw_spin_rq_lock(rq1);
	if (__rq_lockp(rq1) == __rq_lockp(rq2))
		return;

	raw_spin_rq_lock_nested(rq2, SINGLE_DEPTH_NESTING);
}
#endif

/*
 * __task_rq_lock - lock the rq @p resides on.
 */
struct rq *__task_rq_lock(struct task_struct *p, struct rq_flags *rf)
	__acquires(rq->lock)
{
	struct rq *rq;

	lockdep_assert_held(&p->pi_lock);

	for (;;) {
		rq = task_rq(p);
		raw_spin_rq_lock(rq);
		if (likely(rq == task_rq(p) && !task_on_rq_migrating(p))) {
			rq_pin_lock(rq, rf);
			return rq;
		}
		raw_spin_rq_unlock(rq);

		while (unlikely(task_on_rq_migrating(p)))
			cpu_relax();
	}
}

/*
 * task_rq_lock - lock p->pi_lock and lock the rq @p resides on.
 */
struct rq *task_rq_lock(struct task_struct *p, struct rq_flags *rf)
	__acquires(p->pi_lock)
	__acquires(rq->lock)
{
	struct rq *rq;

	for (;;) {
		raw_spin_lock_irqsave(&p->pi_lock, rf->flags);
		rq = task_rq(p);
		raw_spin_rq_lock(rq);
		/*
		 *	move_queued_task()		task_rq_lock()
		 *
		 *	ACQUIRE (rq->lock)
		 *	[S] ->on_rq = MIGRATING		[L] rq = task_rq()
		 *	WMB (__set_task_cpu())		ACQUIRE (rq->lock);
		 *	[S] ->cpu = new_cpu		[L] task_rq()
		 *					[L] ->on_rq
		 *	RELEASE (rq->lock)
		 *
		 * If we observe the old CPU in task_rq_lock(), the acquire of
		 * the old rq->lock will fully serialize against the stores.
		 *
		 * If we observe the new CPU in task_rq_lock(), the address
		 * dependency headed by '[L] rq = task_rq()' and the acquire
		 * will pair with the WMB to ensure we then also see migrating.
		 */
		if (likely(rq == task_rq(p) && !task_on_rq_migrating(p))) {
			rq_pin_lock(rq, rf);
			return rq;
		}
		raw_spin_rq_unlock(rq);
		raw_spin_unlock_irqrestore(&p->pi_lock, rf->flags);

		while (unlikely(task_on_rq_migrating(p)))
			cpu_relax();
	}
}

/*
 * RQ-clock updating methods:
 */

static void update_rq_clock_task(struct rq *rq, s64 delta)
{
/*
 * In theory, the compile should just see 0 here, and optimize out the call
 * to sched_rt_avg_update. But I don't trust it...
 */
	s64 __maybe_unused steal = 0, irq_delta = 0;

#ifdef CONFIG_IRQ_TIME_ACCOUNTING
	irq_delta = irq_time_read(cpu_of(rq)) - rq->prev_irq_time;

	/*
	 * Since irq_time is only updated on {soft,}irq_exit, we might run into
	 * this case when a previous update_rq_clock() happened inside a
	 * {soft,}irq region.
	 *
	 * When this happens, we stop ->clock_task and only update the
	 * prev_irq_time stamp to account for the part that fit, so that a next
	 * update will consume the rest. This ensures ->clock_task is
	 * monotonic.
	 *
	 * It does however cause some slight miss-attribution of {soft,}irq
	 * time, a more accurate solution would be to update the irq_time using
	 * the current rq->clock timestamp, except that would require using
	 * atomic ops.
	 */
	if (irq_delta > delta)
		irq_delta = delta;

	rq->prev_irq_time += irq_delta;
	delta -= irq_delta;
#endif
#ifdef CONFIG_PARAVIRT_TIME_ACCOUNTING
	if (static_key_false((&paravirt_steal_rq_enabled))) {
		steal = paravirt_steal_clock(cpu_of(rq));
		steal -= rq->prev_steal_time_rq;

		if (unlikely(steal > delta))
			steal = delta;

		rq->prev_steal_time_rq += steal;
		delta -= steal;
	}
#endif

	rq->clock_task += delta;

#ifdef CONFIG_HAVE_SCHED_AVG_IRQ
	if ((irq_delta + steal) && sched_feat(NONTASK_CAPACITY))
		update_irq_load_avg(rq, irq_delta + steal);
#endif
	update_rq_clock_pelt(rq, delta);
}

void update_rq_clock(struct rq *rq)
{
	s64 delta;

	lockdep_assert_rq_held(rq);

	if (rq->clock_update_flags & RQCF_ACT_SKIP)
		return;

#ifdef CONFIG_SCHED_DEBUG
	if (sched_feat(WARN_DOUBLE_CLOCK))
		SCHED_WARN_ON(rq->clock_update_flags & RQCF_UPDATED);
	rq->clock_update_flags |= RQCF_UPDATED;
#endif

	delta = sched_clock_cpu(cpu_of(rq)) - rq->clock;
	if (delta < 0)
		return;
	rq->clock += delta;
	update_rq_clock_task(rq, delta);
}

#ifdef CONFIG_SCHED_HRTICK
/*
 * Use HR-timers to deliver accurate preemption points.
 */

static void hrtick_clear(struct rq *rq)
{
	if (hrtimer_active(&rq->hrtick_timer))
		hrtimer_cancel(&rq->hrtick_timer);
}

/*
 * High-resolution timer tick.
 * Runs from hardirq context with interrupts disabled.
 */
static enum hrtimer_restart hrtick(struct hrtimer *timer)
{
	struct rq *rq = container_of(timer, struct rq, hrtick_timer);
	struct rq_flags rf;

	WARN_ON_ONCE(cpu_of(rq) != smp_processor_id());

	rq_lock(rq, &rf);
	update_rq_clock(rq);
	rq->curr->sched_class->task_tick(rq, rq->curr, 1);
	rq_unlock(rq, &rf);

	return HRTIMER_NORESTART;
}

#ifdef CONFIG_SMP

static void __hrtick_restart(struct rq *rq)
{
	struct hrtimer *timer = &rq->hrtick_timer;
	ktime_t time = rq->hrtick_time;

	hrtimer_start(timer, time, HRTIMER_MODE_ABS_PINNED_HARD);
}

/*
 * called from hardirq (IPI) context
 */
static void __hrtick_start(void *arg)
{
	struct rq *rq = arg;
	struct rq_flags rf;

	rq_lock(rq, &rf);
	__hrtick_restart(rq);
	rq_unlock(rq, &rf);
}

/*
 * Called to set the hrtick timer state.
 *
 * called with rq->lock held and irqs disabled
 */
void hrtick_start(struct rq *rq, u64 delay)
{
	struct hrtimer *timer = &rq->hrtick_timer;
	s64 delta;

	/*
	 * Don't schedule slices shorter than 10000ns, that just
	 * doesn't make sense and can cause timer DoS.
	 */
	delta = max_t(s64, delay, 10000LL);
	rq->hrtick_time = ktime_add_ns(timer->base->get_time(), delta);

	if (rq == this_rq())
		__hrtick_restart(rq);
	else
		smp_call_function_single_async(cpu_of(rq), &rq->hrtick_csd);
}

#else
/*
 * Called to set the hrtick timer state.
 *
 * called with rq->lock held and irqs disabled
 */
void hrtick_start(struct rq *rq, u64 delay)
{
	/*
	 * Don't schedule slices shorter than 10000ns, that just
	 * doesn't make sense. Rely on vruntime for fairness.
	 */
	delay = max_t(u64, delay, 10000LL);
	hrtimer_start(&rq->hrtick_timer, ns_to_ktime(delay),
		      HRTIMER_MODE_REL_PINNED_HARD);
}

#endif /* CONFIG_SMP */

static void hrtick_rq_init(struct rq *rq)
{
#ifdef CONFIG_SMP
	INIT_CSD(&rq->hrtick_csd, __hrtick_start, rq);
#endif
	hrtimer_init(&rq->hrtick_timer, CLOCK_MONOTONIC, HRTIMER_MODE_REL_HARD);
	rq->hrtick_timer.function = hrtick;
}
#else	/* CONFIG_SCHED_HRTICK */
static inline void hrtick_clear(struct rq *rq)
{
}

static inline void hrtick_rq_init(struct rq *rq)
{
}
#endif	/* CONFIG_SCHED_HRTICK */

/*
 * cmpxchg based fetch_or, macro so it works for different integer types
 */
#define fetch_or(ptr, mask)						\
	({								\
		typeof(ptr) _ptr = (ptr);				\
		typeof(mask) _mask = (mask);				\
		typeof(*_ptr) _old, _val = *_ptr;			\
									\
		for (;;) {						\
			_old = cmpxchg(_ptr, _val, _val | _mask);	\
			if (_old == _val)				\
				break;					\
			_val = _old;					\
		}							\
	_old;								\
})

#if defined(CONFIG_SMP) && defined(TIF_POLLING_NRFLAG)
/*
 * Atomically set TIF_NEED_RESCHED and test for TIF_POLLING_NRFLAG,
 * this avoids any races wrt polling state changes and thereby avoids
 * spurious IPIs.
 */
static bool set_nr_and_not_polling(struct task_struct *p)
{
	struct thread_info *ti = task_thread_info(p);
	return !(fetch_or(&ti->flags, _TIF_NEED_RESCHED) & _TIF_POLLING_NRFLAG);
}

/*
 * Atomically set TIF_NEED_RESCHED if TIF_POLLING_NRFLAG is set.
 *
 * If this returns true, then the idle task promises to call
 * sched_ttwu_pending() and reschedule soon.
 */
static bool set_nr_if_polling(struct task_struct *p)
{
	struct thread_info *ti = task_thread_info(p);
	typeof(ti->flags) old, val = READ_ONCE(ti->flags);

	for (;;) {
		if (!(val & _TIF_POLLING_NRFLAG))
			return false;
		if (val & _TIF_NEED_RESCHED)
			return true;
		old = cmpxchg(&ti->flags, val, val | _TIF_NEED_RESCHED);
		if (old == val)
			break;
		val = old;
	}
	return true;
}

#else
static bool set_nr_and_not_polling(struct task_struct *p)
{
	set_tsk_need_resched(p);
	return true;
}

#ifdef CONFIG_SMP
static bool set_nr_if_polling(struct task_struct *p)
{
	return false;
}
#endif
#endif

static bool __wake_q_add(struct wake_q_head *head, struct task_struct *task)
{
	struct wake_q_node *node = &task->wake_q;

	/*
	 * Atomically grab the task, if ->wake_q is !nil already it means
	 * it's already queued (either by us or someone else) and will get the
	 * wakeup due to that.
	 *
	 * In order to ensure that a pending wakeup will observe our pending
	 * state, even in the failed case, an explicit smp_mb() must be used.
	 */
	smp_mb__before_atomic();
	if (unlikely(cmpxchg_relaxed(&node->next, NULL, WAKE_Q_TAIL)))
		return false;

	/*
	 * The head is context local, there can be no concurrency.
	 */
	*head->lastp = node;
	head->lastp = &node->next;
	return true;
}

/**
 * wake_q_add() - queue a wakeup for 'later' waking.
 * @head: the wake_q_head to add @task to
 * @task: the task to queue for 'later' wakeup
 *
 * Queue a task for later wakeup, most likely by the wake_up_q() call in the
 * same context, _HOWEVER_ this is not guaranteed, the wakeup can come
 * instantly.
 *
 * This function must be used as-if it were wake_up_process(); IOW the task
 * must be ready to be woken at this location.
 */
void wake_q_add(struct wake_q_head *head, struct task_struct *task)
{
	if (__wake_q_add(head, task))
		get_task_struct(task);
}

/**
 * wake_q_add_safe() - safely queue a wakeup for 'later' waking.
 * @head: the wake_q_head to add @task to
 * @task: the task to queue for 'later' wakeup
 *
 * Queue a task for later wakeup, most likely by the wake_up_q() call in the
 * same context, _HOWEVER_ this is not guaranteed, the wakeup can come
 * instantly.
 *
 * This function must be used as-if it were wake_up_process(); IOW the task
 * must be ready to be woken at this location.
 *
 * This function is essentially a task-safe equivalent to wake_q_add(). Callers
 * that already hold reference to @task can call the 'safe' version and trust
 * wake_q to do the right thing depending whether or not the @task is already
 * queued for wakeup.
 */
void wake_q_add_safe(struct wake_q_head *head, struct task_struct *task)
{
	if (!__wake_q_add(head, task))
		put_task_struct(task);
}

void wake_up_q(struct wake_q_head *head)
{
	struct wake_q_node *node = head->first;

	while (node != WAKE_Q_TAIL) {
		struct task_struct *task;

		task = container_of(node, struct task_struct, wake_q);
		/* Task can safely be re-inserted now: */
		node = node->next;
		task->wake_q.next = NULL;

		/*
		 * wake_up_process() executes a full barrier, which pairs with
		 * the queueing in wake_q_add() so as not to miss wakeups.
		 */
		wake_up_process(task);
		put_task_struct(task);
	}
}

/*
 * resched_curr - mark rq's current task 'to be rescheduled now'.
 *
 * On UP this means the setting of the need_resched flag, on SMP it
 * might also involve a cross-CPU call to trigger the scheduler on
 * the target CPU.
 */
void resched_curr(struct rq *rq)
{
	struct task_struct *curr = rq->curr;
	int cpu;

	lockdep_assert_rq_held(rq);

	if (test_tsk_need_resched(curr))
		return;

	cpu = cpu_of(rq);

	if (cpu == smp_processor_id()) {
		set_tsk_need_resched(curr);
		set_preempt_need_resched();
		return;
	}

	if (set_nr_and_not_polling(curr))
		smp_send_reschedule(cpu);
	else
		trace_sched_wake_idle_without_ipi(cpu);
}

void resched_cpu(int cpu)
{
	struct rq *rq = cpu_rq(cpu);
	unsigned long flags;

	raw_spin_rq_lock_irqsave(rq, flags);
	if (cpu_online(cpu) || cpu == smp_processor_id())
		resched_curr(rq);
	raw_spin_rq_unlock_irqrestore(rq, flags);
}

#ifdef CONFIG_SMP
#ifdef CONFIG_NO_HZ_COMMON
/*
 * In the semi idle case, use the nearest busy CPU for migrating timers
 * from an idle CPU.  This is good for power-savings.
 *
 * We don't do similar optimization for completely idle system, as
 * selecting an idle CPU will add more delays to the timers than intended
 * (as that CPU's timer base may not be uptodate wrt jiffies etc).
 */
int get_nohz_timer_target(void)
{
	int i, cpu = smp_processor_id(), default_cpu = -1;
	struct sched_domain *sd;
	const struct cpumask *hk_mask;

	if (housekeeping_cpu(cpu, HK_FLAG_TIMER)) {
		if (!idle_cpu(cpu))
			return cpu;
		default_cpu = cpu;
	}

	hk_mask = housekeeping_cpumask(HK_FLAG_TIMER);

	rcu_read_lock();
	for_each_domain(cpu, sd) {
		for_each_cpu_and(i, sched_domain_span(sd), hk_mask) {
			if (cpu == i)
				continue;

			if (!idle_cpu(i)) {
				cpu = i;
				goto unlock;
			}
		}
	}

	if (default_cpu == -1)
		default_cpu = housekeeping_any_cpu(HK_FLAG_TIMER);
	cpu = default_cpu;
unlock:
	rcu_read_unlock();
	return cpu;
}

/*
 * When add_timer_on() enqueues a timer into the timer wheel of an
 * idle CPU then this timer might expire before the next timer event
 * which is scheduled to wake up that CPU. In case of a completely
 * idle system the next event might even be infinite time into the
 * future. wake_up_idle_cpu() ensures that the CPU is woken up and
 * leaves the inner idle loop so the newly added timer is taken into
 * account when the CPU goes back to idle and evaluates the timer
 * wheel for the next timer event.
 */
static void wake_up_idle_cpu(int cpu)
{
	struct rq *rq = cpu_rq(cpu);

	if (cpu == smp_processor_id())
		return;

	if (set_nr_and_not_polling(rq->idle))
		smp_send_reschedule(cpu);
	else
		trace_sched_wake_idle_without_ipi(cpu);
}

static bool wake_up_full_nohz_cpu(int cpu)
{
	/*
	 * We just need the target to call irq_exit() and re-evaluate
	 * the next tick. The nohz full kick at least implies that.
	 * If needed we can still optimize that later with an
	 * empty IRQ.
	 */
	if (cpu_is_offline(cpu))
		return true;  /* Don't try to wake offline CPUs. */
	if (tick_nohz_full_cpu(cpu)) {
		if (cpu != smp_processor_id() ||
		    tick_nohz_tick_stopped())
			tick_nohz_full_kick_cpu(cpu);
		return true;
	}

	return false;
}

/*
 * Wake up the specified CPU.  If the CPU is going offline, it is the
 * caller's responsibility to deal with the lost wakeup, for example,
 * by hooking into the CPU_DEAD notifier like timers and hrtimers do.
 */
void wake_up_nohz_cpu(int cpu)
{
	if (!wake_up_full_nohz_cpu(cpu))
		wake_up_idle_cpu(cpu);
}

static void nohz_csd_func(void *info)
{
	struct rq *rq = info;
	int cpu = cpu_of(rq);
	unsigned int flags;

	/*
	 * Release the rq::nohz_csd.
	 */
	flags = atomic_fetch_andnot(NOHZ_KICK_MASK | NOHZ_NEWILB_KICK, nohz_flags(cpu));
	WARN_ON(!(flags & NOHZ_KICK_MASK));

	rq->idle_balance = idle_cpu(cpu);
	if (rq->idle_balance && !need_resched()) {
		rq->nohz_idle_balance = flags;
		raise_softirq_irqoff(SCHED_SOFTIRQ);
	}
}

#endif /* CONFIG_NO_HZ_COMMON */

#ifdef CONFIG_NO_HZ_FULL
bool sched_can_stop_tick(struct rq *rq)
{
	int fifo_nr_running;

	/* Deadline tasks, even if single, need the tick */
	if (rq->dl.dl_nr_running)
		return false;

	/*
	 * If there are more than one RR tasks, we need the tick to affect the
	 * actual RR behaviour.
	 */
	if (rq->rt.rr_nr_running) {
		if (rq->rt.rr_nr_running == 1)
			return true;
		else
			return false;
	}

	/*
	 * If there's no RR tasks, but FIFO tasks, we can skip the tick, no
	 * forced preemption between FIFO tasks.
	 */
	fifo_nr_running = rq->rt.rt_nr_running - rq->rt.rr_nr_running;
	if (fifo_nr_running)
		return true;

	/*
	 * If there are no DL,RR/FIFO tasks, there must only be CFS tasks left;
	 * if there's more than one we need the tick for involuntary
	 * preemption.
	 */
	if (rq->nr_running > 1)
		return false;

	return true;
}
#endif /* CONFIG_NO_HZ_FULL */
#endif /* CONFIG_SMP */

#if defined(CONFIG_RT_GROUP_SCHED) || (defined(CONFIG_FAIR_GROUP_SCHED) && \
			(defined(CONFIG_SMP) || defined(CONFIG_CFS_BANDWIDTH)))
/*
 * Iterate task_group tree rooted at *from, calling @down when first entering a
 * node and @up when leaving it for the final time.
 *
 * Caller must hold rcu_lock or sufficient equivalent.
 */
int walk_tg_tree_from(struct task_group *from,
			     tg_visitor down, tg_visitor up, void *data)
{
	struct task_group *parent, *child;
	int ret;

	parent = from;

down:
	ret = (*down)(parent, data);
	if (ret)
		goto out;
	list_for_each_entry_rcu(child, &parent->children, siblings) {
		parent = child;
		goto down;

up:
		continue;
	}
	ret = (*up)(parent, data);
	if (ret || parent == from)
		goto out;

	child = parent;
	parent = parent->parent;
	if (parent)
		goto up;
out:
	return ret;
}

int tg_nop(struct task_group *tg, void *data)
{
	return 0;
}
#endif

static void set_load_weight(struct task_struct *p, bool update_load)
{
	int prio = p->static_prio - MAX_RT_PRIO;
	struct load_weight *load = &p->se.load;

	/*
	 * SCHED_IDLE tasks get minimal weight:
	 */
	if (task_has_idle_policy(p)) {
		load->weight = scale_load(WEIGHT_IDLEPRIO);
		load->inv_weight = WMULT_IDLEPRIO;
		return;
	}

	/*
	 * SCHED_OTHER tasks have to update their load when changing their
	 * weight
	 */
	if (update_load && p->sched_class == &fair_sched_class) {
		reweight_task(p, prio);
	} else {
		load->weight = scale_load(sched_prio_to_weight[prio]);
		load->inv_weight = sched_prio_to_wmult[prio];
	}
}

#ifdef CONFIG_UCLAMP_TASK
/*
 * Serializes updates of utilization clamp values
 *
 * The (slow-path) user-space triggers utilization clamp value updates which
 * can require updates on (fast-path) scheduler's data structures used to
 * support enqueue/dequeue operations.
 * While the per-CPU rq lock protects fast-path update operations, user-space
 * requests are serialized using a mutex to reduce the risk of conflicting
 * updates or API abuses.
 */
static DEFINE_MUTEX(uclamp_mutex);

/* Max allowed minimum utilization */
unsigned int sysctl_sched_uclamp_util_min = SCHED_CAPACITY_SCALE;

/* Max allowed maximum utilization */
unsigned int sysctl_sched_uclamp_util_max = SCHED_CAPACITY_SCALE;

/*
 * By default RT tasks run at the maximum performance point/capacity of the
 * system. Uclamp enforces this by always setting UCLAMP_MIN of RT tasks to
 * SCHED_CAPACITY_SCALE.
 *
 * This knob allows admins to change the default behavior when uclamp is being
 * used. In battery powered devices, particularly, running at the maximum
 * capacity and frequency will increase energy consumption and shorten the
 * battery life.
 *
 * This knob only affects RT tasks that their uclamp_se->user_defined == false.
 *
 * This knob will not override the system default sched_util_clamp_min defined
 * above.
 */
unsigned int sysctl_sched_uclamp_util_min_rt_default = SCHED_CAPACITY_SCALE;

/* All clamps are required to be less or equal than these values */
static struct uclamp_se uclamp_default[UCLAMP_CNT];

/*
 * This static key is used to reduce the uclamp overhead in the fast path. It
 * primarily disables the call to uclamp_rq_{inc, dec}() in
 * enqueue/dequeue_task().
 *
 * This allows users to continue to enable uclamp in their kernel config with
 * minimum uclamp overhead in the fast path.
 *
 * As soon as userspace modifies any of the uclamp knobs, the static key is
 * enabled, since we have an actual users that make use of uclamp
 * functionality.
 *
 * The knobs that would enable this static key are:
 *
 *   * A task modifying its uclamp value with sched_setattr().
 *   * An admin modifying the sysctl_sched_uclamp_{min, max} via procfs.
 *   * An admin modifying the cgroup cpu.uclamp.{min, max}
 */
DEFINE_STATIC_KEY_FALSE(sched_uclamp_used);

/* Integer rounded range for each bucket */
#define UCLAMP_BUCKET_DELTA DIV_ROUND_CLOSEST(SCHED_CAPACITY_SCALE, UCLAMP_BUCKETS)

#define for_each_clamp_id(clamp_id) \
	for ((clamp_id) = 0; (clamp_id) < UCLAMP_CNT; (clamp_id)++)

static inline unsigned int uclamp_bucket_id(unsigned int clamp_value)
{
	return min_t(unsigned int, clamp_value / UCLAMP_BUCKET_DELTA, UCLAMP_BUCKETS - 1);
}

static inline unsigned int uclamp_none(enum uclamp_id clamp_id)
{
	if (clamp_id == UCLAMP_MIN)
		return 0;
	return SCHED_CAPACITY_SCALE;
}

static inline void uclamp_se_set(struct uclamp_se *uc_se,
				 unsigned int value, bool user_defined)
{
	uc_se->value = value;
	uc_se->bucket_id = uclamp_bucket_id(value);
	uc_se->user_defined = user_defined;
}

static inline unsigned int
uclamp_idle_value(struct rq *rq, enum uclamp_id clamp_id,
		  unsigned int clamp_value)
{
	/*
	 * Avoid blocked utilization pushing up the frequency when we go
	 * idle (which drops the max-clamp) by retaining the last known
	 * max-clamp.
	 */
	if (clamp_id == UCLAMP_MAX) {
		rq->uclamp_flags |= UCLAMP_FLAG_IDLE;
		return clamp_value;
	}

	return uclamp_none(UCLAMP_MIN);
}

static inline void uclamp_idle_reset(struct rq *rq, enum uclamp_id clamp_id,
				     unsigned int clamp_value)
{
	/* Reset max-clamp retention only on idle exit */
	if (!(rq->uclamp_flags & UCLAMP_FLAG_IDLE))
		return;

	WRITE_ONCE(rq->uclamp[clamp_id].value, clamp_value);
}

static inline
unsigned int uclamp_rq_max_value(struct rq *rq, enum uclamp_id clamp_id,
				   unsigned int clamp_value)
{
	struct uclamp_bucket *bucket = rq->uclamp[clamp_id].bucket;
	int bucket_id = UCLAMP_BUCKETS - 1;

	/*
	 * Since both min and max clamps are max aggregated, find the
	 * top most bucket with tasks in.
	 */
	for ( ; bucket_id >= 0; bucket_id--) {
		if (!bucket[bucket_id].tasks)
			continue;
		return bucket[bucket_id].value;
	}

	/* No tasks -- default clamp values */
	return uclamp_idle_value(rq, clamp_id, clamp_value);
}

static void __uclamp_update_util_min_rt_default(struct task_struct *p)
{
	unsigned int default_util_min;
	struct uclamp_se *uc_se;

	lockdep_assert_held(&p->pi_lock);

	uc_se = &p->uclamp_req[UCLAMP_MIN];

	/* Only sync if user didn't override the default */
	if (uc_se->user_defined)
		return;

	default_util_min = sysctl_sched_uclamp_util_min_rt_default;
	uclamp_se_set(uc_se, default_util_min, false);
}

static void uclamp_update_util_min_rt_default(struct task_struct *p)
{
	struct rq_flags rf;
	struct rq *rq;

	if (!rt_task(p))
		return;

	/* Protect updates to p->uclamp_* */
	rq = task_rq_lock(p, &rf);
	__uclamp_update_util_min_rt_default(p);
	task_rq_unlock(rq, p, &rf);
}

static void uclamp_sync_util_min_rt_default(void)
{
	struct task_struct *g, *p;

	/*
	 * copy_process()			sysctl_uclamp
	 *					  uclamp_min_rt = X;
	 *   write_lock(&tasklist_lock)		  read_lock(&tasklist_lock)
	 *   // link thread			  smp_mb__after_spinlock()
	 *   write_unlock(&tasklist_lock)	  read_unlock(&tasklist_lock);
	 *   sched_post_fork()			  for_each_process_thread()
	 *     __uclamp_sync_rt()		    __uclamp_sync_rt()
	 *
	 * Ensures that either sched_post_fork() will observe the new
	 * uclamp_min_rt or for_each_process_thread() will observe the new
	 * task.
	 */
	read_lock(&tasklist_lock);
	smp_mb__after_spinlock();
	read_unlock(&tasklist_lock);

	rcu_read_lock();
	for_each_process_thread(g, p)
		uclamp_update_util_min_rt_default(p);
	rcu_read_unlock();
}

static inline struct uclamp_se
uclamp_tg_restrict(struct task_struct *p, enum uclamp_id clamp_id)
{
	/* Copy by value as we could modify it */
	struct uclamp_se uc_req = p->uclamp_req[clamp_id];
#ifdef CONFIG_UCLAMP_TASK_GROUP
	unsigned int tg_min, tg_max, value;

	/*
	 * Tasks in autogroups or root task group will be
	 * restricted by system defaults.
	 */
	if (task_group_is_autogroup(task_group(p)))
		return uc_req;
	if (task_group(p) == &root_task_group)
		return uc_req;

	tg_min = task_group(p)->uclamp[UCLAMP_MIN].value;
	tg_max = task_group(p)->uclamp[UCLAMP_MAX].value;
	value = uc_req.value;
	value = clamp(value, tg_min, tg_max);
	uclamp_se_set(&uc_req, value, false);
#endif

	return uc_req;
}

/*
 * The effective clamp bucket index of a task depends on, by increasing
 * priority:
 * - the task specific clamp value, when explicitly requested from userspace
 * - the task group effective clamp value, for tasks not either in the root
 *   group or in an autogroup
 * - the system default clamp value, defined by the sysadmin
 */
static inline struct uclamp_se
uclamp_eff_get(struct task_struct *p, enum uclamp_id clamp_id)
{
	struct uclamp_se uc_req = uclamp_tg_restrict(p, clamp_id);
	struct uclamp_se uc_max = uclamp_default[clamp_id];

	/* System default restrictions always apply */
	if (unlikely(uc_req.value > uc_max.value))
		return uc_max;

	return uc_req;
}

unsigned long uclamp_eff_value(struct task_struct *p, enum uclamp_id clamp_id)
{
	struct uclamp_se uc_eff;

	/* Task currently refcounted: use back-annotated (effective) value */
	if (p->uclamp[clamp_id].active)
		return (unsigned long)p->uclamp[clamp_id].value;

	uc_eff = uclamp_eff_get(p, clamp_id);

	return (unsigned long)uc_eff.value;
}

/*
 * When a task is enqueued on a rq, the clamp bucket currently defined by the
 * task's uclamp::bucket_id is refcounted on that rq. This also immediately
 * updates the rq's clamp value if required.
 *
 * Tasks can have a task-specific value requested from user-space, track
 * within each bucket the maximum value for tasks refcounted in it.
 * This "local max aggregation" allows to track the exact "requested" value
 * for each bucket when all its RUNNABLE tasks require the same clamp.
 */
static inline void uclamp_rq_inc_id(struct rq *rq, struct task_struct *p,
				    enum uclamp_id clamp_id)
{
	struct uclamp_rq *uc_rq = &rq->uclamp[clamp_id];
	struct uclamp_se *uc_se = &p->uclamp[clamp_id];
	struct uclamp_bucket *bucket;

	lockdep_assert_rq_held(rq);

	/* Update task effective clamp */
	p->uclamp[clamp_id] = uclamp_eff_get(p, clamp_id);

	bucket = &uc_rq->bucket[uc_se->bucket_id];
	bucket->tasks++;
	uc_se->active = true;

	uclamp_idle_reset(rq, clamp_id, uc_se->value);

	/*
	 * Local max aggregation: rq buckets always track the max
	 * "requested" clamp value of its RUNNABLE tasks.
	 */
	if (bucket->tasks == 1 || uc_se->value > bucket->value)
		bucket->value = uc_se->value;

	if (uc_se->value > READ_ONCE(uc_rq->value))
		WRITE_ONCE(uc_rq->value, uc_se->value);
}

/*
 * When a task is dequeued from a rq, the clamp bucket refcounted by the task
 * is released. If this is the last task reference counting the rq's max
 * active clamp value, then the rq's clamp value is updated.
 *
 * Both refcounted tasks and rq's cached clamp values are expected to be
 * always valid. If it's detected they are not, as defensive programming,
 * enforce the expected state and warn.
 */
static inline void uclamp_rq_dec_id(struct rq *rq, struct task_struct *p,
				    enum uclamp_id clamp_id)
{
	struct uclamp_rq *uc_rq = &rq->uclamp[clamp_id];
	struct uclamp_se *uc_se = &p->uclamp[clamp_id];
	struct uclamp_bucket *bucket;
	unsigned int bkt_clamp;
	unsigned int rq_clamp;

	lockdep_assert_rq_held(rq);

	/*
	 * If sched_uclamp_used was enabled after task @p was enqueued,
	 * we could end up with unbalanced call to uclamp_rq_dec_id().
	 *
	 * In this case the uc_se->active flag should be false since no uclamp
	 * accounting was performed at enqueue time and we can just return
	 * here.
	 *
	 * Need to be careful of the following enqueue/dequeue ordering
	 * problem too
	 *
	 *	enqueue(taskA)
	 *	// sched_uclamp_used gets enabled
	 *	enqueue(taskB)
	 *	dequeue(taskA)
	 *	// Must not decrement bucket->tasks here
	 *	dequeue(taskB)
	 *
	 * where we could end up with stale data in uc_se and
	 * bucket[uc_se->bucket_id].
	 *
	 * The following check here eliminates the possibility of such race.
	 */
	if (unlikely(!uc_se->active))
		return;

	bucket = &uc_rq->bucket[uc_se->bucket_id];

	SCHED_WARN_ON(!bucket->tasks);
	if (likely(bucket->tasks))
		bucket->tasks--;

	uc_se->active = false;

	/*
	 * Keep "local max aggregation" simple and accept to (possibly)
	 * overboost some RUNNABLE tasks in the same bucket.
	 * The rq clamp bucket value is reset to its base value whenever
	 * there are no more RUNNABLE tasks refcounting it.
	 */
	if (likely(bucket->tasks))
		return;

	rq_clamp = READ_ONCE(uc_rq->value);
	/*
	 * Defensive programming: this should never happen. If it happens,
	 * e.g. due to future modification, warn and fixup the expected value.
	 */
	SCHED_WARN_ON(bucket->value > rq_clamp);
	if (bucket->value >= rq_clamp) {
		bkt_clamp = uclamp_rq_max_value(rq, clamp_id, uc_se->value);
		WRITE_ONCE(uc_rq->value, bkt_clamp);
	}
}

static inline void uclamp_rq_inc(struct rq *rq, struct task_struct *p)
{
	enum uclamp_id clamp_id;

	/*
	 * Avoid any overhead until uclamp is actually used by the userspace.
	 *
	 * The condition is constructed such that a NOP is generated when
	 * sched_uclamp_used is disabled.
	 */
	if (!static_branch_unlikely(&sched_uclamp_used))
		return;

	if (unlikely(!p->sched_class->uclamp_enabled))
		return;

	for_each_clamp_id(clamp_id)
		uclamp_rq_inc_id(rq, p, clamp_id);

	/* Reset clamp idle holding when there is one RUNNABLE task */
	if (rq->uclamp_flags & UCLAMP_FLAG_IDLE)
		rq->uclamp_flags &= ~UCLAMP_FLAG_IDLE;
}

static inline void uclamp_rq_dec(struct rq *rq, struct task_struct *p)
{
	enum uclamp_id clamp_id;

	/*
	 * Avoid any overhead until uclamp is actually used by the userspace.
	 *
	 * The condition is constructed such that a NOP is generated when
	 * sched_uclamp_used is disabled.
	 */
	if (!static_branch_unlikely(&sched_uclamp_used))
		return;

	if (unlikely(!p->sched_class->uclamp_enabled))
		return;

	for_each_clamp_id(clamp_id)
		uclamp_rq_dec_id(rq, p, clamp_id);
}

static inline void uclamp_rq_reinc_id(struct rq *rq, struct task_struct *p,
				      enum uclamp_id clamp_id)
{
	if (!p->uclamp[clamp_id].active)
		return;

	uclamp_rq_dec_id(rq, p, clamp_id);
	uclamp_rq_inc_id(rq, p, clamp_id);

	/*
	 * Make sure to clear the idle flag if we've transiently reached 0
	 * active tasks on rq.
	 */
	if (clamp_id == UCLAMP_MAX && (rq->uclamp_flags & UCLAMP_FLAG_IDLE))
		rq->uclamp_flags &= ~UCLAMP_FLAG_IDLE;
}

static inline void
uclamp_update_active(struct task_struct *p)
{
	enum uclamp_id clamp_id;
	struct rq_flags rf;
	struct rq *rq;

	/*
	 * Lock the task and the rq where the task is (or was) queued.
	 *
	 * We might lock the (previous) rq of a !RUNNABLE task, but that's the
	 * price to pay to safely serialize util_{min,max} updates with
	 * enqueues, dequeues and migration operations.
	 * This is the same locking schema used by __set_cpus_allowed_ptr().
	 */
	rq = task_rq_lock(p, &rf);

	/*
	 * Setting the clamp bucket is serialized by task_rq_lock().
	 * If the task is not yet RUNNABLE and its task_struct is not
	 * affecting a valid clamp bucket, the next time it's enqueued,
	 * it will already see the updated clamp bucket value.
	 */
	for_each_clamp_id(clamp_id)
		uclamp_rq_reinc_id(rq, p, clamp_id);

	task_rq_unlock(rq, p, &rf);
}

#ifdef CONFIG_UCLAMP_TASK_GROUP
static inline void
uclamp_update_active_tasks(struct cgroup_subsys_state *css)
{
	struct css_task_iter it;
	struct task_struct *p;

	css_task_iter_start(css, 0, &it);
	while ((p = css_task_iter_next(&it)))
		uclamp_update_active(p);
	css_task_iter_end(&it);
}

static void cpu_util_update_eff(struct cgroup_subsys_state *css);
static void uclamp_update_root_tg(void)
{
	struct task_group *tg = &root_task_group;

	uclamp_se_set(&tg->uclamp_req[UCLAMP_MIN],
		      sysctl_sched_uclamp_util_min, false);
	uclamp_se_set(&tg->uclamp_req[UCLAMP_MAX],
		      sysctl_sched_uclamp_util_max, false);

	rcu_read_lock();
	cpu_util_update_eff(&root_task_group.css);
	rcu_read_unlock();
}
#else
static void uclamp_update_root_tg(void) { }
#endif

int sysctl_sched_uclamp_handler(struct ctl_table *table, int write,
				void *buffer, size_t *lenp, loff_t *ppos)
{
	bool update_root_tg = false;
	int old_min, old_max, old_min_rt;
	int result;

	mutex_lock(&uclamp_mutex);
	old_min = sysctl_sched_uclamp_util_min;
	old_max = sysctl_sched_uclamp_util_max;
	old_min_rt = sysctl_sched_uclamp_util_min_rt_default;

	result = proc_dointvec(table, write, buffer, lenp, ppos);
	if (result)
		goto undo;
	if (!write)
		goto done;

	if (sysctl_sched_uclamp_util_min > sysctl_sched_uclamp_util_max ||
	    sysctl_sched_uclamp_util_max > SCHED_CAPACITY_SCALE	||
	    sysctl_sched_uclamp_util_min_rt_default > SCHED_CAPACITY_SCALE) {

		result = -EINVAL;
		goto undo;
	}

	if (old_min != sysctl_sched_uclamp_util_min) {
		uclamp_se_set(&uclamp_default[UCLAMP_MIN],
			      sysctl_sched_uclamp_util_min, false);
		update_root_tg = true;
	}
	if (old_max != sysctl_sched_uclamp_util_max) {
		uclamp_se_set(&uclamp_default[UCLAMP_MAX],
			      sysctl_sched_uclamp_util_max, false);
		update_root_tg = true;
	}

	if (update_root_tg) {
		static_branch_enable(&sched_uclamp_used);
		uclamp_update_root_tg();
	}

	if (old_min_rt != sysctl_sched_uclamp_util_min_rt_default) {
		static_branch_enable(&sched_uclamp_used);
		uclamp_sync_util_min_rt_default();
	}

	/*
	 * We update all RUNNABLE tasks only when task groups are in use.
	 * Otherwise, keep it simple and do just a lazy update at each next
	 * task enqueue time.
	 */

	goto done;

undo:
	sysctl_sched_uclamp_util_min = old_min;
	sysctl_sched_uclamp_util_max = old_max;
	sysctl_sched_uclamp_util_min_rt_default = old_min_rt;
done:
	mutex_unlock(&uclamp_mutex);

	return result;
}

static int uclamp_validate(struct task_struct *p,
			   const struct sched_attr *attr)
{
	int util_min = p->uclamp_req[UCLAMP_MIN].value;
	int util_max = p->uclamp_req[UCLAMP_MAX].value;

	if (attr->sched_flags & SCHED_FLAG_UTIL_CLAMP_MIN) {
		util_min = attr->sched_util_min;

		if (util_min + 1 > SCHED_CAPACITY_SCALE + 1)
			return -EINVAL;
	}

	if (attr->sched_flags & SCHED_FLAG_UTIL_CLAMP_MAX) {
		util_max = attr->sched_util_max;

		if (util_max + 1 > SCHED_CAPACITY_SCALE + 1)
			return -EINVAL;
	}

	if (util_min != -1 && util_max != -1 && util_min > util_max)
		return -EINVAL;

	/*
	 * We have valid uclamp attributes; make sure uclamp is enabled.
	 *
	 * We need to do that here, because enabling static branches is a
	 * blocking operation which obviously cannot be done while holding
	 * scheduler locks.
	 */
	static_branch_enable(&sched_uclamp_used);

	return 0;
}

static bool uclamp_reset(const struct sched_attr *attr,
			 enum uclamp_id clamp_id,
			 struct uclamp_se *uc_se)
{
	/* Reset on sched class change for a non user-defined clamp value. */
	if (likely(!(attr->sched_flags & SCHED_FLAG_UTIL_CLAMP)) &&
	    !uc_se->user_defined)
		return true;

	/* Reset on sched_util_{min,max} == -1. */
	if (clamp_id == UCLAMP_MIN &&
	    attr->sched_flags & SCHED_FLAG_UTIL_CLAMP_MIN &&
	    attr->sched_util_min == -1) {
		return true;
	}

	if (clamp_id == UCLAMP_MAX &&
	    attr->sched_flags & SCHED_FLAG_UTIL_CLAMP_MAX &&
	    attr->sched_util_max == -1) {
		return true;
	}

	return false;
}

static void __setscheduler_uclamp(struct task_struct *p,
				  const struct sched_attr *attr)
{
	enum uclamp_id clamp_id;

	for_each_clamp_id(clamp_id) {
		struct uclamp_se *uc_se = &p->uclamp_req[clamp_id];
		unsigned int value;

		if (!uclamp_reset(attr, clamp_id, uc_se))
			continue;

		/*
		 * RT by default have a 100% boost value that could be modified
		 * at runtime.
		 */
		if (unlikely(rt_task(p) && clamp_id == UCLAMP_MIN))
			value = sysctl_sched_uclamp_util_min_rt_default;
		else
			value = uclamp_none(clamp_id);

		uclamp_se_set(uc_se, value, false);

	}

	if (likely(!(attr->sched_flags & SCHED_FLAG_UTIL_CLAMP)))
		return;

	if (attr->sched_flags & SCHED_FLAG_UTIL_CLAMP_MIN &&
	    attr->sched_util_min != -1) {
		uclamp_se_set(&p->uclamp_req[UCLAMP_MIN],
			      attr->sched_util_min, true);
	}

	if (attr->sched_flags & SCHED_FLAG_UTIL_CLAMP_MAX &&
	    attr->sched_util_max != -1) {
		uclamp_se_set(&p->uclamp_req[UCLAMP_MAX],
			      attr->sched_util_max, true);
	}
}

static void uclamp_fork(struct task_struct *p)
{
	enum uclamp_id clamp_id;

	/*
	 * We don't need to hold task_rq_lock() when updating p->uclamp_* here
	 * as the task is still at its early fork stages.
	 */
	for_each_clamp_id(clamp_id)
		p->uclamp[clamp_id].active = false;

	if (likely(!p->sched_reset_on_fork))
		return;

	for_each_clamp_id(clamp_id) {
		uclamp_se_set(&p->uclamp_req[clamp_id],
			      uclamp_none(clamp_id), false);
	}
}

static void uclamp_post_fork(struct task_struct *p)
{
	uclamp_update_util_min_rt_default(p);
}

static void __init init_uclamp_rq(struct rq *rq)
{
	enum uclamp_id clamp_id;
	struct uclamp_rq *uc_rq = rq->uclamp;

	for_each_clamp_id(clamp_id) {
		uc_rq[clamp_id] = (struct uclamp_rq) {
			.value = uclamp_none(clamp_id)
		};
	}

	rq->uclamp_flags = 0;
}

static void __init init_uclamp(void)
{
	struct uclamp_se uc_max = {};
	enum uclamp_id clamp_id;
	int cpu;

	for_each_possible_cpu(cpu)
		init_uclamp_rq(cpu_rq(cpu));

	for_each_clamp_id(clamp_id) {
		uclamp_se_set(&init_task.uclamp_req[clamp_id],
			      uclamp_none(clamp_id), false);
	}

	/* System defaults allow max clamp values for both indexes */
	uclamp_se_set(&uc_max, uclamp_none(UCLAMP_MAX), false);
	for_each_clamp_id(clamp_id) {
		uclamp_default[clamp_id] = uc_max;
#ifdef CONFIG_UCLAMP_TASK_GROUP
		root_task_group.uclamp_req[clamp_id] = uc_max;
		root_task_group.uclamp[clamp_id] = uc_max;
#endif
	}
}

#else /* CONFIG_UCLAMP_TASK */
static inline void uclamp_rq_inc(struct rq *rq, struct task_struct *p) { }
static inline void uclamp_rq_dec(struct rq *rq, struct task_struct *p) { }
static inline int uclamp_validate(struct task_struct *p,
				  const struct sched_attr *attr)
{
	return -EOPNOTSUPP;
}
static void __setscheduler_uclamp(struct task_struct *p,
				  const struct sched_attr *attr) { }
static inline void uclamp_fork(struct task_struct *p) { }
static inline void uclamp_post_fork(struct task_struct *p) { }
static inline void init_uclamp(void) { }
#endif /* CONFIG_UCLAMP_TASK */

bool sched_task_on_rq(struct task_struct *p)
{
	return task_on_rq_queued(p);
}

unsigned long get_wchan(struct task_struct *p)
{
	unsigned long ip = 0;
	unsigned int state;

	if (!p || p == current)
		return 0;

	/* Only get wchan if task is blocked and we can keep it that way. */
	raw_spin_lock_irq(&p->pi_lock);
	state = READ_ONCE(p->__state);
	smp_rmb(); /* see try_to_wake_up() */
	if (state != TASK_RUNNING && state != TASK_WAKING && !p->on_rq)
		ip = __get_wchan(p);
	raw_spin_unlock_irq(&p->pi_lock);

	return ip;
}

static inline void enqueue_task(struct rq *rq, struct task_struct *p, int flags)
{
	if (!(flags & ENQUEUE_NOCLOCK))
		update_rq_clock(rq);

	if (!(flags & ENQUEUE_RESTORE)) {
		sched_info_enqueue(rq, p);
		psi_enqueue(p, flags & ENQUEUE_WAKEUP);
	}

	uclamp_rq_inc(rq, p);
	p->sched_class->enqueue_task(rq, p, flags);

	if (sched_core_enabled(rq))
		sched_core_enqueue(rq, p);
}

static inline void dequeue_task(struct rq *rq, struct task_struct *p, int flags)
{
	if (sched_core_enabled(rq))
		sched_core_dequeue(rq, p);

	if (!(flags & DEQUEUE_NOCLOCK))
		update_rq_clock(rq);

	if (!(flags & DEQUEUE_SAVE)) {
		sched_info_dequeue(rq, p);
		psi_dequeue(p, flags & DEQUEUE_SLEEP);
	}

	uclamp_rq_dec(rq, p);
	p->sched_class->dequeue_task(rq, p, flags);
}

void activate_task(struct rq *rq, struct task_struct *p, int flags)
{
	enqueue_task(rq, p, flags);

	p->on_rq = TASK_ON_RQ_QUEUED;
}

void deactivate_task(struct rq *rq, struct task_struct *p, int flags)
{
	p->on_rq = (flags & DEQUEUE_SLEEP) ? 0 : TASK_ON_RQ_MIGRATING;

	dequeue_task(rq, p, flags);
}

static inline int __normal_prio(int policy, int rt_prio, int nice)
{
	int prio;

	if (dl_policy(policy))
		prio = MAX_DL_PRIO - 1;
	else if (rt_policy(policy))
		prio = MAX_RT_PRIO - 1 - rt_prio;
	else
		prio = NICE_TO_PRIO(nice);

	return prio;
}

/*
 * Calculate the expected normal priority: i.e. priority
 * without taking RT-inheritance into account. Might be
 * boosted by interactivity modifiers. Changes upon fork,
 * setprio syscalls, and whenever the interactivity
 * estimator recalculates.
 */
static inline int normal_prio(struct task_struct *p)
{
	return __normal_prio(p->policy, p->rt_priority, PRIO_TO_NICE(p->static_prio));
}

/*
 * Calculate the current priority, i.e. the priority
 * taken into account by the scheduler. This value might
 * be boosted by RT tasks, or might be boosted by
 * interactivity modifiers. Will be RT if the task got
 * RT-boosted. If not then it returns p->normal_prio.
 */
static int effective_prio(struct task_struct *p)
{
	p->normal_prio = normal_prio(p);
	/*
	 * If we are RT tasks or we were boosted to RT priority,
	 * keep the priority unchanged. Otherwise, update priority
	 * to the normal priority:
	 */
	if (!rt_prio(p->prio))
		return p->normal_prio;
	return p->prio;
}

/**
 * task_curr - is this task currently executing on a CPU?
 * @p: the task in question.
 *
 * Return: 1 if the task is currently executing. 0 otherwise.
 */
inline int task_curr(const struct task_struct *p)
{
	return cpu_curr(task_cpu(p)) == p;
}

/*
 * switched_from, switched_to and prio_changed must _NOT_ drop rq->lock,
 * use the balance_callback list if you want balancing.
 *
 * this means any call to check_class_changed() must be followed by a call to
 * balance_callback().
 */
static inline void check_class_changed(struct rq *rq, struct task_struct *p,
				       const struct sched_class *prev_class,
				       int oldprio)
{
	if (prev_class != p->sched_class) {
		if (prev_class->switched_from)
			prev_class->switched_from(rq, p);

		p->sched_class->switched_to(rq, p);
	} else if (oldprio != p->prio || dl_task(p))
		p->sched_class->prio_changed(rq, p, oldprio);
}

void check_preempt_curr(struct rq *rq, struct task_struct *p, int flags)
{
	if (p->sched_class == rq->curr->sched_class)
		rq->curr->sched_class->check_preempt_curr(rq, p, flags);
	else if (p->sched_class > rq->curr->sched_class)
		resched_curr(rq);

	/*
	 * A queue event has occurred, and we're going to schedule.  In
	 * this case, we can save a useless back to back clock update.
	 */
	if (task_on_rq_queued(rq->curr) && test_tsk_need_resched(rq->curr))
		rq_clock_skip_update(rq);
}

#ifdef CONFIG_SMP

static void
__do_set_cpus_allowed(struct task_struct *p, const struct cpumask *new_mask, u32 flags);

static int __set_cpus_allowed_ptr(struct task_struct *p,
				  const struct cpumask *new_mask,
				  u32 flags);

static void migrate_disable_switch(struct rq *rq, struct task_struct *p)
{
	if (likely(!p->migration_disabled))
		return;

	if (p->cpus_ptr != &p->cpus_mask)
		return;

	/*
	 * Violates locking rules! see comment in __do_set_cpus_allowed().
	 */
	__do_set_cpus_allowed(p, cpumask_of(rq->cpu), SCA_MIGRATE_DISABLE);
}

void migrate_disable(void)
{
	struct task_struct *p = current;

	if (p->migration_disabled) {
		p->migration_disabled++;
		return;
	}

	preempt_disable();
	this_rq()->nr_pinned++;
	p->migration_disabled = 1;
	preempt_enable();
}
EXPORT_SYMBOL_GPL(migrate_disable);

void migrate_enable(void)
{
	struct task_struct *p = current;

	if (p->migration_disabled > 1) {
		p->migration_disabled--;
		return;
	}

	/*
	 * Ensure stop_task runs either before or after this, and that
	 * __set_cpus_allowed_ptr(SCA_MIGRATE_ENABLE) doesn't schedule().
	 */
	preempt_disable();
	if (p->cpus_ptr != &p->cpus_mask)
		__set_cpus_allowed_ptr(p, &p->cpus_mask, SCA_MIGRATE_ENABLE);
	/*
	 * Mustn't clear migration_disabled() until cpus_ptr points back at the
	 * regular cpus_mask, otherwise things that race (eg.
	 * select_fallback_rq) get confused.
	 */
	barrier();
	p->migration_disabled = 0;
	this_rq()->nr_pinned--;
	preempt_enable();
}
EXPORT_SYMBOL_GPL(migrate_enable);

static inline bool rq_has_pinned_tasks(struct rq *rq)
{
	return rq->nr_pinned;
}

/*
 * Per-CPU kthreads are allowed to run on !active && online CPUs, see
 * __set_cpus_allowed_ptr() and select_fallback_rq().
 */
static inline bool is_cpu_allowed(struct task_struct *p, int cpu)
{
	/* When not in the task's cpumask, no point in looking further. */
	if (!cpumask_test_cpu(cpu, p->cpus_ptr))
		return false;

	/* migrate_disabled() must be allowed to finish. */
	if (is_migration_disabled(p))
		return cpu_online(cpu);

	/* Non kernel threads are not allowed during either online or offline. */
	if (!(p->flags & PF_KTHREAD))
		return cpu_active(cpu) && task_cpu_possible(cpu, p);

	/* KTHREAD_IS_PER_CPU is always allowed. */
	if (kthread_is_per_cpu(p))
		return cpu_online(cpu);

	/* Regular kernel threads don't get to stay during offline. */
	if (cpu_dying(cpu))
		return false;

	/* But are allowed during online. */
	return cpu_online(cpu);
}

/*
 * This is how migration works:
 *
 * 1) we invoke migration_cpu_stop() on the target CPU using
 *    stop_one_cpu().
 * 2) stopper starts to run (implicitly forcing the migrated thread
 *    off the CPU)
 * 3) it checks whether the migrated task is still in the wrong runqueue.
 * 4) if it's in the wrong runqueue then the migration thread removes
 *    it and puts it into the right queue.
 * 5) stopper completes and stop_one_cpu() returns and the migration
 *    is done.
 */

/*
 * move_queued_task - move a queued task to new rq.
 *
 * Returns (locked) new rq. Old rq's lock is released.
 */
static struct rq *move_queued_task(struct rq *rq, struct rq_flags *rf,
				   struct task_struct *p, int new_cpu)
{
	lockdep_assert_rq_held(rq);

	deactivate_task(rq, p, DEQUEUE_NOCLOCK);
	set_task_cpu(p, new_cpu);
	rq_unlock(rq, rf);

	rq = cpu_rq(new_cpu);

	rq_lock(rq, rf);
	BUG_ON(task_cpu(p) != new_cpu);
	activate_task(rq, p, 0);
	check_preempt_curr(rq, p, 0);

	return rq;
}

struct migration_arg {
	struct task_struct		*task;
	int				dest_cpu;
	struct set_affinity_pending	*pending;
};

/*
 * @refs: number of wait_for_completion()
 * @stop_pending: is @stop_work in use
 */
struct set_affinity_pending {
	refcount_t		refs;
	unsigned int		stop_pending;
	struct completion	done;
	struct cpu_stop_work	stop_work;
	struct migration_arg	arg;
};

/*
 * Move (not current) task off this CPU, onto the destination CPU. We're doing
 * this because either it can't run here any more (set_cpus_allowed()
 * away from this CPU, or CPU going down), or because we're
 * attempting to rebalance this task on exec (sched_exec).
 *
 * So we race with normal scheduler movements, but that's OK, as long
 * as the task is no longer on this CPU.
 */
static struct rq *__migrate_task(struct rq *rq, struct rq_flags *rf,
				 struct task_struct *p, int dest_cpu)
{
	/* Affinity changed (again). */
	if (!is_cpu_allowed(p, dest_cpu))
		return rq;

	update_rq_clock(rq);
	rq = move_queued_task(rq, rf, p, dest_cpu);

	return rq;
}

/*
 * migration_cpu_stop - this will be executed by a highprio stopper thread
 * and performs thread migration by bumping thread off CPU then
 * 'pushing' onto another runqueue.
 */
static int migration_cpu_stop(void *data)
{
	struct migration_arg *arg = data;
	struct set_affinity_pending *pending = arg->pending;
	struct task_struct *p = arg->task;
	struct rq *rq = this_rq();
	bool complete = false;
	struct rq_flags rf;

	/*
	 * The original target CPU might have gone down and we might
	 * be on another CPU but it doesn't matter.
	 */
	local_irq_save(rf.flags);
	/*
	 * We need to explicitly wake pending tasks before running
	 * __migrate_task() such that we will not miss enforcing cpus_ptr
	 * during wakeups, see set_cpus_allowed_ptr()'s TASK_WAKING test.
	 */
	flush_smp_call_function_from_idle();

	raw_spin_lock(&p->pi_lock);
	rq_lock(rq, &rf);

	/*
	 * If we were passed a pending, then ->stop_pending was set, thus
	 * p->migration_pending must have remained stable.
	 */
	WARN_ON_ONCE(pending && pending != p->migration_pending);

	/*
	 * If task_rq(p) != rq, it cannot be migrated here, because we're
	 * holding rq->lock, if p->on_rq == 0 it cannot get enqueued because
	 * we're holding p->pi_lock.
	 */
	if (task_rq(p) == rq) {
		if (is_migration_disabled(p))
			goto out;

		if (pending) {
			p->migration_pending = NULL;
			complete = true;

			if (cpumask_test_cpu(task_cpu(p), &p->cpus_mask))
				goto out;
		}

		if (task_on_rq_queued(p))
			rq = __migrate_task(rq, &rf, p, arg->dest_cpu);
		else
			p->wake_cpu = arg->dest_cpu;

		/*
		 * XXX __migrate_task() can fail, at which point we might end
		 * up running on a dodgy CPU, AFAICT this can only happen
		 * during CPU hotplug, at which point we'll get pushed out
		 * anyway, so it's probably not a big deal.
		 */

	} else if (pending) {
		/*
		 * This happens when we get migrated between migrate_enable()'s
		 * preempt_enable() and scheduling the stopper task. At that
		 * point we're a regular task again and not current anymore.
		 *
		 * A !PREEMPT kernel has a giant hole here, which makes it far
		 * more likely.
		 */

		/*
		 * The task moved before the stopper got to run. We're holding
		 * ->pi_lock, so the allowed mask is stable - if it got
		 * somewhere allowed, we're done.
		 */
		if (cpumask_test_cpu(task_cpu(p), p->cpus_ptr)) {
			p->migration_pending = NULL;
			complete = true;
			goto out;
		}

		/*
		 * When migrate_enable() hits a rq mis-match we can't reliably
		 * determine is_migration_disabled() and so have to chase after
		 * it.
		 */
		WARN_ON_ONCE(!pending->stop_pending);
		task_rq_unlock(rq, p, &rf);
		stop_one_cpu_nowait(task_cpu(p), migration_cpu_stop,
				    &pending->arg, &pending->stop_work);
		return 0;
	}
out:
	if (pending)
		pending->stop_pending = false;
	task_rq_unlock(rq, p, &rf);

	if (complete)
		complete_all(&pending->done);

	return 0;
}

int push_cpu_stop(void *arg)
{
	struct rq *lowest_rq = NULL, *rq = this_rq();
	struct task_struct *p = arg;

	raw_spin_lock_irq(&p->pi_lock);
	raw_spin_rq_lock(rq);

	if (task_rq(p) != rq)
		goto out_unlock;

	if (is_migration_disabled(p)) {
		p->migration_flags |= MDF_PUSH;
		goto out_unlock;
	}

	p->migration_flags &= ~MDF_PUSH;

	if (p->sched_class->find_lock_rq)
		lowest_rq = p->sched_class->find_lock_rq(p, rq);

	if (!lowest_rq)
		goto out_unlock;

	// XXX validate p is still the highest prio task
	if (task_rq(p) == rq) {
		deactivate_task(rq, p, 0);
		set_task_cpu(p, lowest_rq->cpu);
		activate_task(lowest_rq, p, 0);
		resched_curr(lowest_rq);
	}

	double_unlock_balance(rq, lowest_rq);

out_unlock:
	rq->push_busy = false;
	raw_spin_rq_unlock(rq);
	raw_spin_unlock_irq(&p->pi_lock);

	put_task_struct(p);
	return 0;
}

/*
 * sched_class::set_cpus_allowed must do the below, but is not required to
 * actually call this function.
 */
void set_cpus_allowed_common(struct task_struct *p, const struct cpumask *new_mask, u32 flags)
{
	if (flags & (SCA_MIGRATE_ENABLE | SCA_MIGRATE_DISABLE)) {
		p->cpus_ptr = new_mask;
		return;
	}

	cpumask_copy(&p->cpus_mask, new_mask);
	p->nr_cpus_allowed = cpumask_weight(new_mask);
}

static void
__do_set_cpus_allowed(struct task_struct *p, const struct cpumask *new_mask, u32 flags)
{
	struct rq *rq = task_rq(p);
	bool queued, running;

	/*
	 * This here violates the locking rules for affinity, since we're only
	 * supposed to change these variables while holding both rq->lock and
	 * p->pi_lock.
	 *
	 * HOWEVER, it magically works, because ttwu() is the only code that
	 * accesses these variables under p->pi_lock and only does so after
	 * smp_cond_load_acquire(&p->on_cpu, !VAL), and we're in __schedule()
	 * before finish_task().
	 *
	 * XXX do further audits, this smells like something putrid.
	 */
	if (flags & SCA_MIGRATE_DISABLE)
		SCHED_WARN_ON(!p->on_cpu);
	else
		lockdep_assert_held(&p->pi_lock);

	queued = task_on_rq_queued(p);
	running = task_current(rq, p);

	if (queued) {
		/*
		 * Because __kthread_bind() calls this on blocked tasks without
		 * holding rq->lock.
		 */
		lockdep_assert_rq_held(rq);
		dequeue_task(rq, p, DEQUEUE_SAVE | DEQUEUE_NOCLOCK);
	}
	if (running)
		put_prev_task(rq, p);

	p->sched_class->set_cpus_allowed(p, new_mask, flags);

	if (queued)
		enqueue_task(rq, p, ENQUEUE_RESTORE | ENQUEUE_NOCLOCK);
	if (running)
		set_next_task(rq, p);
}

void do_set_cpus_allowed(struct task_struct *p, const struct cpumask *new_mask)
{
	__do_set_cpus_allowed(p, new_mask, 0);
}

int dup_user_cpus_ptr(struct task_struct *dst, struct task_struct *src,
		      int node)
{
	if (!src->user_cpus_ptr)
		return 0;

	dst->user_cpus_ptr = kmalloc_node(cpumask_size(), GFP_KERNEL, node);
	if (!dst->user_cpus_ptr)
		return -ENOMEM;

	cpumask_copy(dst->user_cpus_ptr, src->user_cpus_ptr);
	return 0;
}

static inline struct cpumask *clear_user_cpus_ptr(struct task_struct *p)
{
	struct cpumask *user_mask = NULL;

	swap(p->user_cpus_ptr, user_mask);

	return user_mask;
}

void release_user_cpus_ptr(struct task_struct *p)
{
	kfree(clear_user_cpus_ptr(p));
}

/*
 * This function is wildly self concurrent; here be dragons.
 *
 *
 * When given a valid mask, __set_cpus_allowed_ptr() must block until the
 * designated task is enqueued on an allowed CPU. If that task is currently
 * running, we have to kick it out using the CPU stopper.
 *
 * Migrate-Disable comes along and tramples all over our nice sandcastle.
 * Consider:
 *
 *     Initial conditions: P0->cpus_mask = [0, 1]
 *
 *     P0@CPU0                  P1
 *
 *     migrate_disable();
 *     <preempted>
 *                              set_cpus_allowed_ptr(P0, [1]);
 *
 * P1 *cannot* return from this set_cpus_allowed_ptr() call until P0 executes
 * its outermost migrate_enable() (i.e. it exits its Migrate-Disable region).
 * This means we need the following scheme:
 *
 *     P0@CPU0                  P1
 *
 *     migrate_disable();
 *     <preempted>
 *                              set_cpus_allowed_ptr(P0, [1]);
 *                                <blocks>
 *     <resumes>
 *     migrate_enable();
 *       __set_cpus_allowed_ptr();
 *       <wakes local stopper>
 *                         `--> <woken on migration completion>
 *
 * Now the fun stuff: there may be several P1-like tasks, i.e. multiple
 * concurrent set_cpus_allowed_ptr(P0, [*]) calls. CPU affinity changes of any
 * task p are serialized by p->pi_lock, which we can leverage: the one that
 * should come into effect at the end of the Migrate-Disable region is the last
 * one. This means we only need to track a single cpumask (i.e. p->cpus_mask),
 * but we still need to properly signal those waiting tasks at the appropriate
 * moment.
 *
 * This is implemented using struct set_affinity_pending. The first
 * __set_cpus_allowed_ptr() caller within a given Migrate-Disable region will
 * setup an instance of that struct and install it on the targeted task_struct.
 * Any and all further callers will reuse that instance. Those then wait for
 * a completion signaled at the tail of the CPU stopper callback (1), triggered
 * on the end of the Migrate-Disable region (i.e. outermost migrate_enable()).
 *
 *
 * (1) In the cases covered above. There is one more where the completion is
 * signaled within affine_move_task() itself: when a subsequent affinity request
 * occurs after the stopper bailed out due to the targeted task still being
 * Migrate-Disable. Consider:
 *
 *     Initial conditions: P0->cpus_mask = [0, 1]
 *
 *     CPU0		  P1				P2
 *     <P0>
 *       migrate_disable();
 *       <preempted>
 *                        set_cpus_allowed_ptr(P0, [1]);
 *                          <blocks>
 *     <migration/0>
 *       migration_cpu_stop()
 *         is_migration_disabled()
 *           <bails>
 *                                                       set_cpus_allowed_ptr(P0, [0, 1]);
 *                                                         <signal completion>
 *                          <awakes>
 *
 * Note that the above is safe vs a concurrent migrate_enable(), as any
 * pending affinity completion is preceded by an uninstallation of
 * p->migration_pending done with p->pi_lock held.
 */
static int affine_move_task(struct rq *rq, struct task_struct *p, struct rq_flags *rf,
			    int dest_cpu, unsigned int flags)
{
	struct set_affinity_pending my_pending = { }, *pending = NULL;
	bool stop_pending, complete = false;

	/* Can the task run on the task's current CPU? If so, we're done */
	if (cpumask_test_cpu(task_cpu(p), &p->cpus_mask)) {
		struct task_struct *push_task = NULL;

		if ((flags & SCA_MIGRATE_ENABLE) &&
		    (p->migration_flags & MDF_PUSH) && !rq->push_busy) {
			rq->push_busy = true;
			push_task = get_task_struct(p);
		}

		/*
		 * If there are pending waiters, but no pending stop_work,
		 * then complete now.
		 */
		pending = p->migration_pending;
		if (pending && !pending->stop_pending) {
			p->migration_pending = NULL;
			complete = true;
		}

		task_rq_unlock(rq, p, rf);

		if (push_task) {
			stop_one_cpu_nowait(rq->cpu, push_cpu_stop,
					    p, &rq->push_work);
		}

		if (complete)
			complete_all(&pending->done);

		return 0;
	}

	if (!(flags & SCA_MIGRATE_ENABLE)) {
		/* serialized by p->pi_lock */
		if (!p->migration_pending) {
			/* Install the request */
			refcount_set(&my_pending.refs, 1);
			init_completion(&my_pending.done);
			my_pending.arg = (struct migration_arg) {
				.task = p,
				.dest_cpu = dest_cpu,
				.pending = &my_pending,
			};

			p->migration_pending = &my_pending;
		} else {
			pending = p->migration_pending;
			refcount_inc(&pending->refs);
			/*
			 * Affinity has changed, but we've already installed a
			 * pending. migration_cpu_stop() *must* see this, else
			 * we risk a completion of the pending despite having a
			 * task on a disallowed CPU.
			 *
			 * Serialized by p->pi_lock, so this is safe.
			 */
			pending->arg.dest_cpu = dest_cpu;
		}
	}
	pending = p->migration_pending;
	/*
	 * - !MIGRATE_ENABLE:
	 *   we'll have installed a pending if there wasn't one already.
	 *
	 * - MIGRATE_ENABLE:
	 *   we're here because the current CPU isn't matching anymore,
	 *   the only way that can happen is because of a concurrent
	 *   set_cpus_allowed_ptr() call, which should then still be
	 *   pending completion.
	 *
	 * Either way, we really should have a @pending here.
	 */
	if (WARN_ON_ONCE(!pending)) {
		task_rq_unlock(rq, p, rf);
		return -EINVAL;
	}

	if (task_running(rq, p) || READ_ONCE(p->__state) == TASK_WAKING) {
		/*
		 * MIGRATE_ENABLE gets here because 'p == current', but for
		 * anything else we cannot do is_migration_disabled(), punt
		 * and have the stopper function handle it all race-free.
		 */
		stop_pending = pending->stop_pending;
		if (!stop_pending)
			pending->stop_pending = true;

		if (flags & SCA_MIGRATE_ENABLE)
			p->migration_flags &= ~MDF_PUSH;

		task_rq_unlock(rq, p, rf);

		if (!stop_pending) {
			stop_one_cpu_nowait(cpu_of(rq), migration_cpu_stop,
					    &pending->arg, &pending->stop_work);
		}

		if (flags & SCA_MIGRATE_ENABLE)
			return 0;
	} else {

		if (!is_migration_disabled(p)) {
			if (task_on_rq_queued(p))
				rq = move_queued_task(rq, rf, p, dest_cpu);

			if (!pending->stop_pending) {
				p->migration_pending = NULL;
				complete = true;
			}
		}
		task_rq_unlock(rq, p, rf);

		if (complete)
			complete_all(&pending->done);
	}

	wait_for_completion(&pending->done);

	if (refcount_dec_and_test(&pending->refs))
		wake_up_var(&pending->refs); /* No UaF, just an address */

	/*
	 * Block the original owner of &pending until all subsequent callers
	 * have seen the completion and decremented the refcount
	 */
	wait_var_event(&my_pending.refs, !refcount_read(&my_pending.refs));

	/* ARGH */
	WARN_ON_ONCE(my_pending.stop_pending);

	return 0;
}

/*
 * Called with both p->pi_lock and rq->lock held; drops both before returning.
 */
static int __set_cpus_allowed_ptr_locked(struct task_struct *p,
					 const struct cpumask *new_mask,
					 u32 flags,
					 struct rq *rq,
					 struct rq_flags *rf)
	__releases(rq->lock)
	__releases(p->pi_lock)
{
	const struct cpumask *cpu_allowed_mask = task_cpu_possible_mask(p);
	const struct cpumask *cpu_valid_mask = cpu_active_mask;
	bool kthread = p->flags & PF_KTHREAD;
	struct cpumask *user_mask = NULL;
	unsigned int dest_cpu;
	int ret = 0;

	update_rq_clock(rq);

	if (kthread || is_migration_disabled(p)) {
		/*
		 * Kernel threads are allowed on online && !active CPUs,
		 * however, during cpu-hot-unplug, even these might get pushed
		 * away if not KTHREAD_IS_PER_CPU.
		 *
		 * Specifically, migration_disabled() tasks must not fail the
		 * cpumask_any_and_distribute() pick below, esp. so on
		 * SCA_MIGRATE_ENABLE, otherwise we'll not call
		 * set_cpus_allowed_common() and actually reset p->cpus_ptr.
		 */
		cpu_valid_mask = cpu_online_mask;
	}

	if (!kthread && !cpumask_subset(new_mask, cpu_allowed_mask)) {
		ret = -EINVAL;
		goto out;
	}

	/*
	 * Must re-check here, to close a race against __kthread_bind(),
	 * sched_setaffinity() is not guaranteed to observe the flag.
	 */
	if ((flags & SCA_CHECK) && (p->flags & PF_NO_SETAFFINITY)) {
		ret = -EINVAL;
		goto out;
	}

	if (!(flags & SCA_MIGRATE_ENABLE)) {
		if (cpumask_equal(&p->cpus_mask, new_mask))
			goto out;

		if (WARN_ON_ONCE(p == current &&
				 is_migration_disabled(p) &&
				 !cpumask_test_cpu(task_cpu(p), new_mask))) {
			ret = -EBUSY;
			goto out;
		}
	}

	/*
	 * Picking a ~random cpu helps in cases where we are changing affinity
	 * for groups of tasks (ie. cpuset), so that load balancing is not
	 * immediately required to distribute the tasks within their new mask.
	 */
	dest_cpu = cpumask_any_and_distribute(cpu_valid_mask, new_mask);
	if (dest_cpu >= nr_cpu_ids) {
		ret = -EINVAL;
		goto out;
	}

	__do_set_cpus_allowed(p, new_mask, flags);

	if (flags & SCA_USER)
		user_mask = clear_user_cpus_ptr(p);

	ret = affine_move_task(rq, p, rf, dest_cpu, flags);

	kfree(user_mask);

	return ret;

out:
	task_rq_unlock(rq, p, rf);

	return ret;
}

/*
 * Change a given task's CPU affinity. Migrate the thread to a
 * proper CPU and schedule it away if the CPU it's executing on
 * is removed from the allowed bitmask.
 *
 * NOTE: the caller must have a valid reference to the task, the
 * task must not exit() & deallocate itself prematurely. The
 * call is not atomic; no spinlocks may be held.
 */
static int __set_cpus_allowed_ptr(struct task_struct *p,
				  const struct cpumask *new_mask, u32 flags)
{
	struct rq_flags rf;
	struct rq *rq;

	rq = task_rq_lock(p, &rf);
	return __set_cpus_allowed_ptr_locked(p, new_mask, flags, rq, &rf);
}

int set_cpus_allowed_ptr(struct task_struct *p, const struct cpumask *new_mask)
{
	return __set_cpus_allowed_ptr(p, new_mask, 0);
}
EXPORT_SYMBOL_GPL(set_cpus_allowed_ptr);

/*
 * Change a given task's CPU affinity to the intersection of its current
 * affinity mask and @subset_mask, writing the resulting mask to @new_mask
 * and pointing @p->user_cpus_ptr to a copy of the old mask.
 * If the resulting mask is empty, leave the affinity unchanged and return
 * -EINVAL.
 */
static int restrict_cpus_allowed_ptr(struct task_struct *p,
				     struct cpumask *new_mask,
				     const struct cpumask *subset_mask)
{
	struct cpumask *user_mask = NULL;
	struct rq_flags rf;
	struct rq *rq;
	int err;

	if (!p->user_cpus_ptr) {
		user_mask = kmalloc(cpumask_size(), GFP_KERNEL);
		if (!user_mask)
			return -ENOMEM;
	}

	rq = task_rq_lock(p, &rf);

	/*
	 * Forcefully restricting the affinity of a deadline task is
	 * likely to cause problems, so fail and noisily override the
	 * mask entirely.
	 */
	if (task_has_dl_policy(p) && dl_bandwidth_enabled()) {
		err = -EPERM;
		goto err_unlock;
	}

	if (!cpumask_and(new_mask, &p->cpus_mask, subset_mask)) {
		err = -EINVAL;
		goto err_unlock;
	}

	/*
	 * We're about to butcher the task affinity, so keep track of what
	 * the user asked for in case we're able to restore it later on.
	 */
	if (user_mask) {
		cpumask_copy(user_mask, p->cpus_ptr);
		p->user_cpus_ptr = user_mask;
	}

	return __set_cpus_allowed_ptr_locked(p, new_mask, 0, rq, &rf);

err_unlock:
	task_rq_unlock(rq, p, &rf);
	kfree(user_mask);
	return err;
}

/*
 * Restrict the CPU affinity of task @p so that it is a subset of
 * task_cpu_possible_mask() and point @p->user_cpu_ptr to a copy of the
 * old affinity mask. If the resulting mask is empty, we warn and walk
 * up the cpuset hierarchy until we find a suitable mask.
 */
void force_compatible_cpus_allowed_ptr(struct task_struct *p)
{
	cpumask_var_t new_mask;
	const struct cpumask *override_mask = task_cpu_possible_mask(p);

	alloc_cpumask_var(&new_mask, GFP_KERNEL);

	/*
	 * __migrate_task() can fail silently in the face of concurrent
	 * offlining of the chosen destination CPU, so take the hotplug
	 * lock to ensure that the migration succeeds.
	 */
	cpus_read_lock();
	if (!cpumask_available(new_mask))
		goto out_set_mask;

	if (!restrict_cpus_allowed_ptr(p, new_mask, override_mask))
		goto out_free_mask;

	/*
	 * We failed to find a valid subset of the affinity mask for the
	 * task, so override it based on its cpuset hierarchy.
	 */
	cpuset_cpus_allowed(p, new_mask);
	override_mask = new_mask;

out_set_mask:
	if (printk_ratelimit()) {
		printk_deferred("Overriding affinity for process %d (%s) to CPUs %*pbl\n",
				task_pid_nr(p), p->comm,
				cpumask_pr_args(override_mask));
	}

	WARN_ON(set_cpus_allowed_ptr(p, override_mask));
out_free_mask:
	cpus_read_unlock();
	free_cpumask_var(new_mask);
}

static int
__sched_setaffinity(struct task_struct *p, const struct cpumask *mask);

/*
 * Restore the affinity of a task @p which was previously restricted by a
 * call to force_compatible_cpus_allowed_ptr(). This will clear (and free)
 * @p->user_cpus_ptr.
 *
 * It is the caller's responsibility to serialise this with any calls to
 * force_compatible_cpus_allowed_ptr(@p).
 */
void relax_compatible_cpus_allowed_ptr(struct task_struct *p)
{
	struct cpumask *user_mask = p->user_cpus_ptr;
	unsigned long flags;

	/*
	 * Try to restore the old affinity mask. If this fails, then
	 * we free the mask explicitly to avoid it being inherited across
	 * a subsequent fork().
	 */
	if (!user_mask || !__sched_setaffinity(p, user_mask))
		return;

	raw_spin_lock_irqsave(&p->pi_lock, flags);
	user_mask = clear_user_cpus_ptr(p);
	raw_spin_unlock_irqrestore(&p->pi_lock, flags);

	kfree(user_mask);
}

void set_task_cpu(struct task_struct *p, unsigned int new_cpu)
{
#ifdef CONFIG_SCHED_DEBUG
	unsigned int state = READ_ONCE(p->__state);

	/*
	 * We should never call set_task_cpu() on a blocked task,
	 * ttwu() will sort out the placement.
	 */
	WARN_ON_ONCE(state != TASK_RUNNING && state != TASK_WAKING && !p->on_rq);

	/*
	 * Migrating fair class task must have p->on_rq = TASK_ON_RQ_MIGRATING,
	 * because schedstat_wait_{start,end} rebase migrating task's wait_start
	 * time relying on p->on_rq.
	 */
	WARN_ON_ONCE(state == TASK_RUNNING &&
		     p->sched_class == &fair_sched_class &&
		     (p->on_rq && !task_on_rq_migrating(p)));

#ifdef CONFIG_LOCKDEP
	/*
	 * The caller should hold either p->pi_lock or rq->lock, when changing
	 * a task's CPU. ->pi_lock for waking tasks, rq->lock for runnable tasks.
	 *
	 * sched_move_task() holds both and thus holding either pins the cgroup,
	 * see task_group().
	 *
	 * Furthermore, all task_rq users should acquire both locks, see
	 * task_rq_lock().
	 */
	WARN_ON_ONCE(debug_locks && !(lockdep_is_held(&p->pi_lock) ||
				      lockdep_is_held(__rq_lockp(task_rq(p)))));
#endif
	/*
	 * Clearly, migrating tasks to offline CPUs is a fairly daft thing.
	 */
	WARN_ON_ONCE(!cpu_online(new_cpu));

	WARN_ON_ONCE(is_migration_disabled(p));
#endif

	trace_sched_migrate_task(p, new_cpu);

	if (task_cpu(p) != new_cpu) {
		if (p->sched_class->migrate_task_rq)
			p->sched_class->migrate_task_rq(p, new_cpu);
		p->se.nr_migrations++;
		rseq_migrate(p);
		perf_event_task_migrate(p);
	}

	__set_task_cpu(p, new_cpu);
}

#ifdef CONFIG_NUMA_BALANCING
static void __migrate_swap_task(struct task_struct *p, int cpu)
{
	if (task_on_rq_queued(p)) {
		struct rq *src_rq, *dst_rq;
		struct rq_flags srf, drf;

		src_rq = task_rq(p);
		dst_rq = cpu_rq(cpu);

		rq_pin_lock(src_rq, &srf);
		rq_pin_lock(dst_rq, &drf);

		deactivate_task(src_rq, p, 0);
		set_task_cpu(p, cpu);
		activate_task(dst_rq, p, 0);
		check_preempt_curr(dst_rq, p, 0);

		rq_unpin_lock(dst_rq, &drf);
		rq_unpin_lock(src_rq, &srf);

	} else {
		/*
		 * Task isn't running anymore; make it appear like we migrated
		 * it before it went to sleep. This means on wakeup we make the
		 * previous CPU our target instead of where it really is.
		 */
		p->wake_cpu = cpu;
	}
}

struct migration_swap_arg {
	struct task_struct *src_task, *dst_task;
	int src_cpu, dst_cpu;
};

static int migrate_swap_stop(void *data)
{
	struct migration_swap_arg *arg = data;
	struct rq *src_rq, *dst_rq;
	int ret = -EAGAIN;

	if (!cpu_active(arg->src_cpu) || !cpu_active(arg->dst_cpu))
		return -EAGAIN;

	src_rq = cpu_rq(arg->src_cpu);
	dst_rq = cpu_rq(arg->dst_cpu);

	double_raw_lock(&arg->src_task->pi_lock,
			&arg->dst_task->pi_lock);
	double_rq_lock(src_rq, dst_rq);

	if (task_cpu(arg->dst_task) != arg->dst_cpu)
		goto unlock;

	if (task_cpu(arg->src_task) != arg->src_cpu)
		goto unlock;

	if (!cpumask_test_cpu(arg->dst_cpu, arg->src_task->cpus_ptr))
		goto unlock;

	if (!cpumask_test_cpu(arg->src_cpu, arg->dst_task->cpus_ptr))
		goto unlock;

	__migrate_swap_task(arg->src_task, arg->dst_cpu);
	__migrate_swap_task(arg->dst_task, arg->src_cpu);

	ret = 0;

unlock:
	double_rq_unlock(src_rq, dst_rq);
	raw_spin_unlock(&arg->dst_task->pi_lock);
	raw_spin_unlock(&arg->src_task->pi_lock);

	return ret;
}

/*
 * Cross migrate two tasks
 */
int migrate_swap(struct task_struct *cur, struct task_struct *p,
		int target_cpu, int curr_cpu)
{
	struct migration_swap_arg arg;
	int ret = -EINVAL;

	arg = (struct migration_swap_arg){
		.src_task = cur,
		.src_cpu = curr_cpu,
		.dst_task = p,
		.dst_cpu = target_cpu,
	};

	if (arg.src_cpu == arg.dst_cpu)
		goto out;

	/*
	 * These three tests are all lockless; this is OK since all of them
	 * will be re-checked with proper locks held further down the line.
	 */
	if (!cpu_active(arg.src_cpu) || !cpu_active(arg.dst_cpu))
		goto out;

	if (!cpumask_test_cpu(arg.dst_cpu, arg.src_task->cpus_ptr))
		goto out;

	if (!cpumask_test_cpu(arg.src_cpu, arg.dst_task->cpus_ptr))
		goto out;

	trace_sched_swap_numa(cur, arg.src_cpu, p, arg.dst_cpu);
	ret = stop_two_cpus(arg.dst_cpu, arg.src_cpu, migrate_swap_stop, &arg);

out:
	return ret;
}
#endif /* CONFIG_NUMA_BALANCING */

/*
 * wait_task_inactive - wait for a thread to unschedule.
 *
 * If @match_state is nonzero, it's the @p->state value just checked and
 * not expected to change.  If it changes, i.e. @p might have woken up,
 * then return zero.  When we succeed in waiting for @p to be off its CPU,
 * we return a positive number (its total switch count).  If a second call
 * a short while later returns the same number, the caller can be sure that
 * @p has remained unscheduled the whole time.
 *
 * The caller must ensure that the task *will* unschedule sometime soon,
 * else this function might spin for a *long* time. This function can't
 * be called with interrupts off, or it may introduce deadlock with
 * smp_call_function() if an IPI is sent by the same process we are
 * waiting to become inactive.
 */
unsigned long wait_task_inactive(struct task_struct *p, unsigned int match_state)
{
	int running, queued;
	struct rq_flags rf;
	unsigned long ncsw;
	struct rq *rq;

	for (;;) {
		/*
		 * We do the initial early heuristics without holding
		 * any task-queue locks at all. We'll only try to get
		 * the runqueue lock when things look like they will
		 * work out!
		 */
		rq = task_rq(p);

		/*
		 * If the task is actively running on another CPU
		 * still, just relax and busy-wait without holding
		 * any locks.
		 *
		 * NOTE! Since we don't hold any locks, it's not
		 * even sure that "rq" stays as the right runqueue!
		 * But we don't care, since "task_running()" will
		 * return false if the runqueue has changed and p
		 * is actually now running somewhere else!
		 */
		while (task_running(rq, p)) {
			if (match_state && unlikely(READ_ONCE(p->__state) != match_state))
				return 0;
			cpu_relax();
		}

		/*
		 * Ok, time to look more closely! We need the rq
		 * lock now, to be *sure*. If we're wrong, we'll
		 * just go back and repeat.
		 */
		rq = task_rq_lock(p, &rf);
		trace_sched_wait_task(p);
		running = task_running(rq, p);
		queued = task_on_rq_queued(p);
		ncsw = 0;
		if (!match_state || READ_ONCE(p->__state) == match_state)
			ncsw = p->nvcsw | LONG_MIN; /* sets MSB */
		task_rq_unlock(rq, p, &rf);

		/*
		 * If it changed from the expected state, bail out now.
		 */
		if (unlikely(!ncsw))
			break;

		/*
		 * Was it really running after all now that we
		 * checked with the proper locks actually held?
		 *
		 * Oops. Go back and try again..
		 */
		if (unlikely(running)) {
			cpu_relax();
			continue;
		}

		/*
		 * It's not enough that it's not actively running,
		 * it must be off the runqueue _entirely_, and not
		 * preempted!
		 *
		 * So if it was still runnable (but just not actively
		 * running right now), it's preempted, and we should
		 * yield - it could be a while.
		 */
		if (unlikely(queued)) {
			ktime_t to = NSEC_PER_SEC / HZ;

			set_current_state(TASK_UNINTERRUPTIBLE);
			schedule_hrtimeout(&to, HRTIMER_MODE_REL_HARD);
			continue;
		}

		/*
		 * Ahh, all good. It wasn't running, and it wasn't
		 * runnable, which means that it will never become
		 * running in the future either. We're all done!
		 */
		break;
	}

	return ncsw;
}

/***
 * kick_process - kick a running thread to enter/exit the kernel
 * @p: the to-be-kicked thread
 *
 * Cause a process which is running on another CPU to enter
 * kernel-mode, without any delay. (to get signals handled.)
 *
 * NOTE: this function doesn't have to take the runqueue lock,
 * because all it wants to ensure is that the remote task enters
 * the kernel. If the IPI races and the task has been migrated
 * to another CPU then no harm is done and the purpose has been
 * achieved as well.
 */
void kick_process(struct task_struct *p)
{
	int cpu;

	preempt_disable();
	cpu = task_cpu(p);
	if ((cpu != smp_processor_id()) && task_curr(p))
		smp_send_reschedule(cpu);
	preempt_enable();
}
EXPORT_SYMBOL_GPL(kick_process);

/*
 * ->cpus_ptr is protected by both rq->lock and p->pi_lock
 *
 * A few notes on cpu_active vs cpu_online:
 *
 *  - cpu_active must be a subset of cpu_online
 *
 *  - on CPU-up we allow per-CPU kthreads on the online && !active CPU,
 *    see __set_cpus_allowed_ptr(). At this point the newly online
 *    CPU isn't yet part of the sched domains, and balancing will not
 *    see it.
 *
 *  - on CPU-down we clear cpu_active() to mask the sched domains and
 *    avoid the load balancer to place new tasks on the to be removed
 *    CPU. Existing tasks will remain running there and will be taken
 *    off.
 *
 * This means that fallback selection must not select !active CPUs.
 * And can assume that any active CPU must be online. Conversely
 * select_task_rq() below may allow selection of !active CPUs in order
 * to satisfy the above rules.
 */
static int select_fallback_rq(int cpu, struct task_struct *p)
{
	int nid = cpu_to_node(cpu);
	const struct cpumask *nodemask = NULL;
	enum { cpuset, possible, fail } state = cpuset;
	int dest_cpu;

	/*
	 * If the node that the CPU is on has been offlined, cpu_to_node()
	 * will return -1. There is no CPU on the node, and we should
	 * select the CPU on the other node.
	 */
	if (nid != -1) {
		nodemask = cpumask_of_node(nid);

		/* Look for allowed, online CPU in same node. */
		for_each_cpu(dest_cpu, nodemask) {
			if (is_cpu_allowed(p, dest_cpu))
				return dest_cpu;
		}
	}

	for (;;) {
		/* Any allowed, online CPU? */
		for_each_cpu(dest_cpu, p->cpus_ptr) {
			if (!is_cpu_allowed(p, dest_cpu))
				continue;

			goto out;
		}

		/* No more Mr. Nice Guy. */
		switch (state) {
		case cpuset:
			if (cpuset_cpus_allowed_fallback(p)) {
				state = possible;
				break;
			}
			fallthrough;
		case possible:
			/*
			 * XXX When called from select_task_rq() we only
			 * hold p->pi_lock and again violate locking order.
			 *
			 * More yuck to audit.
			 */
			do_set_cpus_allowed(p, task_cpu_possible_mask(p));
			state = fail;
			break;
		case fail:
			BUG();
			break;
		}
	}

out:
	if (state != cpuset) {
		/*
		 * Don't tell them about moving exiting tasks or
		 * kernel threads (both mm NULL), since they never
		 * leave kernel.
		 */
		if (p->mm && printk_ratelimit()) {
			printk_deferred("process %d (%s) no longer affine to cpu%d\n",
					task_pid_nr(p), p->comm, cpu);
		}
	}

	return dest_cpu;
}

/*
 * The caller (fork, wakeup) owns p->pi_lock, ->cpus_ptr is stable.
 */
static inline
int select_task_rq(struct task_struct *p, int cpu, int wake_flags)
{
	lockdep_assert_held(&p->pi_lock);

	if (p->nr_cpus_allowed > 1 && !is_migration_disabled(p))
		cpu = p->sched_class->select_task_rq(p, cpu, wake_flags);
	else
		cpu = cpumask_any(p->cpus_ptr);

	/*
	 * In order not to call set_task_cpu() on a blocking task we need
	 * to rely on ttwu() to place the task on a valid ->cpus_ptr
	 * CPU.
	 *
	 * Since this is common to all placement strategies, this lives here.
	 *
	 * [ this allows ->select_task() to simply return task_cpu(p) and
	 *   not worry about this generic constraint ]
	 */
	if (unlikely(!is_cpu_allowed(p, cpu)))
		cpu = select_fallback_rq(task_cpu(p), p);

	return cpu;
}

void sched_set_stop_task(int cpu, struct task_struct *stop)
{
	static struct lock_class_key stop_pi_lock;
	struct sched_param param = { .sched_priority = MAX_RT_PRIO - 1 };
	struct task_struct *old_stop = cpu_rq(cpu)->stop;

	if (stop) {
		/*
		 * Make it appear like a SCHED_FIFO task, its something
		 * userspace knows about and won't get confused about.
		 *
		 * Also, it will make PI more or less work without too
		 * much confusion -- but then, stop work should not
		 * rely on PI working anyway.
		 */
		sched_setscheduler_nocheck(stop, SCHED_FIFO, &param);

		stop->sched_class = &stop_sched_class;

		/*
		 * The PI code calls rt_mutex_setprio() with ->pi_lock held to
		 * adjust the effective priority of a task. As a result,
		 * rt_mutex_setprio() can trigger (RT) balancing operations,
		 * which can then trigger wakeups of the stop thread to push
		 * around the current task.
		 *
		 * The stop task itself will never be part of the PI-chain, it
		 * never blocks, therefore that ->pi_lock recursion is safe.
		 * Tell lockdep about this by placing the stop->pi_lock in its
		 * own class.
		 */
		lockdep_set_class(&stop->pi_lock, &stop_pi_lock);
	}

	cpu_rq(cpu)->stop = stop;

	if (old_stop) {
		/*
		 * Reset it back to a normal scheduling class so that
		 * it can die in pieces.
		 */
		old_stop->sched_class = &rt_sched_class;
	}
}

#else /* CONFIG_SMP */

static inline int __set_cpus_allowed_ptr(struct task_struct *p,
					 const struct cpumask *new_mask,
					 u32 flags)
{
	return set_cpus_allowed_ptr(p, new_mask);
}

static inline void migrate_disable_switch(struct rq *rq, struct task_struct *p) { }

static inline bool rq_has_pinned_tasks(struct rq *rq)
{
	return false;
}

#endif /* !CONFIG_SMP */

static void
ttwu_stat(struct task_struct *p, int cpu, int wake_flags)
{
	struct rq *rq;

	if (!schedstat_enabled())
		return;

	rq = this_rq();

#ifdef CONFIG_SMP
	if (cpu == rq->cpu) {
		__schedstat_inc(rq->ttwu_local);
		__schedstat_inc(p->stats.nr_wakeups_local);
	} else {
		struct sched_domain *sd;

		__schedstat_inc(p->stats.nr_wakeups_remote);
		rcu_read_lock();
		for_each_domain(rq->cpu, sd) {
			if (cpumask_test_cpu(cpu, sched_domain_span(sd))) {
				__schedstat_inc(sd->ttwu_wake_remote);
				break;
			}
		}
		rcu_read_unlock();
	}

	if (wake_flags & WF_MIGRATED)
		__schedstat_inc(p->stats.nr_wakeups_migrate);
#endif /* CONFIG_SMP */

	__schedstat_inc(rq->ttwu_count);
	__schedstat_inc(p->stats.nr_wakeups);

	if (wake_flags & WF_SYNC)
		__schedstat_inc(p->stats.nr_wakeups_sync);
}

/*
 * Mark the task runnable and perform wakeup-preemption.
 */
static void ttwu_do_wakeup(struct rq *rq, struct task_struct *p, int wake_flags,
			   struct rq_flags *rf)
{
	check_preempt_curr(rq, p, wake_flags);
	WRITE_ONCE(p->__state, TASK_RUNNING);
	trace_sched_wakeup(p);

#ifdef CONFIG_SMP
	if (p->sched_class->task_woken) {
		/*
		 * Our task @p is fully woken up and running; so it's safe to
		 * drop the rq->lock, hereafter rq is only used for statistics.
		 */
		rq_unpin_lock(rq, rf);
		p->sched_class->task_woken(rq, p);
		rq_repin_lock(rq, rf);
	}

	if (rq->idle_stamp) {
		u64 delta = rq_clock(rq) - rq->idle_stamp;
		u64 max = 2*rq->max_idle_balance_cost;

		update_avg(&rq->avg_idle, delta);

		if (rq->avg_idle > max)
			rq->avg_idle = max;

		rq->wake_stamp = jiffies;
		rq->wake_avg_idle = rq->avg_idle / 2;

		rq->idle_stamp = 0;
	}
#endif
}

static void
ttwu_do_activate(struct rq *rq, struct task_struct *p, int wake_flags,
		 struct rq_flags *rf)
{
	int en_flags = ENQUEUE_WAKEUP | ENQUEUE_NOCLOCK;

	lockdep_assert_rq_held(rq);

	if (p->sched_contributes_to_load)
		rq->nr_uninterruptible--;

#ifdef CONFIG_SMP
	if (wake_flags & WF_MIGRATED)
		en_flags |= ENQUEUE_MIGRATED;
	else
#endif
	if (p->in_iowait) {
		delayacct_blkio_end(p);
		atomic_dec(&task_rq(p)->nr_iowait);
	}

	activate_task(rq, p, en_flags);
	ttwu_do_wakeup(rq, p, wake_flags, rf);
}

/*
 * Consider @p being inside a wait loop:
 *
 *   for (;;) {
 *      set_current_state(TASK_UNINTERRUPTIBLE);
 *
 *      if (CONDITION)
 *         break;
 *
 *      schedule();
 *   }
 *   __set_current_state(TASK_RUNNING);
 *
 * between set_current_state() and schedule(). In this case @p is still
 * runnable, so all that needs doing is change p->state back to TASK_RUNNING in
 * an atomic manner.
 *
 * By taking task_rq(p)->lock we serialize against schedule(), if @p->on_rq
 * then schedule() must still happen and p->state can be changed to
 * TASK_RUNNING. Otherwise we lost the race, schedule() has happened, and we
 * need to do a full wakeup with enqueue.
 *
 * Returns: %true when the wakeup is done,
 *          %false otherwise.
 */
static int ttwu_runnable(struct task_struct *p, int wake_flags)
{
	struct rq_flags rf;
	struct rq *rq;
	int ret = 0;

	rq = __task_rq_lock(p, &rf);
	if (task_on_rq_queued(p)) {
		/* check_preempt_curr() may use rq clock */
		update_rq_clock(rq);
		ttwu_do_wakeup(rq, p, wake_flags, &rf);
		ret = 1;
	}
	__task_rq_unlock(rq, &rf);

	return ret;
}

#ifdef CONFIG_SMP
void sched_ttwu_pending(void *arg)
{
	struct llist_node *llist = arg;
	struct rq *rq = this_rq();
	struct task_struct *p, *t;
	struct rq_flags rf;

	if (!llist)
		return;

	/*
	 * rq::ttwu_pending racy indication of out-standing wakeups.
	 * Races such that false-negatives are possible, since they
	 * are shorter lived that false-positives would be.
	 */
	WRITE_ONCE(rq->ttwu_pending, 0);

	rq_lock_irqsave(rq, &rf);
	update_rq_clock(rq);

	llist_for_each_entry_safe(p, t, llist, wake_entry.llist) {
		if (WARN_ON_ONCE(p->on_cpu))
			smp_cond_load_acquire(&p->on_cpu, !VAL);

		if (WARN_ON_ONCE(task_cpu(p) != cpu_of(rq)))
			set_task_cpu(p, cpu_of(rq));

		ttwu_do_activate(rq, p, p->sched_remote_wakeup ? WF_MIGRATED : 0, &rf);
	}

	rq_unlock_irqrestore(rq, &rf);
}

void send_call_function_single_ipi(int cpu)
{
	struct rq *rq = cpu_rq(cpu);

	if (!set_nr_if_polling(rq->idle))
		arch_send_call_function_single_ipi(cpu);
	else
		trace_sched_wake_idle_without_ipi(cpu);
}

/*
 * Queue a task on the target CPUs wake_list and wake the CPU via IPI if
 * necessary. The wakee CPU on receipt of the IPI will queue the task
 * via sched_ttwu_wakeup() for activation so the wakee incurs the cost
 * of the wakeup instead of the waker.
 */
static void __ttwu_queue_wakelist(struct task_struct *p, int cpu, int wake_flags)
{
	struct rq *rq = cpu_rq(cpu);

	p->sched_remote_wakeup = !!(wake_flags & WF_MIGRATED);

	WRITE_ONCE(rq->ttwu_pending, 1);
	__smp_call_single_queue(cpu, &p->wake_entry.llist);
}

void wake_up_if_idle(int cpu)
{
	struct rq *rq = cpu_rq(cpu);
	struct rq_flags rf;

	rcu_read_lock();

	if (!is_idle_task(rcu_dereference(rq->curr)))
		goto out;

	rq_lock_irqsave(rq, &rf);
	if (is_idle_task(rq->curr))
		resched_curr(rq);
	/* Else CPU is not idle, do nothing here: */
	rq_unlock_irqrestore(rq, &rf);

out:
	rcu_read_unlock();
}

bool cpus_share_cache(int this_cpu, int that_cpu)
{
	return per_cpu(sd_llc_id, this_cpu) == per_cpu(sd_llc_id, that_cpu);
}

static inline bool ttwu_queue_cond(int cpu, int wake_flags)
{
	/*
	 * Do not complicate things with the async wake_list while the CPU is
	 * in hotplug state.
	 */
	if (!cpu_active(cpu))
		return false;

	/*
	 * If the CPU does not share cache, then queue the task on the
	 * remote rqs wakelist to avoid accessing remote data.
	 */
	if (!cpus_share_cache(smp_processor_id(), cpu))
		return true;

	/*
	 * If the task is descheduling and the only running task on the
	 * CPU then use the wakelist to offload the task activation to
	 * the soon-to-be-idle CPU as the current CPU is likely busy.
	 * nr_running is checked to avoid unnecessary task stacking.
	 */
	if ((wake_flags & WF_ON_CPU) && cpu_rq(cpu)->nr_running <= 1)
		return true;

	return false;
}

static bool ttwu_queue_wakelist(struct task_struct *p, int cpu, int wake_flags)
{
	if (sched_feat(TTWU_QUEUE) && ttwu_queue_cond(cpu, wake_flags)) {
		if (WARN_ON_ONCE(cpu == smp_processor_id()))
			return false;

		sched_clock_cpu(cpu); /* Sync clocks across CPUs */
		__ttwu_queue_wakelist(p, cpu, wake_flags);
		return true;
	}

	return false;
}

#else /* !CONFIG_SMP */

static inline bool ttwu_queue_wakelist(struct task_struct *p, int cpu, int wake_flags)
{
	return false;
}

#endif /* CONFIG_SMP */

static void ttwu_queue(struct task_struct *p, int cpu, int wake_flags)
{
	struct rq *rq = cpu_rq(cpu);
	struct rq_flags rf;

	if (ttwu_queue_wakelist(p, cpu, wake_flags))
		return;

	rq_lock(rq, &rf);
	update_rq_clock(rq);
	ttwu_do_activate(rq, p, wake_flags, &rf);
	rq_unlock(rq, &rf);
}

/*
 * Invoked from try_to_wake_up() to check whether the task can be woken up.
 *
 * The caller holds p::pi_lock if p != current or has preemption
 * disabled when p == current.
 *
 * The rules of PREEMPT_RT saved_state:
 *
 *   The related locking code always holds p::pi_lock when updating
 *   p::saved_state, which means the code is fully serialized in both cases.
 *
 *   The lock wait and lock wakeups happen via TASK_RTLOCK_WAIT. No other
 *   bits set. This allows to distinguish all wakeup scenarios.
 */
static __always_inline
bool ttwu_state_match(struct task_struct *p, unsigned int state, int *success)
{
	if (IS_ENABLED(CONFIG_DEBUG_PREEMPT)) {
		WARN_ON_ONCE((state & TASK_RTLOCK_WAIT) &&
			     state != TASK_RTLOCK_WAIT);
	}

	if (READ_ONCE(p->__state) & state) {
		*success = 1;
		return true;
	}

#ifdef CONFIG_PREEMPT_RT
	/*
	 * Saved state preserves the task state across blocking on
	 * an RT lock.  If the state matches, set p::saved_state to
	 * TASK_RUNNING, but do not wake the task because it waits
	 * for a lock wakeup. Also indicate success because from
	 * the regular waker's point of view this has succeeded.
	 *
	 * After acquiring the lock the task will restore p::__state
	 * from p::saved_state which ensures that the regular
	 * wakeup is not lost. The restore will also set
	 * p::saved_state to TASK_RUNNING so any further tests will
	 * not result in false positives vs. @success
	 */
	if (p->saved_state & state) {
		p->saved_state = TASK_RUNNING;
		*success = 1;
	}
#endif
	return false;
}

/*
 * Notes on Program-Order guarantees on SMP systems.
 *
 *  MIGRATION
 *
 * The basic program-order guarantee on SMP systems is that when a task [t]
 * migrates, all its activity on its old CPU [c0] happens-before any subsequent
 * execution on its new CPU [c1].
 *
 * For migration (of runnable tasks) this is provided by the following means:
 *
 *  A) UNLOCK of the rq(c0)->lock scheduling out task t
 *  B) migration for t is required to synchronize *both* rq(c0)->lock and
 *     rq(c1)->lock (if not at the same time, then in that order).
 *  C) LOCK of the rq(c1)->lock scheduling in task
 *
 * Release/acquire chaining guarantees that B happens after A and C after B.
 * Note: the CPU doing B need not be c0 or c1
 *
 * Example:
 *
 *   CPU0            CPU1            CPU2
 *
 *   LOCK rq(0)->lock
 *   sched-out X
 *   sched-in Y
 *   UNLOCK rq(0)->lock
 *
 *                                   LOCK rq(0)->lock // orders against CPU0
 *                                   dequeue X
 *                                   UNLOCK rq(0)->lock
 *
 *                                   LOCK rq(1)->lock
 *                                   enqueue X
 *                                   UNLOCK rq(1)->lock
 *
 *                   LOCK rq(1)->lock // orders against CPU2
 *                   sched-out Z
 *                   sched-in X
 *                   UNLOCK rq(1)->lock
 *
 *
 *  BLOCKING -- aka. SLEEP + WAKEUP
 *
 * For blocking we (obviously) need to provide the same guarantee as for
 * migration. However the means are completely different as there is no lock
 * chain to provide order. Instead we do:
 *
 *   1) smp_store_release(X->on_cpu, 0)   -- finish_task()
 *   2) smp_cond_load_acquire(!X->on_cpu) -- try_to_wake_up()
 *
 * Example:
 *
 *   CPU0 (schedule)  CPU1 (try_to_wake_up) CPU2 (schedule)
 *
 *   LOCK rq(0)->lock LOCK X->pi_lock
 *   dequeue X
 *   sched-out X
 *   smp_store_release(X->on_cpu, 0);
 *
 *                    smp_cond_load_acquire(&X->on_cpu, !VAL);
 *                    X->state = WAKING
 *                    set_task_cpu(X,2)
 *
 *                    LOCK rq(2)->lock
 *                    enqueue X
 *                    X->state = RUNNING
 *                    UNLOCK rq(2)->lock
 *
 *                                          LOCK rq(2)->lock // orders against CPU1
 *                                          sched-out Z
 *                                          sched-in X
 *                                          UNLOCK rq(2)->lock
 *
 *                    UNLOCK X->pi_lock
 *   UNLOCK rq(0)->lock
 *
 *
 * However, for wakeups there is a second guarantee we must provide, namely we
 * must ensure that CONDITION=1 done by the caller can not be reordered with
 * accesses to the task state; see try_to_wake_up() and set_current_state().
 */

/**
 * try_to_wake_up - wake up a thread
 * @p: the thread to be awakened
 * @state: the mask of task states that can be woken
 * @wake_flags: wake modifier flags (WF_*)
 *
 * Conceptually does:
 *
 *   If (@state & @p->state) @p->state = TASK_RUNNING.
 *
 * If the task was not queued/runnable, also place it back on a runqueue.
 *
 * This function is atomic against schedule() which would dequeue the task.
 *
 * It issues a full memory barrier before accessing @p->state, see the comment
 * with set_current_state().
 *
 * Uses p->pi_lock to serialize against concurrent wake-ups.
 *
 * Relies on p->pi_lock stabilizing:
 *  - p->sched_class
 *  - p->cpus_ptr
 *  - p->sched_task_group
 * in order to do migration, see its use of select_task_rq()/set_task_cpu().
 *
 * Tries really hard to only take one task_rq(p)->lock for performance.
 * Takes rq->lock in:
 *  - ttwu_runnable()    -- old rq, unavoidable, see comment there;
 *  - ttwu_queue()       -- new rq, for enqueue of the task;
 *  - psi_ttwu_dequeue() -- much sadness :-( accounting will kill us.
 *
 * As a consequence we race really badly with just about everything. See the
 * many memory barriers and their comments for details.
 *
 * Return: %true if @p->state changes (an actual wakeup was done),
 *	   %false otherwise.
 */
static int
try_to_wake_up(struct task_struct *p, unsigned int state, int wake_flags)
{
	unsigned long flags;
	int cpu, success = 0;

	preempt_disable();
	if (p == current) {
		/*
		 * We're waking current, this means 'p->on_rq' and 'task_cpu(p)
		 * == smp_processor_id()'. Together this means we can special
		 * case the whole 'p->on_rq && ttwu_runnable()' case below
		 * without taking any locks.
		 *
		 * In particular:
		 *  - we rely on Program-Order guarantees for all the ordering,
		 *  - we're serialized against set_special_state() by virtue of
		 *    it disabling IRQs (this allows not taking ->pi_lock).
		 */
		if (!ttwu_state_match(p, state, &success))
			goto out;

		trace_sched_waking(p);
		WRITE_ONCE(p->__state, TASK_RUNNING);
		trace_sched_wakeup(p);
		goto out;
	}

	/*
	 * If we are going to wake up a thread waiting for CONDITION we
	 * need to ensure that CONDITION=1 done by the caller can not be
	 * reordered with p->state check below. This pairs with smp_store_mb()
	 * in set_current_state() that the waiting thread does.
	 */
	raw_spin_lock_irqsave(&p->pi_lock, flags);
	smp_mb__after_spinlock();
	if (!ttwu_state_match(p, state, &success))
		goto unlock;

	trace_sched_waking(p);

	/*
	 * Ensure we load p->on_rq _after_ p->state, otherwise it would
	 * be possible to, falsely, observe p->on_rq == 0 and get stuck
	 * in smp_cond_load_acquire() below.
	 *
	 * sched_ttwu_pending()			try_to_wake_up()
	 *   STORE p->on_rq = 1			  LOAD p->state
	 *   UNLOCK rq->lock
	 *
	 * __schedule() (switch to task 'p')
	 *   LOCK rq->lock			  smp_rmb();
	 *   smp_mb__after_spinlock();
	 *   UNLOCK rq->lock
	 *
	 * [task p]
	 *   STORE p->state = UNINTERRUPTIBLE	  LOAD p->on_rq
	 *
	 * Pairs with the LOCK+smp_mb__after_spinlock() on rq->lock in
	 * __schedule().  See the comment for smp_mb__after_spinlock().
	 *
	 * A similar smb_rmb() lives in try_invoke_on_locked_down_task().
	 */
	smp_rmb();
	if (READ_ONCE(p->on_rq) && ttwu_runnable(p, wake_flags))
		goto unlock;

#ifdef CONFIG_SMP
	/*
	 * Ensure we load p->on_cpu _after_ p->on_rq, otherwise it would be
	 * possible to, falsely, observe p->on_cpu == 0.
	 *
	 * One must be running (->on_cpu == 1) in order to remove oneself
	 * from the runqueue.
	 *
	 * __schedule() (switch to task 'p')	try_to_wake_up()
	 *   STORE p->on_cpu = 1		  LOAD p->on_rq
	 *   UNLOCK rq->lock
	 *
	 * __schedule() (put 'p' to sleep)
	 *   LOCK rq->lock			  smp_rmb();
	 *   smp_mb__after_spinlock();
	 *   STORE p->on_rq = 0			  LOAD p->on_cpu
	 *
	 * Pairs with the LOCK+smp_mb__after_spinlock() on rq->lock in
	 * __schedule().  See the comment for smp_mb__after_spinlock().
	 *
	 * Form a control-dep-acquire with p->on_rq == 0 above, to ensure
	 * schedule()'s deactivate_task() has 'happened' and p will no longer
	 * care about it's own p->state. See the comment in __schedule().
	 */
	smp_acquire__after_ctrl_dep();

	/*
	 * We're doing the wakeup (@success == 1), they did a dequeue (p->on_rq
	 * == 0), which means we need to do an enqueue, change p->state to
	 * TASK_WAKING such that we can unlock p->pi_lock before doing the
	 * enqueue, such as ttwu_queue_wakelist().
	 */
	WRITE_ONCE(p->__state, TASK_WAKING);

	/*
	 * If the owning (remote) CPU is still in the middle of schedule() with
	 * this task as prev, considering queueing p on the remote CPUs wake_list
	 * which potentially sends an IPI instead of spinning on p->on_cpu to
	 * let the waker make forward progress. This is safe because IRQs are
	 * disabled and the IPI will deliver after on_cpu is cleared.
	 *
	 * Ensure we load task_cpu(p) after p->on_cpu:
	 *
	 * set_task_cpu(p, cpu);
	 *   STORE p->cpu = @cpu
	 * __schedule() (switch to task 'p')
	 *   LOCK rq->lock
	 *   smp_mb__after_spin_lock()		smp_cond_load_acquire(&p->on_cpu)
	 *   STORE p->on_cpu = 1		LOAD p->cpu
	 *
	 * to ensure we observe the correct CPU on which the task is currently
	 * scheduling.
	 */
	if (smp_load_acquire(&p->on_cpu) &&
	    ttwu_queue_wakelist(p, task_cpu(p), wake_flags | WF_ON_CPU))
		goto unlock;

	/*
	 * If the owning (remote) CPU is still in the middle of schedule() with
	 * this task as prev, wait until it's done referencing the task.
	 *
	 * Pairs with the smp_store_release() in finish_task().
	 *
	 * This ensures that tasks getting woken will be fully ordered against
	 * their previous state and preserve Program Order.
	 */
	smp_cond_load_acquire(&p->on_cpu, !VAL);

	cpu = select_task_rq(p, p->wake_cpu, wake_flags | WF_TTWU);
	if (task_cpu(p) != cpu) {
		if (p->in_iowait) {
			delayacct_blkio_end(p);
			atomic_dec(&task_rq(p)->nr_iowait);
		}

		wake_flags |= WF_MIGRATED;
		psi_ttwu_dequeue(p);
		set_task_cpu(p, cpu);
	}
#else
	cpu = task_cpu(p);
#endif /* CONFIG_SMP */

	ttwu_queue(p, cpu, wake_flags);
unlock:
	raw_spin_unlock_irqrestore(&p->pi_lock, flags);
out:
	if (success)
		ttwu_stat(p, task_cpu(p), wake_flags);
	preempt_enable();

	return success;
}

/**
 * task_call_func - Invoke a function on task in fixed state
 * @p: Process for which the function is to be invoked, can be @current.
 * @func: Function to invoke.
 * @arg: Argument to function.
 *
 * Fix the task in it's current state by avoiding wakeups and or rq operations
 * and call @func(@arg) on it.  This function can use ->on_rq and task_curr()
 * to work out what the state is, if required.  Given that @func can be invoked
 * with a runqueue lock held, it had better be quite lightweight.
 *
 * Returns:
 *   Whatever @func returns
 */
int task_call_func(struct task_struct *p, task_call_f func, void *arg)
{
	struct rq *rq = NULL;
	unsigned int state;
	struct rq_flags rf;
	int ret;

	raw_spin_lock_irqsave(&p->pi_lock, rf.flags);

	state = READ_ONCE(p->__state);

	/*
	 * Ensure we load p->on_rq after p->__state, otherwise it would be
	 * possible to, falsely, observe p->on_rq == 0.
	 *
	 * See try_to_wake_up() for a longer comment.
	 */
	smp_rmb();

	/*
	 * Since pi->lock blocks try_to_wake_up(), we don't need rq->lock when
	 * the task is blocked. Make sure to check @state since ttwu() can drop
	 * locks at the end, see ttwu_queue_wakelist().
	 */
	if (state == TASK_RUNNING || state == TASK_WAKING || p->on_rq)
		rq = __task_rq_lock(p, &rf);

	/*
	 * At this point the task is pinned; either:
	 *  - blocked and we're holding off wakeups	 (pi->lock)
	 *  - woken, and we're holding off enqueue	 (rq->lock)
	 *  - queued, and we're holding off schedule	 (rq->lock)
	 *  - running, and we're holding off de-schedule (rq->lock)
	 *
	 * The called function (@func) can use: task_curr(), p->on_rq and
	 * p->__state to differentiate between these states.
	 */
	ret = func(p, arg);

	if (rq)
		rq_unlock(rq, &rf);

	raw_spin_unlock_irqrestore(&p->pi_lock, rf.flags);
	return ret;
}

/**
 * wake_up_process - Wake up a specific process
 * @p: The process to be woken up.
 *
 * Attempt to wake up the nominated process and move it to the set of runnable
 * processes.
 *
 * Return: 1 if the process was woken up, 0 if it was already running.
 *
 * This function executes a full memory barrier before accessing the task state.
 */
int wake_up_process(struct task_struct *p)
{
	return try_to_wake_up(p, TASK_NORMAL, 0);
}
EXPORT_SYMBOL(wake_up_process);

int wake_up_state(struct task_struct *p, unsigned int state)
{
	return try_to_wake_up(p, state, 0);
}

/*
 * Perform scheduler related setup for a newly forked process p.
 * p is forked by current.
 *
 * __sched_fork() is basic setup used by init_idle() too:
 */
static void __sched_fork(unsigned long clone_flags, struct task_struct *p)
{
	p->on_rq			= 0;

	p->se.on_rq			= 0;
	p->se.exec_start		= 0;
	p->se.sum_exec_runtime		= 0;
	p->se.prev_sum_exec_runtime	= 0;
	p->se.nr_migrations		= 0;
	p->se.vruntime			= 0;
	INIT_LIST_HEAD(&p->se.group_node);

#ifdef CONFIG_FAIR_GROUP_SCHED
	p->se.cfs_rq			= NULL;
#endif

#ifdef CONFIG_SCHEDSTATS
	/* Even if schedstat is disabled, there should not be garbage */
	memset(&p->stats, 0, sizeof(p->stats));
#endif

	RB_CLEAR_NODE(&p->dl.rb_node);
	init_dl_task_timer(&p->dl);
	init_dl_inactive_task_timer(&p->dl);
	__dl_clear_params(p);

	INIT_LIST_HEAD(&p->rt.run_list);
	p->rt.timeout		= 0;
	p->rt.time_slice	= sched_rr_timeslice;
	p->rt.on_rq		= 0;
	p->rt.on_list		= 0;

#ifdef CONFIG_PREEMPT_NOTIFIERS
	INIT_HLIST_HEAD(&p->preempt_notifiers);
#endif

#ifdef CONFIG_COMPACTION
	p->capture_control = NULL;
#endif
	init_numa_balancing(clone_flags, p);
#ifdef CONFIG_SMP
	p->wake_entry.u_flags = CSD_TYPE_TTWU;
	p->migration_pending = NULL;
#endif
}

DEFINE_STATIC_KEY_FALSE(sched_numa_balancing);

#ifdef CONFIG_NUMA_BALANCING

void set_numabalancing_state(bool enabled)
{
	if (enabled)
		static_branch_enable(&sched_numa_balancing);
	else
		static_branch_disable(&sched_numa_balancing);
}

#ifdef CONFIG_PROC_SYSCTL
int sysctl_numa_balancing(struct ctl_table *table, int write,
			  void *buffer, size_t *lenp, loff_t *ppos)
{
	struct ctl_table t;
	int err;
	int state = static_branch_likely(&sched_numa_balancing);

	if (write && !capable(CAP_SYS_ADMIN))
		return -EPERM;

	t = *table;
	t.data = &state;
	err = proc_dointvec_minmax(&t, write, buffer, lenp, ppos);
	if (err < 0)
		return err;
	if (write)
		set_numabalancing_state(state);
	return err;
}
#endif
#endif

#ifdef CONFIG_SCHEDSTATS

DEFINE_STATIC_KEY_FALSE(sched_schedstats);

static void set_schedstats(bool enabled)
{
	if (enabled)
		static_branch_enable(&sched_schedstats);
	else
		static_branch_disable(&sched_schedstats);
}

void force_schedstat_enabled(void)
{
	if (!schedstat_enabled()) {
		pr_info("kernel profiling enabled schedstats, disable via kernel.sched_schedstats.\n");
		static_branch_enable(&sched_schedstats);
	}
}

static int __init setup_schedstats(char *str)
{
	int ret = 0;
	if (!str)
		goto out;

	if (!strcmp(str, "enable")) {
		set_schedstats(true);
		ret = 1;
	} else if (!strcmp(str, "disable")) {
		set_schedstats(false);
		ret = 1;
	}
out:
	if (!ret)
		pr_warn("Unable to parse schedstats=\n");

	return ret;
}
__setup("schedstats=", setup_schedstats);

#ifdef CONFIG_PROC_SYSCTL
int sysctl_schedstats(struct ctl_table *table, int write, void *buffer,
		size_t *lenp, loff_t *ppos)
{
	struct ctl_table t;
	int err;
	int state = static_branch_likely(&sched_schedstats);

	if (write && !capable(CAP_SYS_ADMIN))
		return -EPERM;

	t = *table;
	t.data = &state;
	err = proc_dointvec_minmax(&t, write, buffer, lenp, ppos);
	if (err < 0)
		return err;
	if (write)
		set_schedstats(state);
	return err;
}
#endif /* CONFIG_PROC_SYSCTL */
#endif /* CONFIG_SCHEDSTATS */

/*
 * fork()/clone()-time setup:
 */
int sched_fork(unsigned long clone_flags, struct task_struct *p)
{
	__sched_fork(clone_flags, p);
	/*
	 * We mark the process as NEW here. This guarantees that
	 * nobody will actually run it, and a signal or other external
	 * event cannot wake it up and insert it on the runqueue either.
	 */
	p->__state = TASK_NEW;

	/*
	 * Make sure we do not leak PI boosting priority to the child.
	 */
	p->prio = current->normal_prio;

	uclamp_fork(p);

	/*
	 * Revert to default priority/policy on fork if requested.
	 */
	if (unlikely(p->sched_reset_on_fork)) {
		if (task_has_dl_policy(p) || task_has_rt_policy(p)) {
			p->policy = SCHED_NORMAL;
			p->static_prio = NICE_TO_PRIO(0);
			p->rt_priority = 0;
		} else if (PRIO_TO_NICE(p->static_prio) < 0)
			p->static_prio = NICE_TO_PRIO(0);

		p->prio = p->normal_prio = p->static_prio;
		set_load_weight(p, false);

		/*
		 * We don't need the reset flag anymore after the fork. It has
		 * fulfilled its duty:
		 */
		p->sched_reset_on_fork = 0;
	}

	if (dl_prio(p->prio))
		return -EAGAIN;
	else if (rt_prio(p->prio))
		p->sched_class = &rt_sched_class;
	else
		p->sched_class = &fair_sched_class;

	init_entity_runnable_average(&p->se);

#ifdef CONFIG_SCHED_INFO
	if (likely(sched_info_on()))
		memset(&p->sched_info, 0, sizeof(p->sched_info));
#endif
#if defined(CONFIG_SMP)
	p->on_cpu = 0;
#endif
	init_task_preempt_count(p);
#ifdef CONFIG_SMP
	plist_node_init(&p->pushable_tasks, MAX_PRIO);
	RB_CLEAR_NODE(&p->pushable_dl_tasks);
#endif
	return 0;
}

void sched_post_fork(struct task_struct *p, struct kernel_clone_args *kargs)
{
	unsigned long flags;
#ifdef CONFIG_CGROUP_SCHED
	struct task_group *tg;
#endif

	raw_spin_lock_irqsave(&p->pi_lock, flags);
#ifdef CONFIG_CGROUP_SCHED
	tg = container_of(kargs->cset->subsys[cpu_cgrp_id],
			  struct task_group, css);
	p->sched_task_group = autogroup_task_group(p, tg);
#endif
	rseq_migrate(p);
	/*
	 * We're setting the CPU for the first time, we don't migrate,
	 * so use __set_task_cpu().
	 */
	__set_task_cpu(p, smp_processor_id());
	if (p->sched_class->task_fork)
		p->sched_class->task_fork(p);
	raw_spin_unlock_irqrestore(&p->pi_lock, flags);

	uclamp_post_fork(p);
}

unsigned long to_ratio(u64 period, u64 runtime)
{
	if (runtime == RUNTIME_INF)
		return BW_UNIT;

	/*
	 * Doing this here saves a lot of checks in all
	 * the calling paths, and returning zero seems
	 * safe for them anyway.
	 */
	if (period == 0)
		return 0;

	return div64_u64(runtime << BW_SHIFT, period);
}

/*
 * wake_up_new_task - wake up a newly created task for the first time.
 *
 * This function will do some initial scheduler statistics housekeeping
 * that must be done for every newly created context, then puts the task
 * on the runqueue and wakes it.
 */
void wake_up_new_task(struct task_struct *p)
{
	struct rq_flags rf;
	struct rq *rq;

	raw_spin_lock_irqsave(&p->pi_lock, rf.flags);
	WRITE_ONCE(p->__state, TASK_RUNNING);
#ifdef CONFIG_SMP
	/*
	 * Fork balancing, do it here and not earlier because:
	 *  - cpus_ptr can change in the fork path
	 *  - any previously selected CPU might disappear through hotplug
	 *
	 * Use __set_task_cpu() to avoid calling sched_class::migrate_task_rq,
	 * as we're not fully set-up yet.
	 */
	p->recent_used_cpu = task_cpu(p);
	rseq_migrate(p);
	__set_task_cpu(p, select_task_rq(p, task_cpu(p), WF_FORK));
#endif
	rq = __task_rq_lock(p, &rf);
	update_rq_clock(rq);
	post_init_entity_util_avg(p);

	activate_task(rq, p, ENQUEUE_NOCLOCK);
	trace_sched_wakeup_new(p);
	check_preempt_curr(rq, p, WF_FORK);
#ifdef CONFIG_SMP
	if (p->sched_class->task_woken) {
		/*
		 * Nothing relies on rq->lock after this, so it's fine to
		 * drop it.
		 */
		rq_unpin_lock(rq, &rf);
		p->sched_class->task_woken(rq, p);
		rq_repin_lock(rq, &rf);
	}
#endif
	task_rq_unlock(rq, p, &rf);
}

#ifdef CONFIG_PREEMPT_NOTIFIERS

static DEFINE_STATIC_KEY_FALSE(preempt_notifier_key);

void preempt_notifier_inc(void)
{
	static_branch_inc(&preempt_notifier_key);
}
EXPORT_SYMBOL_GPL(preempt_notifier_inc);

void preempt_notifier_dec(void)
{
	static_branch_dec(&preempt_notifier_key);
}
EXPORT_SYMBOL_GPL(preempt_notifier_dec);

/**
 * preempt_notifier_register - tell me when current is being preempted & rescheduled
 * @notifier: notifier struct to register
 */
void preempt_notifier_register(struct preempt_notifier *notifier)
{
	if (!static_branch_unlikely(&preempt_notifier_key))
		WARN(1, "registering preempt_notifier while notifiers disabled\n");

	hlist_add_head(&notifier->link, &current->preempt_notifiers);
}
EXPORT_SYMBOL_GPL(preempt_notifier_register);

/**
 * preempt_notifier_unregister - no longer interested in preemption notifications
 * @notifier: notifier struct to unregister
 *
 * This is *not* safe to call from within a preemption notifier.
 */
void preempt_notifier_unregister(struct preempt_notifier *notifier)
{
	hlist_del(&notifier->link);
}
EXPORT_SYMBOL_GPL(preempt_notifier_unregister);

static void __fire_sched_in_preempt_notifiers(struct task_struct *curr)
{
	struct preempt_notifier *notifier;

	hlist_for_each_entry(notifier, &curr->preempt_notifiers, link)
		notifier->ops->sched_in(notifier, raw_smp_processor_id());
}

static __always_inline void fire_sched_in_preempt_notifiers(struct task_struct *curr)
{
	if (static_branch_unlikely(&preempt_notifier_key))
		__fire_sched_in_preempt_notifiers(curr);
}

static void
__fire_sched_out_preempt_notifiers(struct task_struct *curr,
				   struct task_struct *next)
{
	struct preempt_notifier *notifier;

	hlist_for_each_entry(notifier, &curr->preempt_notifiers, link)
		notifier->ops->sched_out(notifier, next);
}

static __always_inline void
fire_sched_out_preempt_notifiers(struct task_struct *curr,
				 struct task_struct *next)
{
	if (static_branch_unlikely(&preempt_notifier_key))
		__fire_sched_out_preempt_notifiers(curr, next);
}

#else /* !CONFIG_PREEMPT_NOTIFIERS */

static inline void fire_sched_in_preempt_notifiers(struct task_struct *curr)
{
}

static inline void
fire_sched_out_preempt_notifiers(struct task_struct *curr,
				 struct task_struct *next)
{
}

#endif /* CONFIG_PREEMPT_NOTIFIERS */

static inline void prepare_task(struct task_struct *next)
{
#ifdef CONFIG_SMP
	/*
	 * Claim the task as running, we do this before switching to it
	 * such that any running task will have this set.
	 *
	 * See the ttwu() WF_ON_CPU case and its ordering comment.
	 */
	WRITE_ONCE(next->on_cpu, 1);
#endif
}

static inline void finish_task(struct task_struct *prev)
{
#ifdef CONFIG_SMP
	/*
	 * This must be the very last reference to @prev from this CPU. After
	 * p->on_cpu is cleared, the task can be moved to a different CPU. We
	 * must ensure this doesn't happen until the switch is completely
	 * finished.
	 *
	 * In particular, the load of prev->state in finish_task_switch() must
	 * happen before this.
	 *
	 * Pairs with the smp_cond_load_acquire() in try_to_wake_up().
	 */
	smp_store_release(&prev->on_cpu, 0);
#endif
}

#ifdef CONFIG_SMP

static void do_balance_callbacks(struct rq *rq, struct callback_head *head)
{
	void (*func)(struct rq *rq);
	struct callback_head *next;

	lockdep_assert_rq_held(rq);

	while (head) {
		func = (void (*)(struct rq *))head->func;
		next = head->next;
		head->next = NULL;
		head = next;

		func(rq);
	}
}

static void balance_push(struct rq *rq);

struct callback_head balance_push_callback = {
	.next = NULL,
	.func = (void (*)(struct callback_head *))balance_push,
};

static inline struct callback_head *splice_balance_callbacks(struct rq *rq)
{
	struct callback_head *head = rq->balance_callback;

	lockdep_assert_rq_held(rq);
	if (head)
		rq->balance_callback = NULL;

	return head;
}

static void __balance_callbacks(struct rq *rq)
{
	do_balance_callbacks(rq, splice_balance_callbacks(rq));
}

static inline void balance_callbacks(struct rq *rq, struct callback_head *head)
{
	unsigned long flags;

	if (unlikely(head)) {
		raw_spin_rq_lock_irqsave(rq, flags);
		do_balance_callbacks(rq, head);
		raw_spin_rq_unlock_irqrestore(rq, flags);
	}
}

#else

static inline void __balance_callbacks(struct rq *rq)
{
}

static inline struct callback_head *splice_balance_callbacks(struct rq *rq)
{
	return NULL;
}

static inline void balance_callbacks(struct rq *rq, struct callback_head *head)
{
}

#endif

static inline void
prepare_lock_switch(struct rq *rq, struct task_struct *next, struct rq_flags *rf)
{
	/*
	 * Since the runqueue lock will be released by the next
	 * task (which is an invalid locking op but in the case
	 * of the scheduler it's an obvious special-case), so we
	 * do an early lockdep release here:
	 */
	rq_unpin_lock(rq, rf);
	spin_release(&__rq_lockp(rq)->dep_map, _THIS_IP_);
#ifdef CONFIG_DEBUG_SPINLOCK
	/* this is a valid case when another task releases the spinlock */
	rq_lockp(rq)->owner = next;
#endif
}

static inline void finish_lock_switch(struct rq *rq)
{
	/*
	 * If we are tracking spinlock dependencies then we have to
	 * fix up the runqueue lock - which gets 'carried over' from
	 * prev into current:
	 */
	spin_acquire(&__rq_lockp(rq)->dep_map, 0, 0, _THIS_IP_);
	__balance_callbacks(rq);
	raw_spin_rq_unlock_irq(rq);
}

/*
 * NOP if the arch has not defined these:
 */

#ifndef prepare_arch_switch
# define prepare_arch_switch(next)	do { } while (0)
#endif

#ifndef finish_arch_post_lock_switch
# define finish_arch_post_lock_switch()	do { } while (0)
#endif

static inline void kmap_local_sched_out(void)
{
#ifdef CONFIG_KMAP_LOCAL
	if (unlikely(current->kmap_ctrl.idx))
		__kmap_local_sched_out();
#endif
}

static inline void kmap_local_sched_in(void)
{
#ifdef CONFIG_KMAP_LOCAL
	if (unlikely(current->kmap_ctrl.idx))
		__kmap_local_sched_in();
#endif
}

/**
 * prepare_task_switch - prepare to switch tasks
 * @rq: the runqueue preparing to switch
 * @prev: the current task that is being switched out
 * @next: the task we are going to switch to.
 *
 * This is called with the rq lock held and interrupts off. It must
 * be paired with a subsequent finish_task_switch after the context
 * switch.
 *
 * prepare_task_switch sets up locking and calls architecture specific
 * hooks.
 */
static inline void
prepare_task_switch(struct rq *rq, struct task_struct *prev,
		    struct task_struct *next)
{
	kcov_prepare_switch(prev);
	sched_info_switch(rq, prev, next);
	perf_event_task_sched_out(prev, next);
	rseq_preempt(prev);
	fire_sched_out_preempt_notifiers(prev, next);
	kmap_local_sched_out();
	prepare_task(next);
	prepare_arch_switch(next);
}

/**
 * finish_task_switch - clean up after a task-switch
 * @prev: the thread we just switched away from.
 *
 * finish_task_switch must be called after the context switch, paired
 * with a prepare_task_switch call before the context switch.
 * finish_task_switch will reconcile locking set up by prepare_task_switch,
 * and do any other architecture-specific cleanup actions.
 *
 * Note that we may have delayed dropping an mm in context_switch(). If
 * so, we finish that here outside of the runqueue lock. (Doing it
 * with the lock held can cause deadlocks; see schedule() for
 * details.)
 *
 * The context switch have flipped the stack from under us and restored the
 * local variables which were saved when this task called schedule() in the
 * past. prev == current is still correct but we need to recalculate this_rq
 * because prev may have moved to another CPU.
 */
static struct rq *finish_task_switch(struct task_struct *prev)
	__releases(rq->lock)
{
	struct rq *rq = this_rq();
	struct mm_struct *mm = NULL;
	long prev_state;

	/*
	 * The previous task will have left us with a preempt_count of 2
	 * because it left us after:
	 *
	 *	schedule()
	 *	  preempt_disable();			// 1
	 *	  __schedule()
	 *	    raw_spin_lock_irq(&rq->lock)	// 2
	 *
	 * Also, see FORK_PREEMPT_COUNT.
	 */
	if (WARN_ONCE(preempt_count() != 2*PREEMPT_DISABLE_OFFSET,
		      "corrupted preempt_count: %s/%d/0x%x\n",
		      current->comm, current->pid, preempt_count()))
		preempt_count_set(FORK_PREEMPT_COUNT);

#ifdef CONFIG_MMU_LAZY_TLB_REFCOUNT
	mm = rq->prev_lazy_mm;
	rq->prev_lazy_mm = NULL;
#endif

	/*
	 * A task struct has one reference for the use as "current".
	 * If a task dies, then it sets TASK_DEAD in tsk->state and calls
	 * schedule one last time. The schedule call will never return, and
	 * the scheduled task must drop that reference.
	 *
	 * We must observe prev->state before clearing prev->on_cpu (in
	 * finish_task), otherwise a concurrent wakeup can get prev
	 * running on another CPU and we could rave with its RUNNING -> DEAD
	 * transition, resulting in a double drop.
	 */
	prev_state = READ_ONCE(prev->__state);
	vtime_task_switch(prev);
	perf_event_task_sched_in(prev, current);
	finish_task(prev);
	tick_nohz_task_switch();
	finish_lock_switch(rq);
	finish_arch_post_lock_switch();
	kcov_finish_switch(current);
	/*
	 * kmap_local_sched_out() is invoked with rq::lock held and
	 * interrupts disabled. There is no requirement for that, but the
	 * sched out code does not have an interrupt enabled section.
	 * Restoring the maps on sched in does not require interrupts being
	 * disabled either.
	 */
	kmap_local_sched_in();

	fire_sched_in_preempt_notifiers(current);
	/*
	 * When switching through a kernel thread, the loop in
	 * membarrier_{private,global}_expedited() may have observed that
	 * kernel thread and not issued an IPI. It is therefore possible to
	 * schedule between user->kernel->user threads without passing though
	 * switch_mm(). Membarrier requires a barrier after storing to
	 * rq->curr, before returning to userspace, so provide them here:
	 *
	 * - a full memory barrier for {PRIVATE,GLOBAL}_EXPEDITED, implicitly
	 *   provided by mmdrop_lazy_tlb(),
	 * - a sync_core for SYNC_CORE.
	 */
	if (mm) {
		membarrier_mm_sync_core_before_usermode(mm);
<<<<<<< HEAD
		mmdrop_sched(mm);
=======
		mmdrop_lazy_tlb(mm);
>>>>>>> cc0170e8
	}

	if (unlikely(prev_state == TASK_DEAD)) {
		if (prev->sched_class->task_dead)
			prev->sched_class->task_dead(prev);

		/* Task is done with its stack. */
		put_task_stack(prev);

		put_task_struct_rcu_user(prev);
	}

	return rq;
}

/**
 * schedule_tail - first thing a freshly forked thread must call.
 * @prev: the thread we just switched away from.
 */
asmlinkage __visible void schedule_tail(struct task_struct *prev)
	__releases(rq->lock)
{
	/*
	 * New tasks start with FORK_PREEMPT_COUNT, see there and
	 * finish_task_switch() for details.
	 *
	 * finish_task_switch() will drop rq->lock() and lower preempt_count
	 * and the preempt_enable() will end up enabling preemption (on
	 * PREEMPT_COUNT kernels).
	 */

	finish_task_switch(prev);
	preempt_enable();

	if (current->set_child_tid)
		put_user(task_pid_vnr(current), current->set_child_tid);

	calculate_sigpending();
}

/*
 * context_switch - switch to the new MM and the new thread's register state.
 */
static __always_inline struct rq *
context_switch(struct rq *rq, struct task_struct *prev,
	       struct task_struct *next, struct rq_flags *rf)
{
	prepare_task_switch(rq, prev, next);

	/*
	 * For paravirt, this is coupled with an exit in switch_to to
	 * combine the page table reload and the switch backend into
	 * one hypercall.
	 */
	arch_start_context_switch(prev);

	/*
	 * kernel -> kernel   lazy + transfer active
	 *   user -> kernel   lazy + mmgrab_lazy_tlb() active
	 *
	 * kernel ->   user   switch + mmdrop_lazy_tlb() active
	 *   user ->   user   switch
	 */
	if (!next->mm) {                                // to kernel
		enter_lazy_tlb(prev->active_mm, next);

		next->active_mm = prev->active_mm;
		if (prev->mm)                           // from user
			mmgrab_lazy_tlb(prev->active_mm);
		else
			prev->active_mm = NULL;
	} else {                                        // to user
		membarrier_switch_mm(rq, prev->active_mm, next->mm);
		/*
		 * sys_membarrier() requires an smp_mb() between setting
		 * rq->curr / membarrier_switch_mm() and returning to userspace.
		 *
		 * The below provides this either through switch_mm(), or in
		 * case 'prev->active_mm == next->mm' through
		 * finish_task_switch()'s mmdrop().
		 */
		switch_mm_irqs_off(prev->active_mm, next->mm, next);

		if (!prev->mm) {                        // from kernel
#ifdef CONFIG_MMU_LAZY_TLB_REFCOUNT
			/* Will mmdrop_lazy_tlb() in finish_task_switch(). */
			rq->prev_lazy_mm = prev->active_mm;
			prev->active_mm = NULL;
#else
			/*
			 * Without MMU_LAZY_TLB_REFCOUNT there is no lazy
			 * tracking (because no rq->prev_lazy_mm) in
			 * finish_task_switch, so no mmdrop_lazy_tlb(), so no
			 * memory barrier for membarrier (see the membarrier
			 * comment in finish_task_switch()).  Do it here.
			 */
			smp_mb();
#endif
		}
	}

	rq->clock_update_flags &= ~(RQCF_ACT_SKIP|RQCF_REQ_SKIP);

	prepare_lock_switch(rq, next, rf);

	/* Here we just switch the register state and the stack. */
	switch_to(prev, next, prev);
	barrier();

	return finish_task_switch(prev);
}

/*
 * nr_running and nr_context_switches:
 *
 * externally visible scheduler statistics: current number of runnable
 * threads, total number of context switches performed since bootup.
 */
unsigned int nr_running(void)
{
	unsigned int i, sum = 0;

	for_each_online_cpu(i)
		sum += cpu_rq(i)->nr_running;

	return sum;
}

/*
 * Check if only the current task is running on the CPU.
 *
 * Caution: this function does not check that the caller has disabled
 * preemption, thus the result might have a time-of-check-to-time-of-use
 * race.  The caller is responsible to use it correctly, for example:
 *
 * - from a non-preemptible section (of course)
 *
 * - from a thread that is bound to a single CPU
 *
 * - in a loop with very short iterations (e.g. a polling loop)
 */
bool single_task_running(void)
{
	return raw_rq()->nr_running == 1;
}
EXPORT_SYMBOL(single_task_running);

unsigned long long nr_context_switches(void)
{
	int i;
	unsigned long long sum = 0;

	for_each_possible_cpu(i)
		sum += cpu_rq(i)->nr_switches;

	return sum;
}

/*
 * Consumers of these two interfaces, like for example the cpuidle menu
 * governor, are using nonsensical data. Preferring shallow idle state selection
 * for a CPU that has IO-wait which might not even end up running the task when
 * it does become runnable.
 */

unsigned int nr_iowait_cpu(int cpu)
{
	return atomic_read(&cpu_rq(cpu)->nr_iowait);
}

/*
 * IO-wait accounting, and how it's mostly bollocks (on SMP).
 *
 * The idea behind IO-wait account is to account the idle time that we could
 * have spend running if it were not for IO. That is, if we were to improve the
 * storage performance, we'd have a proportional reduction in IO-wait time.
 *
 * This all works nicely on UP, where, when a task blocks on IO, we account
 * idle time as IO-wait, because if the storage were faster, it could've been
 * running and we'd not be idle.
 *
 * This has been extended to SMP, by doing the same for each CPU. This however
 * is broken.
 *
 * Imagine for instance the case where two tasks block on one CPU, only the one
 * CPU will have IO-wait accounted, while the other has regular idle. Even
 * though, if the storage were faster, both could've ran at the same time,
 * utilising both CPUs.
 *
 * This means, that when looking globally, the current IO-wait accounting on
 * SMP is a lower bound, by reason of under accounting.
 *
 * Worse, since the numbers are provided per CPU, they are sometimes
 * interpreted per CPU, and that is nonsensical. A blocked task isn't strictly
 * associated with any one particular CPU, it can wake to another CPU than it
 * blocked on. This means the per CPU IO-wait number is meaningless.
 *
 * Task CPU affinities can make all that even more 'interesting'.
 */

unsigned int nr_iowait(void)
{
	unsigned int i, sum = 0;

	for_each_possible_cpu(i)
		sum += nr_iowait_cpu(i);

	return sum;
}

#ifdef CONFIG_SMP

/*
 * sched_exec - execve() is a valuable balancing opportunity, because at
 * this point the task has the smallest effective memory and cache footprint.
 */
void sched_exec(void)
{
	struct task_struct *p = current;
	unsigned long flags;
	int dest_cpu;

	raw_spin_lock_irqsave(&p->pi_lock, flags);
	dest_cpu = p->sched_class->select_task_rq(p, task_cpu(p), WF_EXEC);
	if (dest_cpu == smp_processor_id())
		goto unlock;

	if (likely(cpu_active(dest_cpu))) {
		struct migration_arg arg = { p, dest_cpu };

		raw_spin_unlock_irqrestore(&p->pi_lock, flags);
		stop_one_cpu(task_cpu(p), migration_cpu_stop, &arg);
		return;
	}
unlock:
	raw_spin_unlock_irqrestore(&p->pi_lock, flags);
}

#endif

DEFINE_PER_CPU(struct kernel_stat, kstat);
DEFINE_PER_CPU(struct kernel_cpustat, kernel_cpustat);

EXPORT_PER_CPU_SYMBOL(kstat);
EXPORT_PER_CPU_SYMBOL(kernel_cpustat);

/*
 * The function fair_sched_class.update_curr accesses the struct curr
 * and its field curr->exec_start; when called from task_sched_runtime(),
 * we observe a high rate of cache misses in practice.
 * Prefetching this data results in improved performance.
 */
static inline void prefetch_curr_exec_start(struct task_struct *p)
{
#ifdef CONFIG_FAIR_GROUP_SCHED
	struct sched_entity *curr = (&p->se)->cfs_rq->curr;
#else
	struct sched_entity *curr = (&task_rq(p)->cfs)->curr;
#endif
	prefetch(curr);
	prefetch(&curr->exec_start);
}

/*
 * Return accounted runtime for the task.
 * In case the task is currently running, return the runtime plus current's
 * pending runtime that have not been accounted yet.
 */
unsigned long long task_sched_runtime(struct task_struct *p)
{
	struct rq_flags rf;
	struct rq *rq;
	u64 ns;

#if defined(CONFIG_64BIT) && defined(CONFIG_SMP)
	/*
	 * 64-bit doesn't need locks to atomically read a 64-bit value.
	 * So we have a optimization chance when the task's delta_exec is 0.
	 * Reading ->on_cpu is racy, but this is ok.
	 *
	 * If we race with it leaving CPU, we'll take a lock. So we're correct.
	 * If we race with it entering CPU, unaccounted time is 0. This is
	 * indistinguishable from the read occurring a few cycles earlier.
	 * If we see ->on_cpu without ->on_rq, the task is leaving, and has
	 * been accounted, so we're correct here as well.
	 */
	if (!p->on_cpu || !task_on_rq_queued(p))
		return p->se.sum_exec_runtime;
#endif

	rq = task_rq_lock(p, &rf);
	/*
	 * Must be ->curr _and_ ->on_rq.  If dequeued, we would
	 * project cycles that may never be accounted to this
	 * thread, breaking clock_gettime().
	 */
	if (task_current(rq, p) && task_on_rq_queued(p)) {
		prefetch_curr_exec_start(p);
		update_rq_clock(rq);
		p->sched_class->update_curr(rq);
	}
	ns = p->se.sum_exec_runtime;
	task_rq_unlock(rq, p, &rf);

	return ns;
}

#ifdef CONFIG_SCHED_DEBUG
static u64 cpu_resched_latency(struct rq *rq)
{
	int latency_warn_ms = READ_ONCE(sysctl_resched_latency_warn_ms);
	u64 resched_latency, now = rq_clock(rq);
	static bool warned_once;

	if (sysctl_resched_latency_warn_once && warned_once)
		return 0;

	if (!need_resched() || !latency_warn_ms)
		return 0;

	if (system_state == SYSTEM_BOOTING)
		return 0;

	if (!rq->last_seen_need_resched_ns) {
		rq->last_seen_need_resched_ns = now;
		rq->ticks_without_resched = 0;
		return 0;
	}

	rq->ticks_without_resched++;
	resched_latency = now - rq->last_seen_need_resched_ns;
	if (resched_latency <= latency_warn_ms * NSEC_PER_MSEC)
		return 0;

	warned_once = true;

	return resched_latency;
}

static int __init setup_resched_latency_warn_ms(char *str)
{
	long val;

	if ((kstrtol(str, 0, &val))) {
		pr_warn("Unable to set resched_latency_warn_ms\n");
		return 1;
	}

	sysctl_resched_latency_warn_ms = val;
	return 1;
}
__setup("resched_latency_warn_ms=", setup_resched_latency_warn_ms);
#else
static inline u64 cpu_resched_latency(struct rq *rq) { return 0; }
#endif /* CONFIG_SCHED_DEBUG */

/*
 * This function gets called by the timer code, with HZ frequency.
 * We call it with interrupts disabled.
 */
void scheduler_tick(void)
{
	int cpu = smp_processor_id();
	struct rq *rq = cpu_rq(cpu);
	struct task_struct *curr = rq->curr;
	struct rq_flags rf;
	unsigned long thermal_pressure;
	u64 resched_latency;

	arch_scale_freq_tick();
	sched_clock_tick();

	rq_lock(rq, &rf);

	update_rq_clock(rq);
	thermal_pressure = arch_scale_thermal_pressure(cpu_of(rq));
	update_thermal_load_avg(rq_clock_thermal(rq), rq, thermal_pressure);
	curr->sched_class->task_tick(rq, curr, 0);
	if (sched_feat(LATENCY_WARN))
		resched_latency = cpu_resched_latency(rq);
	calc_global_load_tick(rq);

	rq_unlock(rq, &rf);

	if (sched_feat(LATENCY_WARN) && resched_latency)
		resched_latency_warn(cpu, resched_latency);

	perf_event_task_tick();

#ifdef CONFIG_SMP
	rq->idle_balance = idle_cpu(cpu);
	trigger_load_balance(rq);
#endif
}

#ifdef CONFIG_NO_HZ_FULL

struct tick_work {
	int			cpu;
	atomic_t		state;
	struct delayed_work	work;
};
/* Values for ->state, see diagram below. */
#define TICK_SCHED_REMOTE_OFFLINE	0
#define TICK_SCHED_REMOTE_OFFLINING	1
#define TICK_SCHED_REMOTE_RUNNING	2

/*
 * State diagram for ->state:
 *
 *
 *          TICK_SCHED_REMOTE_OFFLINE
 *                    |   ^
 *                    |   |
 *                    |   | sched_tick_remote()
 *                    |   |
 *                    |   |
 *                    +--TICK_SCHED_REMOTE_OFFLINING
 *                    |   ^
 *                    |   |
 * sched_tick_start() |   | sched_tick_stop()
 *                    |   |
 *                    V   |
 *          TICK_SCHED_REMOTE_RUNNING
 *
 *
 * Other transitions get WARN_ON_ONCE(), except that sched_tick_remote()
 * and sched_tick_start() are happy to leave the state in RUNNING.
 */

static struct tick_work __percpu *tick_work_cpu;

static void sched_tick_remote(struct work_struct *work)
{
	struct delayed_work *dwork = to_delayed_work(work);
	struct tick_work *twork = container_of(dwork, struct tick_work, work);
	int cpu = twork->cpu;
	struct rq *rq = cpu_rq(cpu);
	struct task_struct *curr;
	struct rq_flags rf;
	u64 delta;
	int os;

	/*
	 * Handle the tick only if it appears the remote CPU is running in full
	 * dynticks mode. The check is racy by nature, but missing a tick or
	 * having one too much is no big deal because the scheduler tick updates
	 * statistics and checks timeslices in a time-independent way, regardless
	 * of when exactly it is running.
	 */
	if (!tick_nohz_tick_stopped_cpu(cpu))
		goto out_requeue;

	rq_lock_irq(rq, &rf);
	curr = rq->curr;
	if (cpu_is_offline(cpu))
		goto out_unlock;

	update_rq_clock(rq);

	if (!is_idle_task(curr)) {
		/*
		 * Make sure the next tick runs within a reasonable
		 * amount of time.
		 */
		delta = rq_clock_task(rq) - curr->se.exec_start;
		WARN_ON_ONCE(delta > (u64)NSEC_PER_SEC * 3);
	}
	curr->sched_class->task_tick(rq, curr, 0);

	calc_load_nohz_remote(rq);
out_unlock:
	rq_unlock_irq(rq, &rf);
out_requeue:

	/*
	 * Run the remote tick once per second (1Hz). This arbitrary
	 * frequency is large enough to avoid overload but short enough
	 * to keep scheduler internal stats reasonably up to date.  But
	 * first update state to reflect hotplug activity if required.
	 */
	os = atomic_fetch_add_unless(&twork->state, -1, TICK_SCHED_REMOTE_RUNNING);
	WARN_ON_ONCE(os == TICK_SCHED_REMOTE_OFFLINE);
	if (os == TICK_SCHED_REMOTE_RUNNING)
		queue_delayed_work(system_unbound_wq, dwork, HZ);
}

static void sched_tick_start(int cpu)
{
	int os;
	struct tick_work *twork;

	if (housekeeping_cpu(cpu, HK_FLAG_TICK))
		return;

	WARN_ON_ONCE(!tick_work_cpu);

	twork = per_cpu_ptr(tick_work_cpu, cpu);
	os = atomic_xchg(&twork->state, TICK_SCHED_REMOTE_RUNNING);
	WARN_ON_ONCE(os == TICK_SCHED_REMOTE_RUNNING);
	if (os == TICK_SCHED_REMOTE_OFFLINE) {
		twork->cpu = cpu;
		INIT_DELAYED_WORK(&twork->work, sched_tick_remote);
		queue_delayed_work(system_unbound_wq, &twork->work, HZ);
	}
}

#ifdef CONFIG_HOTPLUG_CPU
static void sched_tick_stop(int cpu)
{
	struct tick_work *twork;
	int os;

	if (housekeeping_cpu(cpu, HK_FLAG_TICK))
		return;

	WARN_ON_ONCE(!tick_work_cpu);

	twork = per_cpu_ptr(tick_work_cpu, cpu);
	/* There cannot be competing actions, but don't rely on stop-machine. */
	os = atomic_xchg(&twork->state, TICK_SCHED_REMOTE_OFFLINING);
	WARN_ON_ONCE(os != TICK_SCHED_REMOTE_RUNNING);
	/* Don't cancel, as this would mess up the state machine. */
}
#endif /* CONFIG_HOTPLUG_CPU */

int __init sched_tick_offload_init(void)
{
	tick_work_cpu = alloc_percpu(struct tick_work);
	BUG_ON(!tick_work_cpu);
	return 0;
}

#else /* !CONFIG_NO_HZ_FULL */
static inline void sched_tick_start(int cpu) { }
static inline void sched_tick_stop(int cpu) { }
#endif

#if defined(CONFIG_PREEMPTION) && (defined(CONFIG_DEBUG_PREEMPT) || \
				defined(CONFIG_TRACE_PREEMPT_TOGGLE))
/*
 * If the value passed in is equal to the current preempt count
 * then we just disabled preemption. Start timing the latency.
 */
static inline void preempt_latency_start(int val)
{
	if (preempt_count() == val) {
		unsigned long ip = get_lock_parent_ip();
#ifdef CONFIG_DEBUG_PREEMPT
		current->preempt_disable_ip = ip;
#endif
		trace_preempt_off(CALLER_ADDR0, ip);
	}
}

void preempt_count_add(int val)
{
#ifdef CONFIG_DEBUG_PREEMPT
	/*
	 * Underflow?
	 */
	if (DEBUG_LOCKS_WARN_ON((preempt_count() < 0)))
		return;
#endif
	__preempt_count_add(val);
#ifdef CONFIG_DEBUG_PREEMPT
	/*
	 * Spinlock count overflowing soon?
	 */
	DEBUG_LOCKS_WARN_ON((preempt_count() & PREEMPT_MASK) >=
				PREEMPT_MASK - 10);
#endif
	preempt_latency_start(val);
}
EXPORT_SYMBOL(preempt_count_add);
NOKPROBE_SYMBOL(preempt_count_add);

/*
 * If the value passed in equals to the current preempt count
 * then we just enabled preemption. Stop timing the latency.
 */
static inline void preempt_latency_stop(int val)
{
	if (preempt_count() == val)
		trace_preempt_on(CALLER_ADDR0, get_lock_parent_ip());
}

void preempt_count_sub(int val)
{
#ifdef CONFIG_DEBUG_PREEMPT
	/*
	 * Underflow?
	 */
	if (DEBUG_LOCKS_WARN_ON(val > preempt_count()))
		return;
	/*
	 * Is the spinlock portion underflowing?
	 */
	if (DEBUG_LOCKS_WARN_ON((val < PREEMPT_MASK) &&
			!(preempt_count() & PREEMPT_MASK)))
		return;
#endif

	preempt_latency_stop(val);
	__preempt_count_sub(val);
}
EXPORT_SYMBOL(preempt_count_sub);
NOKPROBE_SYMBOL(preempt_count_sub);

#else
static inline void preempt_latency_start(int val) { }
static inline void preempt_latency_stop(int val) { }
#endif

static inline unsigned long get_preempt_disable_ip(struct task_struct *p)
{
#ifdef CONFIG_DEBUG_PREEMPT
	return p->preempt_disable_ip;
#else
	return 0;
#endif
}

/*
 * Print scheduling while atomic bug:
 */
static noinline void __schedule_bug(struct task_struct *prev)
{
	/* Save this before calling printk(), since that will clobber it */
	unsigned long preempt_disable_ip = get_preempt_disable_ip(current);

	if (oops_in_progress)
		return;

	printk(KERN_ERR "BUG: scheduling while atomic: %s/%d/0x%08x\n",
		prev->comm, prev->pid, preempt_count());

	debug_show_held_locks(prev);
	print_modules();
	if (irqs_disabled())
		print_irqtrace_events(prev);
	if (IS_ENABLED(CONFIG_DEBUG_PREEMPT)
	    && in_atomic_preempt_off()) {
		pr_err("Preemption disabled at:");
		print_ip_sym(KERN_ERR, preempt_disable_ip);
	}
	if (panic_on_warn)
		panic("scheduling while atomic\n");

	dump_stack();
	add_taint(TAINT_WARN, LOCKDEP_STILL_OK);
}

/*
 * Various schedule()-time debugging checks and statistics:
 */
static inline void schedule_debug(struct task_struct *prev, bool preempt)
{
#ifdef CONFIG_SCHED_STACK_END_CHECK
	if (task_stack_end_corrupted(prev))
		panic("corrupted stack end detected inside scheduler\n");

	if (task_scs_end_corrupted(prev))
		panic("corrupted shadow stack detected inside scheduler\n");
#endif

#ifdef CONFIG_DEBUG_ATOMIC_SLEEP
	if (!preempt && READ_ONCE(prev->__state) && prev->non_block_count) {
		printk(KERN_ERR "BUG: scheduling in a non-blocking section: %s/%d/%i\n",
			prev->comm, prev->pid, prev->non_block_count);
		dump_stack();
		add_taint(TAINT_WARN, LOCKDEP_STILL_OK);
	}
#endif

	if (unlikely(in_atomic_preempt_off())) {
		__schedule_bug(prev);
		preempt_count_set(PREEMPT_DISABLED);
	}
	rcu_sleep_check();
	SCHED_WARN_ON(ct_state() == CONTEXT_USER);

	profile_hit(SCHED_PROFILING, __builtin_return_address(0));

	schedstat_inc(this_rq()->sched_count);
}

static void put_prev_task_balance(struct rq *rq, struct task_struct *prev,
				  struct rq_flags *rf)
{
#ifdef CONFIG_SMP
	const struct sched_class *class;
	/*
	 * We must do the balancing pass before put_prev_task(), such
	 * that when we release the rq->lock the task is in the same
	 * state as before we took rq->lock.
	 *
	 * We can terminate the balance pass as soon as we know there is
	 * a runnable task of @class priority or higher.
	 */
	for_class_range(class, prev->sched_class, &idle_sched_class) {
		if (class->balance(rq, prev, rf))
			break;
	}
#endif

	put_prev_task(rq, prev);
}

/*
 * Pick up the highest-prio task:
 */
static inline struct task_struct *
__pick_next_task(struct rq *rq, struct task_struct *prev, struct rq_flags *rf)
{
	const struct sched_class *class;
	struct task_struct *p;

	/*
	 * Optimization: we know that if all tasks are in the fair class we can
	 * call that function directly, but only if the @prev task wasn't of a
	 * higher scheduling class, because otherwise those lose the
	 * opportunity to pull in more work from other CPUs.
	 */
	if (likely(prev->sched_class <= &fair_sched_class &&
		   rq->nr_running == rq->cfs.h_nr_running)) {

		p = pick_next_task_fair(rq, prev, rf);
		if (unlikely(p == RETRY_TASK))
			goto restart;

		/* Assume the next prioritized class is idle_sched_class */
		if (!p) {
			put_prev_task(rq, prev);
			p = pick_next_task_idle(rq);
		}

		return p;
	}

restart:
	put_prev_task_balance(rq, prev, rf);

	for_each_class(class) {
		p = class->pick_next_task(rq);
		if (p)
			return p;
	}

	BUG(); /* The idle class should always have a runnable task. */
}

#ifdef CONFIG_SCHED_CORE
static inline bool is_task_rq_idle(struct task_struct *t)
{
	return (task_rq(t)->idle == t);
}

static inline bool cookie_equals(struct task_struct *a, unsigned long cookie)
{
	return is_task_rq_idle(a) || (a->core_cookie == cookie);
}

static inline bool cookie_match(struct task_struct *a, struct task_struct *b)
{
	if (is_task_rq_idle(a) || is_task_rq_idle(b))
		return true;

	return a->core_cookie == b->core_cookie;
}

static inline struct task_struct *pick_task(struct rq *rq)
{
	const struct sched_class *class;
	struct task_struct *p;

	for_each_class(class) {
		p = class->pick_task(rq);
		if (p)
			return p;
	}

	BUG(); /* The idle class should always have a runnable task. */
}

extern void task_vruntime_update(struct rq *rq, struct task_struct *p, bool in_fi);

static struct task_struct *
pick_next_task(struct rq *rq, struct task_struct *prev, struct rq_flags *rf)
{
	struct task_struct *next, *p, *max = NULL;
	const struct cpumask *smt_mask;
	bool fi_before = false;
	unsigned long cookie;
	int i, cpu, occ = 0;
	struct rq *rq_i;
	bool need_sync;

	if (!sched_core_enabled(rq))
		return __pick_next_task(rq, prev, rf);

	cpu = cpu_of(rq);

	/* Stopper task is switching into idle, no need core-wide selection. */
	if (cpu_is_offline(cpu)) {
		/*
		 * Reset core_pick so that we don't enter the fastpath when
		 * coming online. core_pick would already be migrated to
		 * another cpu during offline.
		 */
		rq->core_pick = NULL;
		return __pick_next_task(rq, prev, rf);
	}

	/*
	 * If there were no {en,de}queues since we picked (IOW, the task
	 * pointers are all still valid), and we haven't scheduled the last
	 * pick yet, do so now.
	 *
	 * rq->core_pick can be NULL if no selection was made for a CPU because
	 * it was either offline or went offline during a sibling's core-wide
	 * selection. In this case, do a core-wide selection.
	 */
	if (rq->core->core_pick_seq == rq->core->core_task_seq &&
	    rq->core->core_pick_seq != rq->core_sched_seq &&
	    rq->core_pick) {
		WRITE_ONCE(rq->core_sched_seq, rq->core->core_pick_seq);

		next = rq->core_pick;
		if (next != prev) {
			put_prev_task(rq, prev);
			set_next_task(rq, next);
		}

		rq->core_pick = NULL;
		return next;
	}

	put_prev_task_balance(rq, prev, rf);

	smt_mask = cpu_smt_mask(cpu);
	need_sync = !!rq->core->core_cookie;

	/* reset state */
	rq->core->core_cookie = 0UL;
	if (rq->core->core_forceidle) {
		need_sync = true;
		fi_before = true;
		rq->core->core_forceidle = false;
	}

	/*
	 * core->core_task_seq, core->core_pick_seq, rq->core_sched_seq
	 *
	 * @task_seq guards the task state ({en,de}queues)
	 * @pick_seq is the @task_seq we did a selection on
	 * @sched_seq is the @pick_seq we scheduled
	 *
	 * However, preemptions can cause multiple picks on the same task set.
	 * 'Fix' this by also increasing @task_seq for every pick.
	 */
	rq->core->core_task_seq++;

	/*
	 * Optimize for common case where this CPU has no cookies
	 * and there are no cookied tasks running on siblings.
	 */
	if (!need_sync) {
		next = pick_task(rq);
		if (!next->core_cookie) {
			rq->core_pick = NULL;
			/*
			 * For robustness, update the min_vruntime_fi for
			 * unconstrained picks as well.
			 */
			WARN_ON_ONCE(fi_before);
			task_vruntime_update(rq, next, false);
			goto done;
		}
	}

	/*
	 * For each thread: do the regular task pick and find the max prio task
	 * amongst them.
	 *
	 * Tie-break prio towards the current CPU
	 */
	for_each_cpu_wrap(i, smt_mask, cpu) {
		rq_i = cpu_rq(i);

		if (i != cpu)
			update_rq_clock(rq_i);

		p = rq_i->core_pick = pick_task(rq_i);
		if (!max || prio_less(max, p, fi_before))
			max = p;
	}

	cookie = rq->core->core_cookie = max->core_cookie;

	/*
	 * For each thread: try and find a runnable task that matches @max or
	 * force idle.
	 */
	for_each_cpu(i, smt_mask) {
		rq_i = cpu_rq(i);
		p = rq_i->core_pick;

		if (!cookie_equals(p, cookie)) {
			p = NULL;
			if (cookie)
				p = sched_core_find(rq_i, cookie);
			if (!p)
				p = idle_sched_class.pick_task(rq_i);
		}

		rq_i->core_pick = p;

		if (p == rq_i->idle) {
			if (rq_i->nr_running) {
				rq->core->core_forceidle = true;
				if (!fi_before)
					rq->core->core_forceidle_seq++;
			}
		} else {
			occ++;
		}
	}

	rq->core->core_pick_seq = rq->core->core_task_seq;
	next = rq->core_pick;
	rq->core_sched_seq = rq->core->core_pick_seq;

	/* Something should have been selected for current CPU */
	WARN_ON_ONCE(!next);

	/*
	 * Reschedule siblings
	 *
	 * NOTE: L1TF -- at this point we're no longer running the old task and
	 * sending an IPI (below) ensures the sibling will no longer be running
	 * their task. This ensures there is no inter-sibling overlap between
	 * non-matching user state.
	 */
	for_each_cpu(i, smt_mask) {
		rq_i = cpu_rq(i);

		/*
		 * An online sibling might have gone offline before a task
		 * could be picked for it, or it might be offline but later
		 * happen to come online, but its too late and nothing was
		 * picked for it.  That's Ok - it will pick tasks for itself,
		 * so ignore it.
		 */
		if (!rq_i->core_pick)
			continue;

		/*
		 * Update for new !FI->FI transitions, or if continuing to be in !FI:
		 * fi_before     fi      update?
		 *  0            0       1
		 *  0            1       1
		 *  1            0       1
		 *  1            1       0
		 */
		if (!(fi_before && rq->core->core_forceidle))
			task_vruntime_update(rq_i, rq_i->core_pick, rq->core->core_forceidle);

		rq_i->core_pick->core_occupation = occ;

		if (i == cpu) {
			rq_i->core_pick = NULL;
			continue;
		}

		/* Did we break L1TF mitigation requirements? */
		WARN_ON_ONCE(!cookie_match(next, rq_i->core_pick));

		if (rq_i->curr == rq_i->core_pick) {
			rq_i->core_pick = NULL;
			continue;
		}

		resched_curr(rq_i);
	}

done:
	set_next_task(rq, next);
	return next;
}

static bool try_steal_cookie(int this, int that)
{
	struct rq *dst = cpu_rq(this), *src = cpu_rq(that);
	struct task_struct *p;
	unsigned long cookie;
	bool success = false;

	local_irq_disable();
	double_rq_lock(dst, src);

	cookie = dst->core->core_cookie;
	if (!cookie)
		goto unlock;

	if (dst->curr != dst->idle)
		goto unlock;

	p = sched_core_find(src, cookie);
	if (p == src->idle)
		goto unlock;

	do {
		if (p == src->core_pick || p == src->curr)
			goto next;

		if (!cpumask_test_cpu(this, &p->cpus_mask))
			goto next;

		if (p->core_occupation > dst->idle->core_occupation)
			goto next;

		deactivate_task(src, p, 0);
		set_task_cpu(p, this);
		activate_task(dst, p, 0);

		resched_curr(dst);

		success = true;
		break;

next:
		p = sched_core_next(p, cookie);
	} while (p);

unlock:
	double_rq_unlock(dst, src);
	local_irq_enable();

	return success;
}

static bool steal_cookie_task(int cpu, struct sched_domain *sd)
{
	int i;

	for_each_cpu_wrap(i, sched_domain_span(sd), cpu) {
		if (i == cpu)
			continue;

		if (need_resched())
			break;

		if (try_steal_cookie(cpu, i))
			return true;
	}

	return false;
}

static void sched_core_balance(struct rq *rq)
{
	struct sched_domain *sd;
	int cpu = cpu_of(rq);

	preempt_disable();
	rcu_read_lock();
	raw_spin_rq_unlock_irq(rq);
	for_each_domain(cpu, sd) {
		if (need_resched())
			break;

		if (steal_cookie_task(cpu, sd))
			break;
	}
	raw_spin_rq_lock_irq(rq);
	rcu_read_unlock();
	preempt_enable();
}

static DEFINE_PER_CPU(struct callback_head, core_balance_head);

void queue_core_balance(struct rq *rq)
{
	if (!sched_core_enabled(rq))
		return;

	if (!rq->core->core_cookie)
		return;

	if (!rq->nr_running) /* not forced idle */
		return;

	queue_balance_callback(rq, &per_cpu(core_balance_head, rq->cpu), sched_core_balance);
}

static void sched_core_cpu_starting(unsigned int cpu)
{
	const struct cpumask *smt_mask = cpu_smt_mask(cpu);
	struct rq *rq = cpu_rq(cpu), *core_rq = NULL;
	unsigned long flags;
	int t;

	sched_core_lock(cpu, &flags);

	WARN_ON_ONCE(rq->core != rq);

	/* if we're the first, we'll be our own leader */
	if (cpumask_weight(smt_mask) == 1)
		goto unlock;

	/* find the leader */
	for_each_cpu(t, smt_mask) {
		if (t == cpu)
			continue;
		rq = cpu_rq(t);
		if (rq->core == rq) {
			core_rq = rq;
			break;
		}
	}

	if (WARN_ON_ONCE(!core_rq)) /* whoopsie */
		goto unlock;

	/* install and validate core_rq */
	for_each_cpu(t, smt_mask) {
		rq = cpu_rq(t);

		if (t == cpu)
			rq->core = core_rq;

		WARN_ON_ONCE(rq->core != core_rq);
	}

unlock:
	sched_core_unlock(cpu, &flags);
}

static void sched_core_cpu_deactivate(unsigned int cpu)
{
	const struct cpumask *smt_mask = cpu_smt_mask(cpu);
	struct rq *rq = cpu_rq(cpu), *core_rq = NULL;
	unsigned long flags;
	int t;

	sched_core_lock(cpu, &flags);

	/* if we're the last man standing, nothing to do */
	if (cpumask_weight(smt_mask) == 1) {
		WARN_ON_ONCE(rq->core != rq);
		goto unlock;
	}

	/* if we're not the leader, nothing to do */
	if (rq->core != rq)
		goto unlock;

	/* find a new leader */
	for_each_cpu(t, smt_mask) {
		if (t == cpu)
			continue;
		core_rq = cpu_rq(t);
		break;
	}

	if (WARN_ON_ONCE(!core_rq)) /* impossible */
		goto unlock;

	/* copy the shared state to the new leader */
	core_rq->core_task_seq      = rq->core_task_seq;
	core_rq->core_pick_seq      = rq->core_pick_seq;
	core_rq->core_cookie        = rq->core_cookie;
	core_rq->core_forceidle     = rq->core_forceidle;
	core_rq->core_forceidle_seq = rq->core_forceidle_seq;

	/* install new leader */
	for_each_cpu(t, smt_mask) {
		rq = cpu_rq(t);
		rq->core = core_rq;
	}

unlock:
	sched_core_unlock(cpu, &flags);
}

static inline void sched_core_cpu_dying(unsigned int cpu)
{
	struct rq *rq = cpu_rq(cpu);

	if (rq->core != rq)
		rq->core = rq;
}

#else /* !CONFIG_SCHED_CORE */

static inline void sched_core_cpu_starting(unsigned int cpu) {}
static inline void sched_core_cpu_deactivate(unsigned int cpu) {}
static inline void sched_core_cpu_dying(unsigned int cpu) {}

static struct task_struct *
pick_next_task(struct rq *rq, struct task_struct *prev, struct rq_flags *rf)
{
	return __pick_next_task(rq, prev, rf);
}

#endif /* CONFIG_SCHED_CORE */

/*
 * Constants for the sched_mode argument of __schedule().
 *
 * The mode argument allows RT enabled kernels to differentiate a
 * preemption from blocking on an 'sleeping' spin/rwlock. Note that
 * SM_MASK_PREEMPT for !RT has all bits set, which allows the compiler to
 * optimize the AND operation out and just check for zero.
 */
#define SM_NONE			0x0
#define SM_PREEMPT		0x1
#define SM_RTLOCK_WAIT		0x2

#ifndef CONFIG_PREEMPT_RT
# define SM_MASK_PREEMPT	(~0U)
#else
# define SM_MASK_PREEMPT	SM_PREEMPT
#endif

/*
 * __schedule() is the main scheduler function.
 *
 * The main means of driving the scheduler and thus entering this function are:
 *
 *   1. Explicit blocking: mutex, semaphore, waitqueue, etc.
 *
 *   2. TIF_NEED_RESCHED flag is checked on interrupt and userspace return
 *      paths. For example, see arch/x86/entry_64.S.
 *
 *      To drive preemption between tasks, the scheduler sets the flag in timer
 *      interrupt handler scheduler_tick().
 *
 *   3. Wakeups don't really cause entry into schedule(). They add a
 *      task to the run-queue and that's it.
 *
 *      Now, if the new task added to the run-queue preempts the current
 *      task, then the wakeup sets TIF_NEED_RESCHED and schedule() gets
 *      called on the nearest possible occasion:
 *
 *       - If the kernel is preemptible (CONFIG_PREEMPTION=y):
 *
 *         - in syscall or exception context, at the next outmost
 *           preempt_enable(). (this might be as soon as the wake_up()'s
 *           spin_unlock()!)
 *
 *         - in IRQ context, return from interrupt-handler to
 *           preemptible context
 *
 *       - If the kernel is not preemptible (CONFIG_PREEMPTION is not set)
 *         then at the next:
 *
 *          - cond_resched() call
 *          - explicit schedule() call
 *          - return from syscall or exception to user-space
 *          - return from interrupt-handler to user-space
 *
 * WARNING: must be called with preemption disabled!
 */
static void __sched notrace __schedule(unsigned int sched_mode)
{
	struct task_struct *prev, *next;
	unsigned long *switch_count;
	unsigned long prev_state;
	struct rq_flags rf;
	struct rq *rq;
	int cpu;

	cpu = smp_processor_id();
	rq = cpu_rq(cpu);
	prev = rq->curr;

	schedule_debug(prev, !!sched_mode);

	if (sched_feat(HRTICK) || sched_feat(HRTICK_DL))
		hrtick_clear(rq);

	local_irq_disable();
	rcu_note_context_switch(!!sched_mode);

	/*
	 * Make sure that signal_pending_state()->signal_pending() below
	 * can't be reordered with __set_current_state(TASK_INTERRUPTIBLE)
	 * done by the caller to avoid the race with signal_wake_up():
	 *
	 * __set_current_state(@state)		signal_wake_up()
	 * schedule()				  set_tsk_thread_flag(p, TIF_SIGPENDING)
	 *					  wake_up_state(p, state)
	 *   LOCK rq->lock			    LOCK p->pi_state
	 *   smp_mb__after_spinlock()		    smp_mb__after_spinlock()
	 *     if (signal_pending_state())	    if (p->state & @state)
	 *
	 * Also, the membarrier system call requires a full memory barrier
	 * after coming from user-space, before storing to rq->curr.
	 */
	rq_lock(rq, &rf);
	smp_mb__after_spinlock();

	/* Promote REQ to ACT */
	rq->clock_update_flags <<= 1;
	update_rq_clock(rq);

	switch_count = &prev->nivcsw;

	/*
	 * We must load prev->state once (task_struct::state is volatile), such
	 * that:
	 *
	 *  - we form a control dependency vs deactivate_task() below.
	 *  - ptrace_{,un}freeze_traced() can change ->state underneath us.
	 */
	prev_state = READ_ONCE(prev->__state);
	if (!(sched_mode & SM_MASK_PREEMPT) && prev_state) {
		if (signal_pending_state(prev_state, prev)) {
			WRITE_ONCE(prev->__state, TASK_RUNNING);
		} else {
			prev->sched_contributes_to_load =
				(prev_state & TASK_UNINTERRUPTIBLE) &&
				!(prev_state & TASK_NOLOAD) &&
				!(prev->flags & PF_FROZEN);

			if (prev->sched_contributes_to_load)
				rq->nr_uninterruptible++;

			/*
			 * __schedule()			ttwu()
			 *   prev_state = prev->state;    if (p->on_rq && ...)
			 *   if (prev_state)		    goto out;
			 *     p->on_rq = 0;		  smp_acquire__after_ctrl_dep();
			 *				  p->state = TASK_WAKING
			 *
			 * Where __schedule() and ttwu() have matching control dependencies.
			 *
			 * After this, schedule() must not care about p->state any more.
			 */
			deactivate_task(rq, prev, DEQUEUE_SLEEP | DEQUEUE_NOCLOCK);

			if (prev->in_iowait) {
				atomic_inc(&rq->nr_iowait);
				delayacct_blkio_start();
			}
		}
		switch_count = &prev->nvcsw;
	}

	next = pick_next_task(rq, prev, &rf);
	clear_tsk_need_resched(prev);
	clear_preempt_need_resched();
#ifdef CONFIG_SCHED_DEBUG
	rq->last_seen_need_resched_ns = 0;
#endif

	if (likely(prev != next)) {
		rq->nr_switches++;
		/*
		 * RCU users of rcu_dereference(rq->curr) may not see
		 * changes to task_struct made by pick_next_task().
		 */
		RCU_INIT_POINTER(rq->curr, next);
		/*
		 * The membarrier system call requires each architecture
		 * to have a full memory barrier after updating
		 * rq->curr, before returning to user-space.
		 *
		 * Here are the schemes providing that barrier on the
		 * various architectures:
		 * - mm ? switch_mm() : mmdrop() for x86, s390, sparc, PowerPC.
		 *   switch_mm() rely on membarrier_arch_switch_mm() on PowerPC.
		 * - finish_lock_switch() for weakly-ordered
		 *   architectures where spin_unlock is a full barrier,
		 * - switch_to() for arm64 (weakly-ordered, spin_unlock
		 *   is a RELEASE barrier),
		 */
		++*switch_count;

		migrate_disable_switch(rq, prev);
		psi_sched_switch(prev, next, !task_on_rq_queued(prev));

		trace_sched_switch(sched_mode & SM_MASK_PREEMPT, prev, next);

		/* Also unlocks the rq: */
		rq = context_switch(rq, prev, next, &rf);
	} else {
		rq->clock_update_flags &= ~(RQCF_ACT_SKIP|RQCF_REQ_SKIP);

		rq_unpin_lock(rq, &rf);
		__balance_callbacks(rq);
		raw_spin_rq_unlock_irq(rq);
	}
}

void __noreturn do_task_dead(void)
{
	/* Causes final put_task_struct in finish_task_switch(): */
	set_special_state(TASK_DEAD);

	/* Tell freezer to ignore us: */
	current->flags |= PF_NOFREEZE;

	__schedule(SM_NONE);
	BUG();

	/* Avoid "noreturn function does return" - but don't continue if BUG() is a NOP: */
	for (;;)
		cpu_relax();
}

static inline void sched_submit_work(struct task_struct *tsk)
{
	unsigned int task_flags;

	if (task_is_running(tsk))
		return;

	task_flags = tsk->flags;
	/*
	 * If a worker goes to sleep, notify and ask workqueue whether it
	 * wants to wake up a task to maintain concurrency.
	 */
	if (task_flags & (PF_WQ_WORKER | PF_IO_WORKER)) {
		if (task_flags & PF_WQ_WORKER)
			wq_worker_sleeping(tsk);
		else
			io_wq_worker_sleeping(tsk);
	}

	if (tsk_is_pi_blocked(tsk))
		return;

	/*
	 * If we are going to sleep and we have plugged IO queued,
	 * make sure to submit it to avoid deadlocks.
	 */
	if (blk_needs_flush_plug(tsk))
		blk_flush_plug(tsk->plug, true);
}

static void sched_update_worker(struct task_struct *tsk)
{
	if (tsk->flags & (PF_WQ_WORKER | PF_IO_WORKER)) {
		if (tsk->flags & PF_WQ_WORKER)
			wq_worker_running(tsk);
		else
			io_wq_worker_running(tsk);
	}
}

asmlinkage __visible void __sched schedule(void)
{
	struct task_struct *tsk = current;

	sched_submit_work(tsk);
	do {
		preempt_disable();
		__schedule(SM_NONE);
		sched_preempt_enable_no_resched();
	} while (need_resched());
	sched_update_worker(tsk);
}
EXPORT_SYMBOL(schedule);

/*
 * synchronize_rcu_tasks() makes sure that no task is stuck in preempted
 * state (have scheduled out non-voluntarily) by making sure that all
 * tasks have either left the run queue or have gone into user space.
 * As idle tasks do not do either, they must not ever be preempted
 * (schedule out non-voluntarily).
 *
 * schedule_idle() is similar to schedule_preempt_disable() except that it
 * never enables preemption because it does not call sched_submit_work().
 */
void __sched schedule_idle(void)
{
	/*
	 * As this skips calling sched_submit_work(), which the idle task does
	 * regardless because that function is a nop when the task is in a
	 * TASK_RUNNING state, make sure this isn't used someplace that the
	 * current task can be in any other state. Note, idle is always in the
	 * TASK_RUNNING state.
	 */
	WARN_ON_ONCE(current->__state);
	do {
		__schedule(SM_NONE);
	} while (need_resched());
}

#if defined(CONFIG_CONTEXT_TRACKING) && !defined(CONFIG_HAVE_CONTEXT_TRACKING_OFFSTACK)
asmlinkage __visible void __sched schedule_user(void)
{
	/*
	 * If we come here after a random call to set_need_resched(),
	 * or we have been woken up remotely but the IPI has not yet arrived,
	 * we haven't yet exited the RCU idle mode. Do it here manually until
	 * we find a better solution.
	 *
	 * NB: There are buggy callers of this function.  Ideally we
	 * should warn if prev_state != CONTEXT_USER, but that will trigger
	 * too frequently to make sense yet.
	 */
	enum ctx_state prev_state = exception_enter();
	schedule();
	exception_exit(prev_state);
}
#endif

/**
 * schedule_preempt_disabled - called with preemption disabled
 *
 * Returns with preemption disabled. Note: preempt_count must be 1
 */
void __sched schedule_preempt_disabled(void)
{
	sched_preempt_enable_no_resched();
	schedule();
	preempt_disable();
}

#ifdef CONFIG_PREEMPT_RT
void __sched notrace schedule_rtlock(void)
{
	do {
		preempt_disable();
		__schedule(SM_RTLOCK_WAIT);
		sched_preempt_enable_no_resched();
	} while (need_resched());
}
NOKPROBE_SYMBOL(schedule_rtlock);
#endif

static void __sched notrace preempt_schedule_common(void)
{
	do {
		/*
		 * Because the function tracer can trace preempt_count_sub()
		 * and it also uses preempt_enable/disable_notrace(), if
		 * NEED_RESCHED is set, the preempt_enable_notrace() called
		 * by the function tracer will call this function again and
		 * cause infinite recursion.
		 *
		 * Preemption must be disabled here before the function
		 * tracer can trace. Break up preempt_disable() into two
		 * calls. One to disable preemption without fear of being
		 * traced. The other to still record the preemption latency,
		 * which can also be traced by the function tracer.
		 */
		preempt_disable_notrace();
		preempt_latency_start(1);
		__schedule(SM_PREEMPT);
		preempt_latency_stop(1);
		preempt_enable_no_resched_notrace();

		/*
		 * Check again in case we missed a preemption opportunity
		 * between schedule and now.
		 */
	} while (need_resched());
}

#ifdef CONFIG_PREEMPTION
/*
 * This is the entry point to schedule() from in-kernel preemption
 * off of preempt_enable.
 */
asmlinkage __visible void __sched notrace preempt_schedule(void)
{
	/*
	 * If there is a non-zero preempt_count or interrupts are disabled,
	 * we do not want to preempt the current task. Just return..
	 */
	if (likely(!preemptible()))
		return;

	preempt_schedule_common();
}
NOKPROBE_SYMBOL(preempt_schedule);
EXPORT_SYMBOL(preempt_schedule);

#ifdef CONFIG_PREEMPT_DYNAMIC
DEFINE_STATIC_CALL(preempt_schedule, __preempt_schedule_func);
EXPORT_STATIC_CALL_TRAMP(preempt_schedule);
#endif


/**
 * preempt_schedule_notrace - preempt_schedule called by tracing
 *
 * The tracing infrastructure uses preempt_enable_notrace to prevent
 * recursion and tracing preempt enabling caused by the tracing
 * infrastructure itself. But as tracing can happen in areas coming
 * from userspace or just about to enter userspace, a preempt enable
 * can occur before user_exit() is called. This will cause the scheduler
 * to be called when the system is still in usermode.
 *
 * To prevent this, the preempt_enable_notrace will use this function
 * instead of preempt_schedule() to exit user context if needed before
 * calling the scheduler.
 */
asmlinkage __visible void __sched notrace preempt_schedule_notrace(void)
{
	enum ctx_state prev_ctx;

	if (likely(!preemptible()))
		return;

	do {
		/*
		 * Because the function tracer can trace preempt_count_sub()
		 * and it also uses preempt_enable/disable_notrace(), if
		 * NEED_RESCHED is set, the preempt_enable_notrace() called
		 * by the function tracer will call this function again and
		 * cause infinite recursion.
		 *
		 * Preemption must be disabled here before the function
		 * tracer can trace. Break up preempt_disable() into two
		 * calls. One to disable preemption without fear of being
		 * traced. The other to still record the preemption latency,
		 * which can also be traced by the function tracer.
		 */
		preempt_disable_notrace();
		preempt_latency_start(1);
		/*
		 * Needs preempt disabled in case user_exit() is traced
		 * and the tracer calls preempt_enable_notrace() causing
		 * an infinite recursion.
		 */
		prev_ctx = exception_enter();
		__schedule(SM_PREEMPT);
		exception_exit(prev_ctx);

		preempt_latency_stop(1);
		preempt_enable_no_resched_notrace();
	} while (need_resched());
}
EXPORT_SYMBOL_GPL(preempt_schedule_notrace);

#ifdef CONFIG_PREEMPT_DYNAMIC
DEFINE_STATIC_CALL(preempt_schedule_notrace, __preempt_schedule_notrace_func);
EXPORT_STATIC_CALL_TRAMP(preempt_schedule_notrace);
#endif

#endif /* CONFIG_PREEMPTION */

#ifdef CONFIG_PREEMPT_DYNAMIC

#include <linux/entry-common.h>

/*
 * SC:cond_resched
 * SC:might_resched
 * SC:preempt_schedule
 * SC:preempt_schedule_notrace
 * SC:irqentry_exit_cond_resched
 *
 *
 * NONE:
 *   cond_resched               <- __cond_resched
 *   might_resched              <- RET0
 *   preempt_schedule           <- NOP
 *   preempt_schedule_notrace   <- NOP
 *   irqentry_exit_cond_resched <- NOP
 *
 * VOLUNTARY:
 *   cond_resched               <- __cond_resched
 *   might_resched              <- __cond_resched
 *   preempt_schedule           <- NOP
 *   preempt_schedule_notrace   <- NOP
 *   irqentry_exit_cond_resched <- NOP
 *
 * FULL:
 *   cond_resched               <- RET0
 *   might_resched              <- RET0
 *   preempt_schedule           <- preempt_schedule
 *   preempt_schedule_notrace   <- preempt_schedule_notrace
 *   irqentry_exit_cond_resched <- irqentry_exit_cond_resched
 */

enum {
	preempt_dynamic_undefined = -1,
	preempt_dynamic_none,
	preempt_dynamic_voluntary,
	preempt_dynamic_full,
};

int preempt_dynamic_mode = preempt_dynamic_undefined;

int sched_dynamic_mode(const char *str)
{
	if (!strcmp(str, "none"))
		return preempt_dynamic_none;

	if (!strcmp(str, "voluntary"))
		return preempt_dynamic_voluntary;

	if (!strcmp(str, "full"))
		return preempt_dynamic_full;

	return -EINVAL;
}

void sched_dynamic_update(int mode)
{
	/*
	 * Avoid {NONE,VOLUNTARY} -> FULL transitions from ever ending up in
	 * the ZERO state, which is invalid.
	 */
	static_call_update(cond_resched, __cond_resched);
	static_call_update(might_resched, __cond_resched);
	static_call_update(preempt_schedule, __preempt_schedule_func);
	static_call_update(preempt_schedule_notrace, __preempt_schedule_notrace_func);
	static_call_update(irqentry_exit_cond_resched, irqentry_exit_cond_resched);

	switch (mode) {
	case preempt_dynamic_none:
		static_call_update(cond_resched, __cond_resched);
		static_call_update(might_resched, (void *)&__static_call_return0);
		static_call_update(preempt_schedule, NULL);
		static_call_update(preempt_schedule_notrace, NULL);
		static_call_update(irqentry_exit_cond_resched, NULL);
		pr_info("Dynamic Preempt: none\n");
		break;

	case preempt_dynamic_voluntary:
		static_call_update(cond_resched, __cond_resched);
		static_call_update(might_resched, __cond_resched);
		static_call_update(preempt_schedule, NULL);
		static_call_update(preempt_schedule_notrace, NULL);
		static_call_update(irqentry_exit_cond_resched, NULL);
		pr_info("Dynamic Preempt: voluntary\n");
		break;

	case preempt_dynamic_full:
		static_call_update(cond_resched, (void *)&__static_call_return0);
		static_call_update(might_resched, (void *)&__static_call_return0);
		static_call_update(preempt_schedule, __preempt_schedule_func);
		static_call_update(preempt_schedule_notrace, __preempt_schedule_notrace_func);
		static_call_update(irqentry_exit_cond_resched, irqentry_exit_cond_resched);
		pr_info("Dynamic Preempt: full\n");
		break;
	}

	preempt_dynamic_mode = mode;
}

static int __init setup_preempt_mode(char *str)
{
	int mode = sched_dynamic_mode(str);
	if (mode < 0) {
		pr_warn("Dynamic Preempt: unsupported mode: %s\n", str);
		return 1;
	}

	sched_dynamic_update(mode);
	return 0;
}
__setup("preempt=", setup_preempt_mode);

static void __init preempt_dynamic_init(void)
{
	if (preempt_dynamic_mode == preempt_dynamic_undefined) {
		if (IS_ENABLED(CONFIG_PREEMPT_NONE_BEHAVIOUR)) {
			sched_dynamic_update(preempt_dynamic_none);
		} else if (IS_ENABLED(CONFIG_PREEMPT_VOLUNTARY_BEHAVIOUR)) {
			sched_dynamic_update(preempt_dynamic_voluntary);
		} else {
			/* Default static call setting, nothing to do */
			WARN_ON_ONCE(!IS_ENABLED(CONFIG_PREEMPT_BEHAVIOUR));
			preempt_dynamic_mode = preempt_dynamic_full;
			pr_info("Dynamic Preempt: full\n");
		}
	}
}

#else /* !CONFIG_PREEMPT_DYNAMIC */

static inline void preempt_dynamic_init(void) { }

#endif /* #ifdef CONFIG_PREEMPT_DYNAMIC */

/*
 * This is the entry point to schedule() from kernel preemption
 * off of irq context.
 * Note, that this is called and return with irqs disabled. This will
 * protect us against recursive calling from irq.
 */
asmlinkage __visible void __sched preempt_schedule_irq(void)
{
	enum ctx_state prev_state;

	/* Catch callers which need to be fixed */
	BUG_ON(preempt_count() || !irqs_disabled());

	prev_state = exception_enter();

	do {
		preempt_disable();
		local_irq_enable();
		__schedule(SM_PREEMPT);
		local_irq_disable();
		sched_preempt_enable_no_resched();
	} while (need_resched());

	exception_exit(prev_state);
}

int default_wake_function(wait_queue_entry_t *curr, unsigned mode, int wake_flags,
			  void *key)
{
	WARN_ON_ONCE(IS_ENABLED(CONFIG_SCHED_DEBUG) && wake_flags & ~WF_SYNC);
	return try_to_wake_up(curr->private, mode, wake_flags);
}
EXPORT_SYMBOL(default_wake_function);

static void __setscheduler_prio(struct task_struct *p, int prio)
{
	if (dl_prio(prio))
		p->sched_class = &dl_sched_class;
	else if (rt_prio(prio))
		p->sched_class = &rt_sched_class;
	else
		p->sched_class = &fair_sched_class;

	p->prio = prio;
}

#ifdef CONFIG_RT_MUTEXES

static inline int __rt_effective_prio(struct task_struct *pi_task, int prio)
{
	if (pi_task)
		prio = min(prio, pi_task->prio);

	return prio;
}

static inline int rt_effective_prio(struct task_struct *p, int prio)
{
	struct task_struct *pi_task = rt_mutex_get_top_task(p);

	return __rt_effective_prio(pi_task, prio);
}

/*
 * rt_mutex_setprio - set the current priority of a task
 * @p: task to boost
 * @pi_task: donor task
 *
 * This function changes the 'effective' priority of a task. It does
 * not touch ->normal_prio like __setscheduler().
 *
 * Used by the rt_mutex code to implement priority inheritance
 * logic. Call site only calls if the priority of the task changed.
 */
void rt_mutex_setprio(struct task_struct *p, struct task_struct *pi_task)
{
	int prio, oldprio, queued, running, queue_flag =
		DEQUEUE_SAVE | DEQUEUE_MOVE | DEQUEUE_NOCLOCK;
	const struct sched_class *prev_class;
	struct rq_flags rf;
	struct rq *rq;

	/* XXX used to be waiter->prio, not waiter->task->prio */
	prio = __rt_effective_prio(pi_task, p->normal_prio);

	/*
	 * If nothing changed; bail early.
	 */
	if (p->pi_top_task == pi_task && prio == p->prio && !dl_prio(prio))
		return;

	rq = __task_rq_lock(p, &rf);
	update_rq_clock(rq);
	/*
	 * Set under pi_lock && rq->lock, such that the value can be used under
	 * either lock.
	 *
	 * Note that there is loads of tricky to make this pointer cache work
	 * right. rt_mutex_slowunlock()+rt_mutex_postunlock() work together to
	 * ensure a task is de-boosted (pi_task is set to NULL) before the
	 * task is allowed to run again (and can exit). This ensures the pointer
	 * points to a blocked task -- which guarantees the task is present.
	 */
	p->pi_top_task = pi_task;

	/*
	 * For FIFO/RR we only need to set prio, if that matches we're done.
	 */
	if (prio == p->prio && !dl_prio(prio))
		goto out_unlock;

	/*
	 * Idle task boosting is a nono in general. There is one
	 * exception, when PREEMPT_RT and NOHZ is active:
	 *
	 * The idle task calls get_next_timer_interrupt() and holds
	 * the timer wheel base->lock on the CPU and another CPU wants
	 * to access the timer (probably to cancel it). We can safely
	 * ignore the boosting request, as the idle CPU runs this code
	 * with interrupts disabled and will complete the lock
	 * protected section without being interrupted. So there is no
	 * real need to boost.
	 */
	if (unlikely(p == rq->idle)) {
		WARN_ON(p != rq->curr);
		WARN_ON(p->pi_blocked_on);
		goto out_unlock;
	}

	trace_sched_pi_setprio(p, pi_task);
	oldprio = p->prio;

	if (oldprio == prio)
		queue_flag &= ~DEQUEUE_MOVE;

	prev_class = p->sched_class;
	queued = task_on_rq_queued(p);
	running = task_current(rq, p);
	if (queued)
		dequeue_task(rq, p, queue_flag);
	if (running)
		put_prev_task(rq, p);

	/*
	 * Boosting condition are:
	 * 1. -rt task is running and holds mutex A
	 *      --> -dl task blocks on mutex A
	 *
	 * 2. -dl task is running and holds mutex A
	 *      --> -dl task blocks on mutex A and could preempt the
	 *          running task
	 */
	if (dl_prio(prio)) {
		if (!dl_prio(p->normal_prio) ||
		    (pi_task && dl_prio(pi_task->prio) &&
		     dl_entity_preempt(&pi_task->dl, &p->dl))) {
			p->dl.pi_se = pi_task->dl.pi_se;
			queue_flag |= ENQUEUE_REPLENISH;
		} else {
			p->dl.pi_se = &p->dl;
		}
	} else if (rt_prio(prio)) {
		if (dl_prio(oldprio))
			p->dl.pi_se = &p->dl;
		if (oldprio < prio)
			queue_flag |= ENQUEUE_HEAD;
	} else {
		if (dl_prio(oldprio))
			p->dl.pi_se = &p->dl;
		if (rt_prio(oldprio))
			p->rt.timeout = 0;
	}

	__setscheduler_prio(p, prio);

	if (queued)
		enqueue_task(rq, p, queue_flag);
	if (running)
		set_next_task(rq, p);

	check_class_changed(rq, p, prev_class, oldprio);
out_unlock:
	/* Avoid rq from going away on us: */
	preempt_disable();

	rq_unpin_lock(rq, &rf);
	__balance_callbacks(rq);
	raw_spin_rq_unlock(rq);

	preempt_enable();
}
#else
static inline int rt_effective_prio(struct task_struct *p, int prio)
{
	return prio;
}
#endif

void set_user_nice(struct task_struct *p, long nice)
{
	bool queued, running;
	int old_prio;
	struct rq_flags rf;
	struct rq *rq;

	if (task_nice(p) == nice || nice < MIN_NICE || nice > MAX_NICE)
		return;
	/*
	 * We have to be careful, if called from sys_setpriority(),
	 * the task might be in the middle of scheduling on another CPU.
	 */
	rq = task_rq_lock(p, &rf);
	update_rq_clock(rq);

	/*
	 * The RT priorities are set via sched_setscheduler(), but we still
	 * allow the 'normal' nice value to be set - but as expected
	 * it won't have any effect on scheduling until the task is
	 * SCHED_DEADLINE, SCHED_FIFO or SCHED_RR:
	 */
	if (task_has_dl_policy(p) || task_has_rt_policy(p)) {
		p->static_prio = NICE_TO_PRIO(nice);
		goto out_unlock;
	}
	queued = task_on_rq_queued(p);
	running = task_current(rq, p);
	if (queued)
		dequeue_task(rq, p, DEQUEUE_SAVE | DEQUEUE_NOCLOCK);
	if (running)
		put_prev_task(rq, p);

	p->static_prio = NICE_TO_PRIO(nice);
	set_load_weight(p, true);
	old_prio = p->prio;
	p->prio = effective_prio(p);

	if (queued)
		enqueue_task(rq, p, ENQUEUE_RESTORE | ENQUEUE_NOCLOCK);
	if (running)
		set_next_task(rq, p);

	/*
	 * If the task increased its priority or is running and
	 * lowered its priority, then reschedule its CPU:
	 */
	p->sched_class->prio_changed(rq, p, old_prio);

out_unlock:
	task_rq_unlock(rq, p, &rf);
}
EXPORT_SYMBOL(set_user_nice);

/*
 * can_nice - check if a task can reduce its nice value
 * @p: task
 * @nice: nice value
 */
int can_nice(const struct task_struct *p, const int nice)
{
	/* Convert nice value [19,-20] to rlimit style value [1,40]: */
	int nice_rlim = nice_to_rlimit(nice);

	return (nice_rlim <= task_rlimit(p, RLIMIT_NICE) ||
		capable(CAP_SYS_NICE));
}

#ifdef __ARCH_WANT_SYS_NICE

/*
 * sys_nice - change the priority of the current process.
 * @increment: priority increment
 *
 * sys_setpriority is a more generic, but much slower function that
 * does similar things.
 */
SYSCALL_DEFINE1(nice, int, increment)
{
	long nice, retval;

	/*
	 * Setpriority might change our priority at the same moment.
	 * We don't have to worry. Conceptually one call occurs first
	 * and we have a single winner.
	 */
	increment = clamp(increment, -NICE_WIDTH, NICE_WIDTH);
	nice = task_nice(current) + increment;

	nice = clamp_val(nice, MIN_NICE, MAX_NICE);
	if (increment < 0 && !can_nice(current, nice))
		return -EPERM;

	retval = security_task_setnice(current, nice);
	if (retval)
		return retval;

	set_user_nice(current, nice);
	return 0;
}

#endif

/**
 * task_prio - return the priority value of a given task.
 * @p: the task in question.
 *
 * Return: The priority value as seen by users in /proc.
 *
 * sched policy         return value   kernel prio    user prio/nice
 *
 * normal, batch, idle     [0 ... 39]  [100 ... 139]          0/[-20 ... 19]
 * fifo, rr             [-2 ... -100]     [98 ... 0]  [1 ... 99]
 * deadline                     -101             -1           0
 */
int task_prio(const struct task_struct *p)
{
	return p->prio - MAX_RT_PRIO;
}

/**
 * idle_cpu - is a given CPU idle currently?
 * @cpu: the processor in question.
 *
 * Return: 1 if the CPU is currently idle. 0 otherwise.
 */
int idle_cpu(int cpu)
{
	struct rq *rq = cpu_rq(cpu);

	if (rq->curr != rq->idle)
		return 0;

	if (rq->nr_running)
		return 0;

#ifdef CONFIG_SMP
	if (rq->ttwu_pending)
		return 0;
#endif

	return 1;
}

/**
 * available_idle_cpu - is a given CPU idle for enqueuing work.
 * @cpu: the CPU in question.
 *
 * Return: 1 if the CPU is currently idle. 0 otherwise.
 */
int available_idle_cpu(int cpu)
{
	if (!idle_cpu(cpu))
		return 0;

	if (vcpu_is_preempted(cpu))
		return 0;

	return 1;
}

/**
 * idle_task - return the idle task for a given CPU.
 * @cpu: the processor in question.
 *
 * Return: The idle task for the CPU @cpu.
 */
struct task_struct *idle_task(int cpu)
{
	return cpu_rq(cpu)->idle;
}

#ifdef CONFIG_SMP
/*
 * This function computes an effective utilization for the given CPU, to be
 * used for frequency selection given the linear relation: f = u * f_max.
 *
 * The scheduler tracks the following metrics:
 *
 *   cpu_util_{cfs,rt,dl,irq}()
 *   cpu_bw_dl()
 *
 * Where the cfs,rt and dl util numbers are tracked with the same metric and
 * synchronized windows and are thus directly comparable.
 *
 * The cfs,rt,dl utilization are the running times measured with rq->clock_task
 * which excludes things like IRQ and steal-time. These latter are then accrued
 * in the irq utilization.
 *
 * The DL bandwidth number otoh is not a measured metric but a value computed
 * based on the task model parameters and gives the minimal utilization
 * required to meet deadlines.
 */
unsigned long effective_cpu_util(int cpu, unsigned long util_cfs,
				 unsigned long max, enum cpu_util_type type,
				 struct task_struct *p)
{
	unsigned long dl_util, util, irq;
	struct rq *rq = cpu_rq(cpu);

	if (!uclamp_is_used() &&
	    type == FREQUENCY_UTIL && rt_rq_is_runnable(&rq->rt)) {
		return max;
	}

	/*
	 * Early check to see if IRQ/steal time saturates the CPU, can be
	 * because of inaccuracies in how we track these -- see
	 * update_irq_load_avg().
	 */
	irq = cpu_util_irq(rq);
	if (unlikely(irq >= max))
		return max;

	/*
	 * Because the time spend on RT/DL tasks is visible as 'lost' time to
	 * CFS tasks and we use the same metric to track the effective
	 * utilization (PELT windows are synchronized) we can directly add them
	 * to obtain the CPU's actual utilization.
	 *
	 * CFS and RT utilization can be boosted or capped, depending on
	 * utilization clamp constraints requested by currently RUNNABLE
	 * tasks.
	 * When there are no CFS RUNNABLE tasks, clamps are released and
	 * frequency will be gracefully reduced with the utilization decay.
	 */
	util = util_cfs + cpu_util_rt(rq);
	if (type == FREQUENCY_UTIL)
		util = uclamp_rq_util_with(rq, util, p);

	dl_util = cpu_util_dl(rq);

	/*
	 * For frequency selection we do not make cpu_util_dl() a permanent part
	 * of this sum because we want to use cpu_bw_dl() later on, but we need
	 * to check if the CFS+RT+DL sum is saturated (ie. no idle time) such
	 * that we select f_max when there is no idle time.
	 *
	 * NOTE: numerical errors or stop class might cause us to not quite hit
	 * saturation when we should -- something for later.
	 */
	if (util + dl_util >= max)
		return max;

	/*
	 * OTOH, for energy computation we need the estimated running time, so
	 * include util_dl and ignore dl_bw.
	 */
	if (type == ENERGY_UTIL)
		util += dl_util;

	/*
	 * There is still idle time; further improve the number by using the
	 * irq metric. Because IRQ/steal time is hidden from the task clock we
	 * need to scale the task numbers:
	 *
	 *              max - irq
	 *   U' = irq + --------- * U
	 *                 max
	 */
	util = scale_irq_capacity(util, irq, max);
	util += irq;

	/*
	 * Bandwidth required by DEADLINE must always be granted while, for
	 * FAIR and RT, we use blocked utilization of IDLE CPUs as a mechanism
	 * to gracefully reduce the frequency when no tasks show up for longer
	 * periods of time.
	 *
	 * Ideally we would like to set bw_dl as min/guaranteed freq and util +
	 * bw_dl as requested freq. However, cpufreq is not yet ready for such
	 * an interface. So, we only do the latter for now.
	 */
	if (type == FREQUENCY_UTIL)
		util += cpu_bw_dl(rq);

	return min(max, util);
}

unsigned long sched_cpu_util(int cpu, unsigned long max)
{
	return effective_cpu_util(cpu, cpu_util_cfs(cpu_rq(cpu)), max,
				  ENERGY_UTIL, NULL);
}
#endif /* CONFIG_SMP */

/**
 * find_process_by_pid - find a process with a matching PID value.
 * @pid: the pid in question.
 *
 * The task of @pid, if found. %NULL otherwise.
 */
static struct task_struct *find_process_by_pid(pid_t pid)
{
	return pid ? find_task_by_vpid(pid) : current;
}

/*
 * sched_setparam() passes in -1 for its policy, to let the functions
 * it calls know not to change it.
 */
#define SETPARAM_POLICY	-1

static void __setscheduler_params(struct task_struct *p,
		const struct sched_attr *attr)
{
	int policy = attr->sched_policy;

	if (policy == SETPARAM_POLICY)
		policy = p->policy;

	p->policy = policy;

	if (dl_policy(policy))
		__setparam_dl(p, attr);
	else if (fair_policy(policy))
		p->static_prio = NICE_TO_PRIO(attr->sched_nice);

	/*
	 * __sched_setscheduler() ensures attr->sched_priority == 0 when
	 * !rt_policy. Always setting this ensures that things like
	 * getparam()/getattr() don't report silly values for !rt tasks.
	 */
	p->rt_priority = attr->sched_priority;
	p->normal_prio = normal_prio(p);
	set_load_weight(p, true);
}

/*
 * Check the target process has a UID that matches the current process's:
 */
static bool check_same_owner(struct task_struct *p)
{
	const struct cred *cred = current_cred(), *pcred;
	bool match;

	rcu_read_lock();
	pcred = __task_cred(p);
	match = (uid_eq(cred->euid, pcred->euid) ||
		 uid_eq(cred->euid, pcred->uid));
	rcu_read_unlock();
	return match;
}

static int __sched_setscheduler(struct task_struct *p,
				const struct sched_attr *attr,
				bool user, bool pi)
{
	int oldpolicy = -1, policy = attr->sched_policy;
	int retval, oldprio, newprio, queued, running;
	const struct sched_class *prev_class;
	struct callback_head *head;
	struct rq_flags rf;
	int reset_on_fork;
	int queue_flags = DEQUEUE_SAVE | DEQUEUE_MOVE | DEQUEUE_NOCLOCK;
	struct rq *rq;

	/* The pi code expects interrupts enabled */
	BUG_ON(pi && in_interrupt());
recheck:
	/* Double check policy once rq lock held: */
	if (policy < 0) {
		reset_on_fork = p->sched_reset_on_fork;
		policy = oldpolicy = p->policy;
	} else {
		reset_on_fork = !!(attr->sched_flags & SCHED_FLAG_RESET_ON_FORK);

		if (!valid_policy(policy))
			return -EINVAL;
	}

	if (attr->sched_flags & ~(SCHED_FLAG_ALL | SCHED_FLAG_SUGOV))
		return -EINVAL;

	/*
	 * Valid priorities for SCHED_FIFO and SCHED_RR are
	 * 1..MAX_RT_PRIO-1, valid priority for SCHED_NORMAL,
	 * SCHED_BATCH and SCHED_IDLE is 0.
	 */
	if (attr->sched_priority > MAX_RT_PRIO-1)
		return -EINVAL;
	if ((dl_policy(policy) && !__checkparam_dl(attr)) ||
	    (rt_policy(policy) != (attr->sched_priority != 0)))
		return -EINVAL;

	/*
	 * Allow unprivileged RT tasks to decrease priority:
	 */
	if (user && !capable(CAP_SYS_NICE)) {
		if (fair_policy(policy)) {
			if (attr->sched_nice < task_nice(p) &&
			    !can_nice(p, attr->sched_nice))
				return -EPERM;
		}

		if (rt_policy(policy)) {
			unsigned long rlim_rtprio =
					task_rlimit(p, RLIMIT_RTPRIO);

			/* Can't set/change the rt policy: */
			if (policy != p->policy && !rlim_rtprio)
				return -EPERM;

			/* Can't increase priority: */
			if (attr->sched_priority > p->rt_priority &&
			    attr->sched_priority > rlim_rtprio)
				return -EPERM;
		}

		 /*
		  * Can't set/change SCHED_DEADLINE policy at all for now
		  * (safest behavior); in the future we would like to allow
		  * unprivileged DL tasks to increase their relative deadline
		  * or reduce their runtime (both ways reducing utilization)
		  */
		if (dl_policy(policy))
			return -EPERM;

		/*
		 * Treat SCHED_IDLE as nice 20. Only allow a switch to
		 * SCHED_NORMAL if the RLIMIT_NICE would normally permit it.
		 */
		if (task_has_idle_policy(p) && !idle_policy(policy)) {
			if (!can_nice(p, task_nice(p)))
				return -EPERM;
		}

		/* Can't change other user's priorities: */
		if (!check_same_owner(p))
			return -EPERM;

		/* Normal users shall not reset the sched_reset_on_fork flag: */
		if (p->sched_reset_on_fork && !reset_on_fork)
			return -EPERM;
	}

	if (user) {
		if (attr->sched_flags & SCHED_FLAG_SUGOV)
			return -EINVAL;

		retval = security_task_setscheduler(p);
		if (retval)
			return retval;
	}

	/* Update task specific "requested" clamps */
	if (attr->sched_flags & SCHED_FLAG_UTIL_CLAMP) {
		retval = uclamp_validate(p, attr);
		if (retval)
			return retval;
	}

	if (pi)
		cpuset_read_lock();

	/*
	 * Make sure no PI-waiters arrive (or leave) while we are
	 * changing the priority of the task:
	 *
	 * To be able to change p->policy safely, the appropriate
	 * runqueue lock must be held.
	 */
	rq = task_rq_lock(p, &rf);
	update_rq_clock(rq);

	/*
	 * Changing the policy of the stop threads its a very bad idea:
	 */
	if (p == rq->stop) {
		retval = -EINVAL;
		goto unlock;
	}

	/*
	 * If not changing anything there's no need to proceed further,
	 * but store a possible modification of reset_on_fork.
	 */
	if (unlikely(policy == p->policy)) {
		if (fair_policy(policy) && attr->sched_nice != task_nice(p))
			goto change;
		if (rt_policy(policy) && attr->sched_priority != p->rt_priority)
			goto change;
		if (dl_policy(policy) && dl_param_changed(p, attr))
			goto change;
		if (attr->sched_flags & SCHED_FLAG_UTIL_CLAMP)
			goto change;

		p->sched_reset_on_fork = reset_on_fork;
		retval = 0;
		goto unlock;
	}
change:

	if (user) {
#ifdef CONFIG_RT_GROUP_SCHED
		/*
		 * Do not allow realtime tasks into groups that have no runtime
		 * assigned.
		 */
		if (rt_bandwidth_enabled() && rt_policy(policy) &&
				task_group(p)->rt_bandwidth.rt_runtime == 0 &&
				!task_group_is_autogroup(task_group(p))) {
			retval = -EPERM;
			goto unlock;
		}
#endif
#ifdef CONFIG_SMP
		if (dl_bandwidth_enabled() && dl_policy(policy) &&
				!(attr->sched_flags & SCHED_FLAG_SUGOV)) {
			cpumask_t *span = rq->rd->span;

			/*
			 * Don't allow tasks with an affinity mask smaller than
			 * the entire root_domain to become SCHED_DEADLINE. We
			 * will also fail if there's no bandwidth available.
			 */
			if (!cpumask_subset(span, p->cpus_ptr) ||
			    rq->rd->dl_bw.bw == 0) {
				retval = -EPERM;
				goto unlock;
			}
		}
#endif
	}

	/* Re-check policy now with rq lock held: */
	if (unlikely(oldpolicy != -1 && oldpolicy != p->policy)) {
		policy = oldpolicy = -1;
		task_rq_unlock(rq, p, &rf);
		if (pi)
			cpuset_read_unlock();
		goto recheck;
	}

	/*
	 * If setscheduling to SCHED_DEADLINE (or changing the parameters
	 * of a SCHED_DEADLINE task) we need to check if enough bandwidth
	 * is available.
	 */
	if ((dl_policy(policy) || dl_task(p)) && sched_dl_overflow(p, policy, attr)) {
		retval = -EBUSY;
		goto unlock;
	}

	p->sched_reset_on_fork = reset_on_fork;
	oldprio = p->prio;

	newprio = __normal_prio(policy, attr->sched_priority, attr->sched_nice);
	if (pi) {
		/*
		 * Take priority boosted tasks into account. If the new
		 * effective priority is unchanged, we just store the new
		 * normal parameters and do not touch the scheduler class and
		 * the runqueue. This will be done when the task deboost
		 * itself.
		 */
		newprio = rt_effective_prio(p, newprio);
		if (newprio == oldprio)
			queue_flags &= ~DEQUEUE_MOVE;
	}

	queued = task_on_rq_queued(p);
	running = task_current(rq, p);
	if (queued)
		dequeue_task(rq, p, queue_flags);
	if (running)
		put_prev_task(rq, p);

	prev_class = p->sched_class;

	if (!(attr->sched_flags & SCHED_FLAG_KEEP_PARAMS)) {
		__setscheduler_params(p, attr);
		__setscheduler_prio(p, newprio);
	}
	__setscheduler_uclamp(p, attr);

	if (queued) {
		/*
		 * We enqueue to tail when the priority of a task is
		 * increased (user space view).
		 */
		if (oldprio < p->prio)
			queue_flags |= ENQUEUE_HEAD;

		enqueue_task(rq, p, queue_flags);
	}
	if (running)
		set_next_task(rq, p);

	check_class_changed(rq, p, prev_class, oldprio);

	/* Avoid rq from going away on us: */
	preempt_disable();
	head = splice_balance_callbacks(rq);
	task_rq_unlock(rq, p, &rf);

	if (pi) {
		cpuset_read_unlock();
		rt_mutex_adjust_pi(p);
	}

	/* Run balance callbacks after we've adjusted the PI chain: */
	balance_callbacks(rq, head);
	preempt_enable();

	return 0;

unlock:
	task_rq_unlock(rq, p, &rf);
	if (pi)
		cpuset_read_unlock();
	return retval;
}

static int _sched_setscheduler(struct task_struct *p, int policy,
			       const struct sched_param *param, bool check)
{
	struct sched_attr attr = {
		.sched_policy   = policy,
		.sched_priority = param->sched_priority,
		.sched_nice	= PRIO_TO_NICE(p->static_prio),
	};

	/* Fixup the legacy SCHED_RESET_ON_FORK hack. */
	if ((policy != SETPARAM_POLICY) && (policy & SCHED_RESET_ON_FORK)) {
		attr.sched_flags |= SCHED_FLAG_RESET_ON_FORK;
		policy &= ~SCHED_RESET_ON_FORK;
		attr.sched_policy = policy;
	}

	return __sched_setscheduler(p, &attr, check, true);
}
/**
 * sched_setscheduler - change the scheduling policy and/or RT priority of a thread.
 * @p: the task in question.
 * @policy: new policy.
 * @param: structure containing the new RT priority.
 *
 * Use sched_set_fifo(), read its comment.
 *
 * Return: 0 on success. An error code otherwise.
 *
 * NOTE that the task may be already dead.
 */
int sched_setscheduler(struct task_struct *p, int policy,
		       const struct sched_param *param)
{
	return _sched_setscheduler(p, policy, param, true);
}

int sched_setattr(struct task_struct *p, const struct sched_attr *attr)
{
	return __sched_setscheduler(p, attr, true, true);
}

int sched_setattr_nocheck(struct task_struct *p, const struct sched_attr *attr)
{
	return __sched_setscheduler(p, attr, false, true);
}
EXPORT_SYMBOL_GPL(sched_setattr_nocheck);

/**
 * sched_setscheduler_nocheck - change the scheduling policy and/or RT priority of a thread from kernelspace.
 * @p: the task in question.
 * @policy: new policy.
 * @param: structure containing the new RT priority.
 *
 * Just like sched_setscheduler, only don't bother checking if the
 * current context has permission.  For example, this is needed in
 * stop_machine(): we create temporary high priority worker threads,
 * but our caller might not have that capability.
 *
 * Return: 0 on success. An error code otherwise.
 */
int sched_setscheduler_nocheck(struct task_struct *p, int policy,
			       const struct sched_param *param)
{
	return _sched_setscheduler(p, policy, param, false);
}

/*
 * SCHED_FIFO is a broken scheduler model; that is, it is fundamentally
 * incapable of resource management, which is the one thing an OS really should
 * be doing.
 *
 * This is of course the reason it is limited to privileged users only.
 *
 * Worse still; it is fundamentally impossible to compose static priority
 * workloads. You cannot take two correctly working static prio workloads
 * and smash them together and still expect them to work.
 *
 * For this reason 'all' FIFO tasks the kernel creates are basically at:
 *
 *   MAX_RT_PRIO / 2
 *
 * The administrator _MUST_ configure the system, the kernel simply doesn't
 * know enough information to make a sensible choice.
 */
void sched_set_fifo(struct task_struct *p)
{
	struct sched_param sp = { .sched_priority = MAX_RT_PRIO / 2 };
	WARN_ON_ONCE(sched_setscheduler_nocheck(p, SCHED_FIFO, &sp) != 0);
}
EXPORT_SYMBOL_GPL(sched_set_fifo);

/*
 * For when you don't much care about FIFO, but want to be above SCHED_NORMAL.
 */
void sched_set_fifo_low(struct task_struct *p)
{
	struct sched_param sp = { .sched_priority = 1 };
	WARN_ON_ONCE(sched_setscheduler_nocheck(p, SCHED_FIFO, &sp) != 0);
}
EXPORT_SYMBOL_GPL(sched_set_fifo_low);

void sched_set_normal(struct task_struct *p, int nice)
{
	struct sched_attr attr = {
		.sched_policy = SCHED_NORMAL,
		.sched_nice = nice,
	};
	WARN_ON_ONCE(sched_setattr_nocheck(p, &attr) != 0);
}
EXPORT_SYMBOL_GPL(sched_set_normal);

static int
do_sched_setscheduler(pid_t pid, int policy, struct sched_param __user *param)
{
	struct sched_param lparam;
	struct task_struct *p;
	int retval;

	if (!param || pid < 0)
		return -EINVAL;
	if (copy_from_user(&lparam, param, sizeof(struct sched_param)))
		return -EFAULT;

	rcu_read_lock();
	retval = -ESRCH;
	p = find_process_by_pid(pid);
	if (likely(p))
		get_task_struct(p);
	rcu_read_unlock();

	if (likely(p)) {
		retval = sched_setscheduler(p, policy, &lparam);
		put_task_struct(p);
	}

	return retval;
}

/*
 * Mimics kernel/events/core.c perf_copy_attr().
 */
static int sched_copy_attr(struct sched_attr __user *uattr, struct sched_attr *attr)
{
	u32 size;
	int ret;

	/* Zero the full structure, so that a short copy will be nice: */
	memset(attr, 0, sizeof(*attr));

	ret = get_user(size, &uattr->size);
	if (ret)
		return ret;

	/* ABI compatibility quirk: */
	if (!size)
		size = SCHED_ATTR_SIZE_VER0;
	if (size < SCHED_ATTR_SIZE_VER0 || size > PAGE_SIZE)
		goto err_size;

	ret = copy_struct_from_user(attr, sizeof(*attr), uattr, size);
	if (ret) {
		if (ret == -E2BIG)
			goto err_size;
		return ret;
	}

	if ((attr->sched_flags & SCHED_FLAG_UTIL_CLAMP) &&
	    size < SCHED_ATTR_SIZE_VER1)
		return -EINVAL;

	/*
	 * XXX: Do we want to be lenient like existing syscalls; or do we want
	 * to be strict and return an error on out-of-bounds values?
	 */
	attr->sched_nice = clamp(attr->sched_nice, MIN_NICE, MAX_NICE);

	return 0;

err_size:
	put_user(sizeof(*attr), &uattr->size);
	return -E2BIG;
}

static void get_params(struct task_struct *p, struct sched_attr *attr)
{
	if (task_has_dl_policy(p))
		__getparam_dl(p, attr);
	else if (task_has_rt_policy(p))
		attr->sched_priority = p->rt_priority;
	else
		attr->sched_nice = task_nice(p);
}

/**
 * sys_sched_setscheduler - set/change the scheduler policy and RT priority
 * @pid: the pid in question.
 * @policy: new policy.
 * @param: structure containing the new RT priority.
 *
 * Return: 0 on success. An error code otherwise.
 */
SYSCALL_DEFINE3(sched_setscheduler, pid_t, pid, int, policy, struct sched_param __user *, param)
{
	if (policy < 0)
		return -EINVAL;

	return do_sched_setscheduler(pid, policy, param);
}

/**
 * sys_sched_setparam - set/change the RT priority of a thread
 * @pid: the pid in question.
 * @param: structure containing the new RT priority.
 *
 * Return: 0 on success. An error code otherwise.
 */
SYSCALL_DEFINE2(sched_setparam, pid_t, pid, struct sched_param __user *, param)
{
	return do_sched_setscheduler(pid, SETPARAM_POLICY, param);
}

/**
 * sys_sched_setattr - same as above, but with extended sched_attr
 * @pid: the pid in question.
 * @uattr: structure containing the extended parameters.
 * @flags: for future extension.
 */
SYSCALL_DEFINE3(sched_setattr, pid_t, pid, struct sched_attr __user *, uattr,
			       unsigned int, flags)
{
	struct sched_attr attr;
	struct task_struct *p;
	int retval;

	if (!uattr || pid < 0 || flags)
		return -EINVAL;

	retval = sched_copy_attr(uattr, &attr);
	if (retval)
		return retval;

	if ((int)attr.sched_policy < 0)
		return -EINVAL;
	if (attr.sched_flags & SCHED_FLAG_KEEP_POLICY)
		attr.sched_policy = SETPARAM_POLICY;

	rcu_read_lock();
	retval = -ESRCH;
	p = find_process_by_pid(pid);
	if (likely(p))
		get_task_struct(p);
	rcu_read_unlock();

	if (likely(p)) {
		if (attr.sched_flags & SCHED_FLAG_KEEP_PARAMS)
			get_params(p, &attr);
		retval = sched_setattr(p, &attr);
		put_task_struct(p);
	}

	return retval;
}

/**
 * sys_sched_getscheduler - get the policy (scheduling class) of a thread
 * @pid: the pid in question.
 *
 * Return: On success, the policy of the thread. Otherwise, a negative error
 * code.
 */
SYSCALL_DEFINE1(sched_getscheduler, pid_t, pid)
{
	struct task_struct *p;
	int retval;

	if (pid < 0)
		return -EINVAL;

	retval = -ESRCH;
	rcu_read_lock();
	p = find_process_by_pid(pid);
	if (p) {
		retval = security_task_getscheduler(p);
		if (!retval)
			retval = p->policy
				| (p->sched_reset_on_fork ? SCHED_RESET_ON_FORK : 0);
	}
	rcu_read_unlock();
	return retval;
}

/**
 * sys_sched_getparam - get the RT priority of a thread
 * @pid: the pid in question.
 * @param: structure containing the RT priority.
 *
 * Return: On success, 0 and the RT priority is in @param. Otherwise, an error
 * code.
 */
SYSCALL_DEFINE2(sched_getparam, pid_t, pid, struct sched_param __user *, param)
{
	struct sched_param lp = { .sched_priority = 0 };
	struct task_struct *p;
	int retval;

	if (!param || pid < 0)
		return -EINVAL;

	rcu_read_lock();
	p = find_process_by_pid(pid);
	retval = -ESRCH;
	if (!p)
		goto out_unlock;

	retval = security_task_getscheduler(p);
	if (retval)
		goto out_unlock;

	if (task_has_rt_policy(p))
		lp.sched_priority = p->rt_priority;
	rcu_read_unlock();

	/*
	 * This one might sleep, we cannot do it with a spinlock held ...
	 */
	retval = copy_to_user(param, &lp, sizeof(*param)) ? -EFAULT : 0;

	return retval;

out_unlock:
	rcu_read_unlock();
	return retval;
}

/*
 * Copy the kernel size attribute structure (which might be larger
 * than what user-space knows about) to user-space.
 *
 * Note that all cases are valid: user-space buffer can be larger or
 * smaller than the kernel-space buffer. The usual case is that both
 * have the same size.
 */
static int
sched_attr_copy_to_user(struct sched_attr __user *uattr,
			struct sched_attr *kattr,
			unsigned int usize)
{
	unsigned int ksize = sizeof(*kattr);

	if (!access_ok(uattr, usize))
		return -EFAULT;

	/*
	 * sched_getattr() ABI forwards and backwards compatibility:
	 *
	 * If usize == ksize then we just copy everything to user-space and all is good.
	 *
	 * If usize < ksize then we only copy as much as user-space has space for,
	 * this keeps ABI compatibility as well. We skip the rest.
	 *
	 * If usize > ksize then user-space is using a newer version of the ABI,
	 * which part the kernel doesn't know about. Just ignore it - tooling can
	 * detect the kernel's knowledge of attributes from the attr->size value
	 * which is set to ksize in this case.
	 */
	kattr->size = min(usize, ksize);

	if (copy_to_user(uattr, kattr, kattr->size))
		return -EFAULT;

	return 0;
}

/**
 * sys_sched_getattr - similar to sched_getparam, but with sched_attr
 * @pid: the pid in question.
 * @uattr: structure containing the extended parameters.
 * @usize: sizeof(attr) for fwd/bwd comp.
 * @flags: for future extension.
 */
SYSCALL_DEFINE4(sched_getattr, pid_t, pid, struct sched_attr __user *, uattr,
		unsigned int, usize, unsigned int, flags)
{
	struct sched_attr kattr = { };
	struct task_struct *p;
	int retval;

	if (!uattr || pid < 0 || usize > PAGE_SIZE ||
	    usize < SCHED_ATTR_SIZE_VER0 || flags)
		return -EINVAL;

	rcu_read_lock();
	p = find_process_by_pid(pid);
	retval = -ESRCH;
	if (!p)
		goto out_unlock;

	retval = security_task_getscheduler(p);
	if (retval)
		goto out_unlock;

	kattr.sched_policy = p->policy;
	if (p->sched_reset_on_fork)
		kattr.sched_flags |= SCHED_FLAG_RESET_ON_FORK;
	get_params(p, &kattr);
	kattr.sched_flags &= SCHED_FLAG_ALL;

#ifdef CONFIG_UCLAMP_TASK
	/*
	 * This could race with another potential updater, but this is fine
	 * because it'll correctly read the old or the new value. We don't need
	 * to guarantee who wins the race as long as it doesn't return garbage.
	 */
	kattr.sched_util_min = p->uclamp_req[UCLAMP_MIN].value;
	kattr.sched_util_max = p->uclamp_req[UCLAMP_MAX].value;
#endif

	rcu_read_unlock();

	return sched_attr_copy_to_user(uattr, &kattr, usize);

out_unlock:
	rcu_read_unlock();
	return retval;
}

#ifdef CONFIG_SMP
int dl_task_check_affinity(struct task_struct *p, const struct cpumask *mask)
{
	int ret = 0;

	/*
	 * If the task isn't a deadline task or admission control is
	 * disabled then we don't care about affinity changes.
	 */
	if (!task_has_dl_policy(p) || !dl_bandwidth_enabled())
		return 0;

	/*
	 * Since bandwidth control happens on root_domain basis,
	 * if admission test is enabled, we only admit -deadline
	 * tasks allowed to run on all the CPUs in the task's
	 * root_domain.
	 */
	rcu_read_lock();
	if (!cpumask_subset(task_rq(p)->rd->span, mask))
		ret = -EBUSY;
	rcu_read_unlock();
	return ret;
}
#endif

static int
__sched_setaffinity(struct task_struct *p, const struct cpumask *mask)
{
	int retval;
	cpumask_var_t cpus_allowed, new_mask;

	if (!alloc_cpumask_var(&cpus_allowed, GFP_KERNEL))
		return -ENOMEM;

	if (!alloc_cpumask_var(&new_mask, GFP_KERNEL)) {
		retval = -ENOMEM;
		goto out_free_cpus_allowed;
	}

	cpuset_cpus_allowed(p, cpus_allowed);
	cpumask_and(new_mask, mask, cpus_allowed);

	retval = dl_task_check_affinity(p, new_mask);
	if (retval)
		goto out_free_new_mask;
again:
	retval = __set_cpus_allowed_ptr(p, new_mask, SCA_CHECK | SCA_USER);
	if (retval)
		goto out_free_new_mask;

	cpuset_cpus_allowed(p, cpus_allowed);
	if (!cpumask_subset(new_mask, cpus_allowed)) {
		/*
		 * We must have raced with a concurrent cpuset update.
		 * Just reset the cpumask to the cpuset's cpus_allowed.
		 */
		cpumask_copy(new_mask, cpus_allowed);
		goto again;
	}

out_free_new_mask:
	free_cpumask_var(new_mask);
out_free_cpus_allowed:
	free_cpumask_var(cpus_allowed);
	return retval;
}

long sched_setaffinity(pid_t pid, const struct cpumask *in_mask)
{
	struct task_struct *p;
	int retval;

	rcu_read_lock();

	p = find_process_by_pid(pid);
	if (!p) {
		rcu_read_unlock();
		return -ESRCH;
	}

	/* Prevent p going away */
	get_task_struct(p);
	rcu_read_unlock();

	if (p->flags & PF_NO_SETAFFINITY) {
		retval = -EINVAL;
		goto out_put_task;
	}

	if (!check_same_owner(p)) {
		rcu_read_lock();
		if (!ns_capable(__task_cred(p)->user_ns, CAP_SYS_NICE)) {
			rcu_read_unlock();
			retval = -EPERM;
			goto out_put_task;
		}
		rcu_read_unlock();
	}

	retval = security_task_setscheduler(p);
	if (retval)
		goto out_put_task;

	retval = __sched_setaffinity(p, in_mask);
out_put_task:
	put_task_struct(p);
	return retval;
}

static int get_user_cpu_mask(unsigned long __user *user_mask_ptr, unsigned len,
			     struct cpumask *new_mask)
{
	if (len < cpumask_size())
		cpumask_clear(new_mask);
	else if (len > cpumask_size())
		len = cpumask_size();

	return copy_from_user(new_mask, user_mask_ptr, len) ? -EFAULT : 0;
}

/**
 * sys_sched_setaffinity - set the CPU affinity of a process
 * @pid: pid of the process
 * @len: length in bytes of the bitmask pointed to by user_mask_ptr
 * @user_mask_ptr: user-space pointer to the new CPU mask
 *
 * Return: 0 on success. An error code otherwise.
 */
SYSCALL_DEFINE3(sched_setaffinity, pid_t, pid, unsigned int, len,
		unsigned long __user *, user_mask_ptr)
{
	cpumask_var_t new_mask;
	int retval;

	if (!alloc_cpumask_var(&new_mask, GFP_KERNEL))
		return -ENOMEM;

	retval = get_user_cpu_mask(user_mask_ptr, len, new_mask);
	if (retval == 0)
		retval = sched_setaffinity(pid, new_mask);
	free_cpumask_var(new_mask);
	return retval;
}

long sched_getaffinity(pid_t pid, struct cpumask *mask)
{
	struct task_struct *p;
	unsigned long flags;
	int retval;

	rcu_read_lock();

	retval = -ESRCH;
	p = find_process_by_pid(pid);
	if (!p)
		goto out_unlock;

	retval = security_task_getscheduler(p);
	if (retval)
		goto out_unlock;

	raw_spin_lock_irqsave(&p->pi_lock, flags);
	cpumask_and(mask, &p->cpus_mask, cpu_active_mask);
	raw_spin_unlock_irqrestore(&p->pi_lock, flags);

out_unlock:
	rcu_read_unlock();

	return retval;
}

/**
 * sys_sched_getaffinity - get the CPU affinity of a process
 * @pid: pid of the process
 * @len: length in bytes of the bitmask pointed to by user_mask_ptr
 * @user_mask_ptr: user-space pointer to hold the current CPU mask
 *
 * Return: size of CPU mask copied to user_mask_ptr on success. An
 * error code otherwise.
 */
SYSCALL_DEFINE3(sched_getaffinity, pid_t, pid, unsigned int, len,
		unsigned long __user *, user_mask_ptr)
{
	int ret;
	cpumask_var_t mask;

	if ((len * BITS_PER_BYTE) < nr_cpu_ids)
		return -EINVAL;
	if (len & (sizeof(unsigned long)-1))
		return -EINVAL;

	if (!alloc_cpumask_var(&mask, GFP_KERNEL))
		return -ENOMEM;

	ret = sched_getaffinity(pid, mask);
	if (ret == 0) {
		unsigned int retlen = min(len, cpumask_size());

		if (copy_to_user(user_mask_ptr, mask, retlen))
			ret = -EFAULT;
		else
			ret = retlen;
	}
	free_cpumask_var(mask);

	return ret;
}

static void do_sched_yield(void)
{
	struct rq_flags rf;
	struct rq *rq;

	rq = this_rq_lock_irq(&rf);

	schedstat_inc(rq->yld_count);
	current->sched_class->yield_task(rq);

	preempt_disable();
	rq_unlock_irq(rq, &rf);
	sched_preempt_enable_no_resched();

	schedule();
}

/**
 * sys_sched_yield - yield the current processor to other threads.
 *
 * This function yields the current CPU to other tasks. If there are no
 * other threads running on this CPU then this function will return.
 *
 * Return: 0.
 */
SYSCALL_DEFINE0(sched_yield)
{
	do_sched_yield();
	return 0;
}

#if !defined(CONFIG_PREEMPTION) || defined(CONFIG_PREEMPT_DYNAMIC)
int __sched __cond_resched(void)
{
	if (should_resched(0)) {
		preempt_schedule_common();
		return 1;
	}
	/*
	 * In preemptible kernels, ->rcu_read_lock_nesting tells the tick
	 * whether the current CPU is in an RCU read-side critical section,
	 * so the tick can report quiescent states even for CPUs looping
	 * in kernel context.  In contrast, in non-preemptible kernels,
	 * RCU readers leave no in-memory hints, which means that CPU-bound
	 * processes executing in kernel context might never report an
	 * RCU quiescent state.  Therefore, the following code causes
	 * cond_resched() to report a quiescent state, but only when RCU
	 * is in urgent need of one.
	 */
#ifndef CONFIG_PREEMPT_RCU
	rcu_all_qs();
#endif
	return 0;
}
EXPORT_SYMBOL(__cond_resched);
#endif

#ifdef CONFIG_PREEMPT_DYNAMIC
DEFINE_STATIC_CALL_RET0(cond_resched, __cond_resched);
EXPORT_STATIC_CALL_TRAMP(cond_resched);

DEFINE_STATIC_CALL_RET0(might_resched, __cond_resched);
EXPORT_STATIC_CALL_TRAMP(might_resched);
#endif

/*
 * __cond_resched_lock() - if a reschedule is pending, drop the given lock,
 * call schedule, and on return reacquire the lock.
 *
 * This works OK both with and without CONFIG_PREEMPTION. We do strange low-level
 * operations here to prevent schedule() from being called twice (once via
 * spin_unlock(), once by hand).
 */
int __cond_resched_lock(spinlock_t *lock)
{
	int resched = should_resched(PREEMPT_LOCK_OFFSET);
	int ret = 0;

	lockdep_assert_held(lock);

	if (spin_needbreak(lock) || resched) {
		spin_unlock(lock);
		if (resched)
			preempt_schedule_common();
		else
			cpu_relax();
		ret = 1;
		spin_lock(lock);
	}
	return ret;
}
EXPORT_SYMBOL(__cond_resched_lock);

int __cond_resched_rwlock_read(rwlock_t *lock)
{
	int resched = should_resched(PREEMPT_LOCK_OFFSET);
	int ret = 0;

	lockdep_assert_held_read(lock);

	if (rwlock_needbreak(lock) || resched) {
		read_unlock(lock);
		if (resched)
			preempt_schedule_common();
		else
			cpu_relax();
		ret = 1;
		read_lock(lock);
	}
	return ret;
}
EXPORT_SYMBOL(__cond_resched_rwlock_read);

int __cond_resched_rwlock_write(rwlock_t *lock)
{
	int resched = should_resched(PREEMPT_LOCK_OFFSET);
	int ret = 0;

	lockdep_assert_held_write(lock);

	if (rwlock_needbreak(lock) || resched) {
		write_unlock(lock);
		if (resched)
			preempt_schedule_common();
		else
			cpu_relax();
		ret = 1;
		write_lock(lock);
	}
	return ret;
}
EXPORT_SYMBOL(__cond_resched_rwlock_write);

/**
 * yield - yield the current processor to other threads.
 *
 * Do not ever use this function, there's a 99% chance you're doing it wrong.
 *
 * The scheduler is at all times free to pick the calling task as the most
 * eligible task to run, if removing the yield() call from your code breaks
 * it, it's already broken.
 *
 * Typical broken usage is:
 *
 * while (!event)
 *	yield();
 *
 * where one assumes that yield() will let 'the other' process run that will
 * make event true. If the current task is a SCHED_FIFO task that will never
 * happen. Never use yield() as a progress guarantee!!
 *
 * If you want to use yield() to wait for something, use wait_event().
 * If you want to use yield() to be 'nice' for others, use cond_resched().
 * If you still want to use yield(), do not!
 */
void __sched yield(void)
{
	set_current_state(TASK_RUNNING);
	do_sched_yield();
}
EXPORT_SYMBOL(yield);

/**
 * yield_to - yield the current processor to another thread in
 * your thread group, or accelerate that thread toward the
 * processor it's on.
 * @p: target task
 * @preempt: whether task preemption is allowed or not
 *
 * It's the caller's job to ensure that the target task struct
 * can't go away on us before we can do any checks.
 *
 * Return:
 *	true (>0) if we indeed boosted the target task.
 *	false (0) if we failed to boost the target.
 *	-ESRCH if there's no task to yield to.
 */
int __sched yield_to(struct task_struct *p, bool preempt)
{
	struct task_struct *curr = current;
	struct rq *rq, *p_rq;
	unsigned long flags;
	int yielded = 0;

	local_irq_save(flags);
	rq = this_rq();

again:
	p_rq = task_rq(p);
	/*
	 * If we're the only runnable task on the rq and target rq also
	 * has only one task, there's absolutely no point in yielding.
	 */
	if (rq->nr_running == 1 && p_rq->nr_running == 1) {
		yielded = -ESRCH;
		goto out_irq;
	}

	double_rq_lock(rq, p_rq);
	if (task_rq(p) != p_rq) {
		double_rq_unlock(rq, p_rq);
		goto again;
	}

	if (!curr->sched_class->yield_to_task)
		goto out_unlock;

	if (curr->sched_class != p->sched_class)
		goto out_unlock;

	if (task_running(p_rq, p) || !task_is_running(p))
		goto out_unlock;

	yielded = curr->sched_class->yield_to_task(rq, p);
	if (yielded) {
		schedstat_inc(rq->yld_count);
		/*
		 * Make p's CPU reschedule; pick_next_entity takes care of
		 * fairness.
		 */
		if (preempt && rq != p_rq)
			resched_curr(p_rq);
	}

out_unlock:
	double_rq_unlock(rq, p_rq);
out_irq:
	local_irq_restore(flags);

	if (yielded > 0)
		schedule();

	return yielded;
}
EXPORT_SYMBOL_GPL(yield_to);

int io_schedule_prepare(void)
{
	int old_iowait = current->in_iowait;

	current->in_iowait = 1;
	if (current->plug)
		blk_flush_plug(current->plug, true);

	return old_iowait;
}

void io_schedule_finish(int token)
{
	current->in_iowait = token;
}

/*
 * This task is about to go to sleep on IO. Increment rq->nr_iowait so
 * that process accounting knows that this is a task in IO wait state.
 */
long __sched io_schedule_timeout(long timeout)
{
	int token;
	long ret;

	token = io_schedule_prepare();
	ret = schedule_timeout(timeout);
	io_schedule_finish(token);

	return ret;
}
EXPORT_SYMBOL(io_schedule_timeout);

void __sched io_schedule(void)
{
	int token;

	token = io_schedule_prepare();
	schedule();
	io_schedule_finish(token);
}
EXPORT_SYMBOL(io_schedule);

/**
 * sys_sched_get_priority_max - return maximum RT priority.
 * @policy: scheduling class.
 *
 * Return: On success, this syscall returns the maximum
 * rt_priority that can be used by a given scheduling class.
 * On failure, a negative error code is returned.
 */
SYSCALL_DEFINE1(sched_get_priority_max, int, policy)
{
	int ret = -EINVAL;

	switch (policy) {
	case SCHED_FIFO:
	case SCHED_RR:
		ret = MAX_RT_PRIO-1;
		break;
	case SCHED_DEADLINE:
	case SCHED_NORMAL:
	case SCHED_BATCH:
	case SCHED_IDLE:
		ret = 0;
		break;
	}
	return ret;
}

/**
 * sys_sched_get_priority_min - return minimum RT priority.
 * @policy: scheduling class.
 *
 * Return: On success, this syscall returns the minimum
 * rt_priority that can be used by a given scheduling class.
 * On failure, a negative error code is returned.
 */
SYSCALL_DEFINE1(sched_get_priority_min, int, policy)
{
	int ret = -EINVAL;

	switch (policy) {
	case SCHED_FIFO:
	case SCHED_RR:
		ret = 1;
		break;
	case SCHED_DEADLINE:
	case SCHED_NORMAL:
	case SCHED_BATCH:
	case SCHED_IDLE:
		ret = 0;
	}
	return ret;
}

static int sched_rr_get_interval(pid_t pid, struct timespec64 *t)
{
	struct task_struct *p;
	unsigned int time_slice;
	struct rq_flags rf;
	struct rq *rq;
	int retval;

	if (pid < 0)
		return -EINVAL;

	retval = -ESRCH;
	rcu_read_lock();
	p = find_process_by_pid(pid);
	if (!p)
		goto out_unlock;

	retval = security_task_getscheduler(p);
	if (retval)
		goto out_unlock;

	rq = task_rq_lock(p, &rf);
	time_slice = 0;
	if (p->sched_class->get_rr_interval)
		time_slice = p->sched_class->get_rr_interval(rq, p);
	task_rq_unlock(rq, p, &rf);

	rcu_read_unlock();
	jiffies_to_timespec64(time_slice, t);
	return 0;

out_unlock:
	rcu_read_unlock();
	return retval;
}

/**
 * sys_sched_rr_get_interval - return the default timeslice of a process.
 * @pid: pid of the process.
 * @interval: userspace pointer to the timeslice value.
 *
 * this syscall writes the default timeslice value of a given process
 * into the user-space timespec buffer. A value of '0' means infinity.
 *
 * Return: On success, 0 and the timeslice is in @interval. Otherwise,
 * an error code.
 */
SYSCALL_DEFINE2(sched_rr_get_interval, pid_t, pid,
		struct __kernel_timespec __user *, interval)
{
	struct timespec64 t;
	int retval = sched_rr_get_interval(pid, &t);

	if (retval == 0)
		retval = put_timespec64(&t, interval);

	return retval;
}

#ifdef CONFIG_COMPAT_32BIT_TIME
SYSCALL_DEFINE2(sched_rr_get_interval_time32, pid_t, pid,
		struct old_timespec32 __user *, interval)
{
	struct timespec64 t;
	int retval = sched_rr_get_interval(pid, &t);

	if (retval == 0)
		retval = put_old_timespec32(&t, interval);
	return retval;
}
#endif

void sched_show_task(struct task_struct *p)
{
	unsigned long free = 0;
	int ppid;

	if (!try_get_task_stack(p))
		return;

	pr_info("task:%-15.15s state:%c", p->comm, task_state_to_char(p));

	if (task_is_running(p))
		pr_cont("  running task    ");
#ifdef CONFIG_DEBUG_STACK_USAGE
	free = stack_not_used(p);
#endif
	ppid = 0;
	rcu_read_lock();
	if (pid_alive(p))
		ppid = task_pid_nr(rcu_dereference(p->real_parent));
	rcu_read_unlock();
	pr_cont(" stack:%5lu pid:%5d ppid:%6d flags:0x%08lx\n",
		free, task_pid_nr(p), ppid,
		(unsigned long)task_thread_info(p)->flags);

	print_worker_info(KERN_INFO, p);
	print_stop_info(KERN_INFO, p);
	show_stack(p, NULL, KERN_INFO);
	put_task_stack(p);
}
EXPORT_SYMBOL_GPL(sched_show_task);

static inline bool
state_filter_match(unsigned long state_filter, struct task_struct *p)
{
	unsigned int state = READ_ONCE(p->__state);

	/* no filter, everything matches */
	if (!state_filter)
		return true;

	/* filter, but doesn't match */
	if (!(state & state_filter))
		return false;

	/*
	 * When looking for TASK_UNINTERRUPTIBLE skip TASK_IDLE (allows
	 * TASK_KILLABLE).
	 */
	if (state_filter == TASK_UNINTERRUPTIBLE && state == TASK_IDLE)
		return false;

	return true;
}


void show_state_filter(unsigned int state_filter)
{
	struct task_struct *g, *p;

	rcu_read_lock();
	for_each_process_thread(g, p) {
		/*
		 * reset the NMI-timeout, listing all files on a slow
		 * console might take a lot of time:
		 * Also, reset softlockup watchdogs on all CPUs, because
		 * another CPU might be blocked waiting for us to process
		 * an IPI.
		 */
		touch_nmi_watchdog();
		touch_all_softlockup_watchdogs();
		if (state_filter_match(state_filter, p))
			sched_show_task(p);
	}

#ifdef CONFIG_SCHED_DEBUG
	if (!state_filter)
		sysrq_sched_debug_show();
#endif
	rcu_read_unlock();
	/*
	 * Only show locks if all tasks are dumped:
	 */
	if (!state_filter)
		debug_show_all_locks();
}

/**
 * init_idle - set up an idle thread for a given CPU
 * @idle: task in question
 * @cpu: CPU the idle task belongs to
 *
 * NOTE: this function does not set the idle thread's NEED_RESCHED
 * flag, to make booting more robust.
 */
void __init init_idle(struct task_struct *idle, int cpu)
{
	struct rq *rq = cpu_rq(cpu);
	unsigned long flags;

	__sched_fork(0, idle);

	/*
	 * The idle task doesn't need the kthread struct to function, but it
	 * is dressed up as a per-CPU kthread and thus needs to play the part
	 * if we want to avoid special-casing it in code that deals with per-CPU
	 * kthreads.
	 */
	set_kthread_struct(idle);

	raw_spin_lock_irqsave(&idle->pi_lock, flags);
	raw_spin_rq_lock(rq);

	idle->__state = TASK_RUNNING;
	idle->se.exec_start = sched_clock();
	/*
	 * PF_KTHREAD should already be set at this point; regardless, make it
	 * look like a proper per-CPU kthread.
	 */
	idle->flags |= PF_IDLE | PF_KTHREAD | PF_NO_SETAFFINITY;
	kthread_set_per_cpu(idle, cpu);

	scs_task_reset(idle);
	kasan_unpoison_task_stack(idle);

#ifdef CONFIG_SMP
	/*
	 * It's possible that init_idle() gets called multiple times on a task,
	 * in that case do_set_cpus_allowed() will not do the right thing.
	 *
	 * And since this is boot we can forgo the serialization.
	 */
	set_cpus_allowed_common(idle, cpumask_of(cpu), 0);
#endif
	/*
	 * We're having a chicken and egg problem, even though we are
	 * holding rq->lock, the CPU isn't yet set to this CPU so the
	 * lockdep check in task_group() will fail.
	 *
	 * Similar case to sched_fork(). / Alternatively we could
	 * use task_rq_lock() here and obtain the other rq->lock.
	 *
	 * Silence PROVE_RCU
	 */
	rcu_read_lock();
	__set_task_cpu(idle, cpu);
	rcu_read_unlock();

	rq->idle = idle;
	rcu_assign_pointer(rq->curr, idle);
	idle->on_rq = TASK_ON_RQ_QUEUED;
#ifdef CONFIG_SMP
	idle->on_cpu = 1;
#endif
	raw_spin_rq_unlock(rq);
	raw_spin_unlock_irqrestore(&idle->pi_lock, flags);

	/* Set the preempt count _outside_ the spinlocks! */
	init_idle_preempt_count(idle, cpu);

	/*
	 * The idle tasks have their own, simple scheduling class:
	 */
	idle->sched_class = &idle_sched_class;
	ftrace_graph_init_idle_task(idle, cpu);
	vtime_init_idle(idle, cpu);
#ifdef CONFIG_SMP
	sprintf(idle->comm, "%s/%d", INIT_TASK_COMM, cpu);
#endif
}

#ifdef CONFIG_SMP

int cpuset_cpumask_can_shrink(const struct cpumask *cur,
			      const struct cpumask *trial)
{
	int ret = 1;

	if (!cpumask_weight(cur))
		return ret;

	ret = dl_cpuset_cpumask_can_shrink(cur, trial);

	return ret;
}

int task_can_attach(struct task_struct *p,
		    const struct cpumask *cs_cpus_allowed)
{
	int ret = 0;

	/*
	 * Kthreads which disallow setaffinity shouldn't be moved
	 * to a new cpuset; we don't want to change their CPU
	 * affinity and isolating such threads by their set of
	 * allowed nodes is unnecessary.  Thus, cpusets are not
	 * applicable for such threads.  This prevents checking for
	 * success of set_cpus_allowed_ptr() on all attached tasks
	 * before cpus_mask may be changed.
	 */
	if (p->flags & PF_NO_SETAFFINITY) {
		ret = -EINVAL;
		goto out;
	}

	if (dl_task(p) && !cpumask_intersects(task_rq(p)->rd->span,
					      cs_cpus_allowed))
		ret = dl_task_can_attach(p, cs_cpus_allowed);

out:
	return ret;
}

bool sched_smp_initialized __read_mostly;

#ifdef CONFIG_NUMA_BALANCING
/* Migrate current task p to target_cpu */
int migrate_task_to(struct task_struct *p, int target_cpu)
{
	struct migration_arg arg = { p, target_cpu };
	int curr_cpu = task_cpu(p);

	if (curr_cpu == target_cpu)
		return 0;

	if (!cpumask_test_cpu(target_cpu, p->cpus_ptr))
		return -EINVAL;

	/* TODO: This is not properly updating schedstats */

	trace_sched_move_numa(p, curr_cpu, target_cpu);
	return stop_one_cpu(curr_cpu, migration_cpu_stop, &arg);
}

/*
 * Requeue a task on a given node and accurately track the number of NUMA
 * tasks on the runqueues
 */
void sched_setnuma(struct task_struct *p, int nid)
{
	bool queued, running;
	struct rq_flags rf;
	struct rq *rq;

	rq = task_rq_lock(p, &rf);
	queued = task_on_rq_queued(p);
	running = task_current(rq, p);

	if (queued)
		dequeue_task(rq, p, DEQUEUE_SAVE);
	if (running)
		put_prev_task(rq, p);

	p->numa_preferred_nid = nid;

	if (queued)
		enqueue_task(rq, p, ENQUEUE_RESTORE | ENQUEUE_NOCLOCK);
	if (running)
		set_next_task(rq, p);
	task_rq_unlock(rq, p, &rf);
}
#endif /* CONFIG_NUMA_BALANCING */

#ifdef CONFIG_HOTPLUG_CPU
/*
 * Ensure that the idle task is using init_mm right before its CPU goes
 * offline.
 */
void idle_task_exit(void)
{
	struct mm_struct *mm = current->active_mm;

	BUG_ON(cpu_online(smp_processor_id()));
	BUG_ON(current != this_rq()->idle);

	if (mm != &init_mm) {
		switch_mm(mm, &init_mm, current);
		finish_arch_post_lock_switch();
	}

	scs_task_reset(current);
	/* finish_cpu(), as ran on the BP, will clean up the active_mm state */
}

static int __balance_push_cpu_stop(void *arg)
{
	struct task_struct *p = arg;
	struct rq *rq = this_rq();
	struct rq_flags rf;
	int cpu;

	raw_spin_lock_irq(&p->pi_lock);
	rq_lock(rq, &rf);

	update_rq_clock(rq);

	if (task_rq(p) == rq && task_on_rq_queued(p)) {
		cpu = select_fallback_rq(rq->cpu, p);
		rq = __migrate_task(rq, &rf, p, cpu);
	}

	rq_unlock(rq, &rf);
	raw_spin_unlock_irq(&p->pi_lock);

	put_task_struct(p);

	return 0;
}

static DEFINE_PER_CPU(struct cpu_stop_work, push_work);

/*
 * Ensure we only run per-cpu kthreads once the CPU goes !active.
 *
 * This is enabled below SCHED_AP_ACTIVE; when !cpu_active(), but only
 * effective when the hotplug motion is down.
 */
static void balance_push(struct rq *rq)
{
	struct task_struct *push_task = rq->curr;

	lockdep_assert_rq_held(rq);

	/*
	 * Ensure the thing is persistent until balance_push_set(.on = false);
	 */
	rq->balance_callback = &balance_push_callback;

	/*
	 * Only active while going offline and when invoked on the outgoing
	 * CPU.
	 */
	if (!cpu_dying(rq->cpu) || rq != this_rq())
		return;

	/*
	 * Both the cpu-hotplug and stop task are in this case and are
	 * required to complete the hotplug process.
	 */
	if (kthread_is_per_cpu(push_task) ||
	    is_migration_disabled(push_task)) {

		/*
		 * If this is the idle task on the outgoing CPU try to wake
		 * up the hotplug control thread which might wait for the
		 * last task to vanish. The rcuwait_active() check is
		 * accurate here because the waiter is pinned on this CPU
		 * and can't obviously be running in parallel.
		 *
		 * On RT kernels this also has to check whether there are
		 * pinned and scheduled out tasks on the runqueue. They
		 * need to leave the migrate disabled section first.
		 */
		if (!rq->nr_running && !rq_has_pinned_tasks(rq) &&
		    rcuwait_active(&rq->hotplug_wait)) {
			raw_spin_rq_unlock(rq);
			rcuwait_wake_up(&rq->hotplug_wait);
			raw_spin_rq_lock(rq);
		}
		return;
	}

	get_task_struct(push_task);
	/*
	 * Temporarily drop rq->lock such that we can wake-up the stop task.
	 * Both preemption and IRQs are still disabled.
	 */
	raw_spin_rq_unlock(rq);
	stop_one_cpu_nowait(rq->cpu, __balance_push_cpu_stop, push_task,
			    this_cpu_ptr(&push_work));
	/*
	 * At this point need_resched() is true and we'll take the loop in
	 * schedule(). The next pick is obviously going to be the stop task
	 * which kthread_is_per_cpu() and will push this task away.
	 */
	raw_spin_rq_lock(rq);
}

static void balance_push_set(int cpu, bool on)
{
	struct rq *rq = cpu_rq(cpu);
	struct rq_flags rf;

	rq_lock_irqsave(rq, &rf);
	if (on) {
		WARN_ON_ONCE(rq->balance_callback);
		rq->balance_callback = &balance_push_callback;
	} else if (rq->balance_callback == &balance_push_callback) {
		rq->balance_callback = NULL;
	}
	rq_unlock_irqrestore(rq, &rf);
}

/*
 * Invoked from a CPUs hotplug control thread after the CPU has been marked
 * inactive. All tasks which are not per CPU kernel threads are either
 * pushed off this CPU now via balance_push() or placed on a different CPU
 * during wakeup. Wait until the CPU is quiescent.
 */
static void balance_hotplug_wait(void)
{
	struct rq *rq = this_rq();

	rcuwait_wait_event(&rq->hotplug_wait,
			   rq->nr_running == 1 && !rq_has_pinned_tasks(rq),
			   TASK_UNINTERRUPTIBLE);
}

#else

static inline void balance_push(struct rq *rq)
{
}

static inline void balance_push_set(int cpu, bool on)
{
}

static inline void balance_hotplug_wait(void)
{
}

#endif /* CONFIG_HOTPLUG_CPU */

void set_rq_online(struct rq *rq)
{
	if (!rq->online) {
		const struct sched_class *class;

		cpumask_set_cpu(rq->cpu, rq->rd->online);
		rq->online = 1;

		for_each_class(class) {
			if (class->rq_online)
				class->rq_online(rq);
		}
	}
}

void set_rq_offline(struct rq *rq)
{
	if (rq->online) {
		const struct sched_class *class;

		for_each_class(class) {
			if (class->rq_offline)
				class->rq_offline(rq);
		}

		cpumask_clear_cpu(rq->cpu, rq->rd->online);
		rq->online = 0;
	}
}

/*
 * used to mark begin/end of suspend/resume:
 */
static int num_cpus_frozen;

/*
 * Update cpusets according to cpu_active mask.  If cpusets are
 * disabled, cpuset_update_active_cpus() becomes a simple wrapper
 * around partition_sched_domains().
 *
 * If we come here as part of a suspend/resume, don't touch cpusets because we
 * want to restore it back to its original state upon resume anyway.
 */
static void cpuset_cpu_active(void)
{
	if (cpuhp_tasks_frozen) {
		/*
		 * num_cpus_frozen tracks how many CPUs are involved in suspend
		 * resume sequence. As long as this is not the last online
		 * operation in the resume sequence, just build a single sched
		 * domain, ignoring cpusets.
		 */
		partition_sched_domains(1, NULL, NULL);
		if (--num_cpus_frozen)
			return;
		/*
		 * This is the last CPU online operation. So fall through and
		 * restore the original sched domains by considering the
		 * cpuset configurations.
		 */
		cpuset_force_rebuild();
	}
	cpuset_update_active_cpus();
}

static int cpuset_cpu_inactive(unsigned int cpu)
{
	if (!cpuhp_tasks_frozen) {
		if (dl_cpu_busy(cpu))
			return -EBUSY;
		cpuset_update_active_cpus();
	} else {
		num_cpus_frozen++;
		partition_sched_domains(1, NULL, NULL);
	}
	return 0;
}

int sched_cpu_activate(unsigned int cpu)
{
	struct rq *rq = cpu_rq(cpu);
	struct rq_flags rf;

	/*
	 * Clear the balance_push callback and prepare to schedule
	 * regular tasks.
	 */
	balance_push_set(cpu, false);

#ifdef CONFIG_SCHED_SMT
	/*
	 * When going up, increment the number of cores with SMT present.
	 */
	if (cpumask_weight(cpu_smt_mask(cpu)) == 2)
		static_branch_inc_cpuslocked(&sched_smt_present);
#endif
	set_cpu_active(cpu, true);

	if (sched_smp_initialized) {
		sched_domains_numa_masks_set(cpu);
		cpuset_cpu_active();
	}

	/*
	 * Put the rq online, if not already. This happens:
	 *
	 * 1) In the early boot process, because we build the real domains
	 *    after all CPUs have been brought up.
	 *
	 * 2) At runtime, if cpuset_cpu_active() fails to rebuild the
	 *    domains.
	 */
	rq_lock_irqsave(rq, &rf);
	if (rq->rd) {
		BUG_ON(!cpumask_test_cpu(cpu, rq->rd->span));
		set_rq_online(rq);
	}
	rq_unlock_irqrestore(rq, &rf);

	return 0;
}

int sched_cpu_deactivate(unsigned int cpu)
{
	struct rq *rq = cpu_rq(cpu);
	struct rq_flags rf;
	int ret;

	/*
	 * Remove CPU from nohz.idle_cpus_mask to prevent participating in
	 * load balancing when not active
	 */
	nohz_balance_exit_idle(rq);

	set_cpu_active(cpu, false);

	/*
	 * From this point forward, this CPU will refuse to run any task that
	 * is not: migrate_disable() or KTHREAD_IS_PER_CPU, and will actively
	 * push those tasks away until this gets cleared, see
	 * sched_cpu_dying().
	 */
	balance_push_set(cpu, true);

	/*
	 * We've cleared cpu_active_mask / set balance_push, wait for all
	 * preempt-disabled and RCU users of this state to go away such that
	 * all new such users will observe it.
	 *
	 * Specifically, we rely on ttwu to no longer target this CPU, see
	 * ttwu_queue_cond() and is_cpu_allowed().
	 *
	 * Do sync before park smpboot threads to take care the rcu boost case.
	 */
	synchronize_rcu();

	rq_lock_irqsave(rq, &rf);
	if (rq->rd) {
		update_rq_clock(rq);
		BUG_ON(!cpumask_test_cpu(cpu, rq->rd->span));
		set_rq_offline(rq);
	}
	rq_unlock_irqrestore(rq, &rf);

#ifdef CONFIG_SCHED_SMT
	/*
	 * When going down, decrement the number of cores with SMT present.
	 */
	if (cpumask_weight(cpu_smt_mask(cpu)) == 2)
		static_branch_dec_cpuslocked(&sched_smt_present);

	sched_core_cpu_deactivate(cpu);
#endif

	if (!sched_smp_initialized)
		return 0;

	ret = cpuset_cpu_inactive(cpu);
	if (ret) {
		balance_push_set(cpu, false);
		set_cpu_active(cpu, true);
		return ret;
	}
	sched_domains_numa_masks_clear(cpu);
	return 0;
}

static void sched_rq_cpu_starting(unsigned int cpu)
{
	struct rq *rq = cpu_rq(cpu);

	rq->calc_load_update = calc_load_update;
	update_max_interval();
}

int sched_cpu_starting(unsigned int cpu)
{
	sched_core_cpu_starting(cpu);
	sched_rq_cpu_starting(cpu);
	sched_tick_start(cpu);
	return 0;
}

#ifdef CONFIG_HOTPLUG_CPU

/*
 * Invoked immediately before the stopper thread is invoked to bring the
 * CPU down completely. At this point all per CPU kthreads except the
 * hotplug thread (current) and the stopper thread (inactive) have been
 * either parked or have been unbound from the outgoing CPU. Ensure that
 * any of those which might be on the way out are gone.
 *
 * If after this point a bound task is being woken on this CPU then the
 * responsible hotplug callback has failed to do it's job.
 * sched_cpu_dying() will catch it with the appropriate fireworks.
 */
int sched_cpu_wait_empty(unsigned int cpu)
{
	balance_hotplug_wait();
	return 0;
}

/*
 * Since this CPU is going 'away' for a while, fold any nr_active delta we
 * might have. Called from the CPU stopper task after ensuring that the
 * stopper is the last running task on the CPU, so nr_active count is
 * stable. We need to take the teardown thread which is calling this into
 * account, so we hand in adjust = 1 to the load calculation.
 *
 * Also see the comment "Global load-average calculations".
 */
static void calc_load_migrate(struct rq *rq)
{
	long delta = calc_load_fold_active(rq, 1);

	if (delta)
		atomic_long_add(delta, &calc_load_tasks);
}

static void dump_rq_tasks(struct rq *rq, const char *loglvl)
{
	struct task_struct *g, *p;
	int cpu = cpu_of(rq);

	lockdep_assert_rq_held(rq);

	printk("%sCPU%d enqueued tasks (%u total):\n", loglvl, cpu, rq->nr_running);
	for_each_process_thread(g, p) {
		if (task_cpu(p) != cpu)
			continue;

		if (!task_on_rq_queued(p))
			continue;

		printk("%s\tpid: %d, name: %s\n", loglvl, p->pid, p->comm);
	}
}

int sched_cpu_dying(unsigned int cpu)
{
	struct rq *rq = cpu_rq(cpu);
	struct rq_flags rf;

	/* Handle pending wakeups and then migrate everything off */
	sched_tick_stop(cpu);

	rq_lock_irqsave(rq, &rf);
	if (rq->nr_running != 1 || rq_has_pinned_tasks(rq)) {
		WARN(true, "Dying CPU not properly vacated!");
		dump_rq_tasks(rq, KERN_WARNING);
	}
	rq_unlock_irqrestore(rq, &rf);

	calc_load_migrate(rq);
	update_max_interval();
	hrtick_clear(rq);
	sched_core_cpu_dying(cpu);
	return 0;
}
#endif

void __init sched_init_smp(void)
{
	sched_init_numa();

	/*
	 * There's no userspace yet to cause hotplug operations; hence all the
	 * CPU masks are stable and all blatant races in the below code cannot
	 * happen.
	 */
	mutex_lock(&sched_domains_mutex);
	sched_init_domains(cpu_active_mask);
	mutex_unlock(&sched_domains_mutex);

	/* Move init over to a non-isolated CPU */
	if (set_cpus_allowed_ptr(current, housekeeping_cpumask(HK_FLAG_DOMAIN)) < 0)
		BUG();
	current->flags &= ~PF_NO_SETAFFINITY;
	sched_init_granularity();

	init_sched_rt_class();
	init_sched_dl_class();

	sched_smp_initialized = true;
}

static int __init migration_init(void)
{
	sched_cpu_starting(smp_processor_id());
	return 0;
}
early_initcall(migration_init);

#else
void __init sched_init_smp(void)
{
	sched_init_granularity();
}
#endif /* CONFIG_SMP */

int in_sched_functions(unsigned long addr)
{
	return in_lock_functions(addr) ||
		(addr >= (unsigned long)__sched_text_start
		&& addr < (unsigned long)__sched_text_end);
}

#ifdef CONFIG_CGROUP_SCHED
/*
 * Default task group.
 * Every task in system belongs to this group at bootup.
 */
struct task_group root_task_group;
LIST_HEAD(task_groups);

/* Cacheline aligned slab cache for task_group */
static struct kmem_cache *task_group_cache __read_mostly;
#endif

DECLARE_PER_CPU(cpumask_var_t, load_balance_mask);
DECLARE_PER_CPU(cpumask_var_t, select_idle_mask);

void __init sched_init(void)
{
	unsigned long ptr = 0;
	int i;

	/* Make sure the linker didn't screw up */
	BUG_ON(&idle_sched_class + 1 != &fair_sched_class ||
	       &fair_sched_class + 1 != &rt_sched_class ||
	       &rt_sched_class + 1   != &dl_sched_class);
#ifdef CONFIG_SMP
	BUG_ON(&dl_sched_class + 1 != &stop_sched_class);
#endif

	wait_bit_init();

#ifdef CONFIG_FAIR_GROUP_SCHED
	ptr += 2 * nr_cpu_ids * sizeof(void **);
#endif
#ifdef CONFIG_RT_GROUP_SCHED
	ptr += 2 * nr_cpu_ids * sizeof(void **);
#endif
	if (ptr) {
		ptr = (unsigned long)kzalloc(ptr, GFP_NOWAIT);

#ifdef CONFIG_FAIR_GROUP_SCHED
		root_task_group.se = (struct sched_entity **)ptr;
		ptr += nr_cpu_ids * sizeof(void **);

		root_task_group.cfs_rq = (struct cfs_rq **)ptr;
		ptr += nr_cpu_ids * sizeof(void **);

		root_task_group.shares = ROOT_TASK_GROUP_LOAD;
		init_cfs_bandwidth(&root_task_group.cfs_bandwidth);
#endif /* CONFIG_FAIR_GROUP_SCHED */
#ifdef CONFIG_RT_GROUP_SCHED
		root_task_group.rt_se = (struct sched_rt_entity **)ptr;
		ptr += nr_cpu_ids * sizeof(void **);

		root_task_group.rt_rq = (struct rt_rq **)ptr;
		ptr += nr_cpu_ids * sizeof(void **);

#endif /* CONFIG_RT_GROUP_SCHED */
	}
#ifdef CONFIG_CPUMASK_OFFSTACK
	for_each_possible_cpu(i) {
		per_cpu(load_balance_mask, i) = (cpumask_var_t)kzalloc_node(
			cpumask_size(), GFP_KERNEL, cpu_to_node(i));
		per_cpu(select_idle_mask, i) = (cpumask_var_t)kzalloc_node(
			cpumask_size(), GFP_KERNEL, cpu_to_node(i));
	}
#endif /* CONFIG_CPUMASK_OFFSTACK */

	init_rt_bandwidth(&def_rt_bandwidth, global_rt_period(), global_rt_runtime());
	init_dl_bandwidth(&def_dl_bandwidth, global_rt_period(), global_rt_runtime());

#ifdef CONFIG_SMP
	init_defrootdomain();
#endif

#ifdef CONFIG_RT_GROUP_SCHED
	init_rt_bandwidth(&root_task_group.rt_bandwidth,
			global_rt_period(), global_rt_runtime());
#endif /* CONFIG_RT_GROUP_SCHED */

#ifdef CONFIG_CGROUP_SCHED
	task_group_cache = KMEM_CACHE(task_group, 0);

	list_add(&root_task_group.list, &task_groups);
	INIT_LIST_HEAD(&root_task_group.children);
	INIT_LIST_HEAD(&root_task_group.siblings);
	autogroup_init(&init_task);
#endif /* CONFIG_CGROUP_SCHED */

	for_each_possible_cpu(i) {
		struct rq *rq;

		rq = cpu_rq(i);
		raw_spin_lock_init(&rq->__lock);
		rq->nr_running = 0;
		rq->calc_load_active = 0;
		rq->calc_load_update = jiffies + LOAD_FREQ;
		init_cfs_rq(&rq->cfs);
		init_rt_rq(&rq->rt);
		init_dl_rq(&rq->dl);
#ifdef CONFIG_FAIR_GROUP_SCHED
		INIT_LIST_HEAD(&rq->leaf_cfs_rq_list);
		rq->tmp_alone_branch = &rq->leaf_cfs_rq_list;
		/*
		 * How much CPU bandwidth does root_task_group get?
		 *
		 * In case of task-groups formed thr' the cgroup filesystem, it
		 * gets 100% of the CPU resources in the system. This overall
		 * system CPU resource is divided among the tasks of
		 * root_task_group and its child task-groups in a fair manner,
		 * based on each entity's (task or task-group's) weight
		 * (se->load.weight).
		 *
		 * In other words, if root_task_group has 10 tasks of weight
		 * 1024) and two child groups A0 and A1 (of weight 1024 each),
		 * then A0's share of the CPU resource is:
		 *
		 *	A0's bandwidth = 1024 / (10*1024 + 1024 + 1024) = 8.33%
		 *
		 * We achieve this by letting root_task_group's tasks sit
		 * directly in rq->cfs (i.e root_task_group->se[] = NULL).
		 */
		init_tg_cfs_entry(&root_task_group, &rq->cfs, NULL, i, NULL);
#endif /* CONFIG_FAIR_GROUP_SCHED */

		rq->rt.rt_runtime = def_rt_bandwidth.rt_runtime;
#ifdef CONFIG_RT_GROUP_SCHED
		init_tg_rt_entry(&root_task_group, &rq->rt, NULL, i, NULL);
#endif
#ifdef CONFIG_SMP
		rq->sd = NULL;
		rq->rd = NULL;
		rq->cpu_capacity = rq->cpu_capacity_orig = SCHED_CAPACITY_SCALE;
		rq->balance_callback = &balance_push_callback;
		rq->active_balance = 0;
		rq->next_balance = jiffies;
		rq->push_cpu = 0;
		rq->cpu = i;
		rq->online = 0;
		rq->idle_stamp = 0;
		rq->avg_idle = 2*sysctl_sched_migration_cost;
		rq->wake_stamp = jiffies;
		rq->wake_avg_idle = rq->avg_idle;
		rq->max_idle_balance_cost = sysctl_sched_migration_cost;

		INIT_LIST_HEAD(&rq->cfs_tasks);

		rq_attach_root(rq, &def_root_domain);
#ifdef CONFIG_NO_HZ_COMMON
		rq->last_blocked_load_update_tick = jiffies;
		atomic_set(&rq->nohz_flags, 0);

		INIT_CSD(&rq->nohz_csd, nohz_csd_func, rq);
#endif
#ifdef CONFIG_HOTPLUG_CPU
		rcuwait_init(&rq->hotplug_wait);
#endif
#endif /* CONFIG_SMP */
		hrtick_rq_init(rq);
		atomic_set(&rq->nr_iowait, 0);

#ifdef CONFIG_SCHED_CORE
		rq->core = rq;
		rq->core_pick = NULL;
		rq->core_enabled = 0;
		rq->core_tree = RB_ROOT;
		rq->core_forceidle = false;

		rq->core_cookie = 0UL;
#endif
	}

	set_load_weight(&init_task, false);

	/*
	 * The boot idle thread does lazy MMU switching as well:
	 */
	mmgrab_lazy_tlb(&init_mm);
	enter_lazy_tlb(&init_mm, current);

	/*
	 * Make us the idle thread. Technically, schedule() should not be
	 * called from this thread, however somewhere below it might be,
	 * but because we are the idle thread, we just pick up running again
	 * when this runqueue becomes "idle".
	 */
	init_idle(current, smp_processor_id());

	calc_load_update = jiffies + LOAD_FREQ;

#ifdef CONFIG_SMP
	idle_thread_set_boot_cpu();
	balance_push_set(smp_processor_id(), false);
#endif
	init_sched_fair_class();

	psi_init();

	init_uclamp();

	preempt_dynamic_init();

	scheduler_running = 1;
}

#ifdef CONFIG_DEBUG_ATOMIC_SLEEP

void __might_sleep(const char *file, int line)
{
	unsigned int state = get_current_state();
	/*
	 * Blocking primitives will set (and therefore destroy) current->state,
	 * since we will exit with TASK_RUNNING make sure we enter with it,
	 * otherwise we will destroy state.
	 */
	WARN_ONCE(state != TASK_RUNNING && current->task_state_change,
			"do not call blocking ops when !TASK_RUNNING; "
			"state=%x set at [<%p>] %pS\n", state,
			(void *)current->task_state_change,
			(void *)current->task_state_change);

	__might_resched(file, line, 0);
}
EXPORT_SYMBOL(__might_sleep);

static void print_preempt_disable_ip(int preempt_offset, unsigned long ip)
{
	if (!IS_ENABLED(CONFIG_DEBUG_PREEMPT))
		return;

	if (preempt_count() == preempt_offset)
		return;

	pr_err("Preemption disabled at:");
	print_ip_sym(KERN_ERR, ip);
}

static inline bool resched_offsets_ok(unsigned int offsets)
{
	unsigned int nested = preempt_count();

	nested += rcu_preempt_depth() << MIGHT_RESCHED_RCU_SHIFT;

	return nested == offsets;
}

void __might_resched(const char *file, int line, unsigned int offsets)
{
	/* Ratelimiting timestamp: */
	static unsigned long prev_jiffy;

	unsigned long preempt_disable_ip;

	/* WARN_ON_ONCE() by default, no rate limit required: */
	rcu_sleep_check();

	if ((resched_offsets_ok(offsets) && !irqs_disabled() &&
	     !is_idle_task(current) && !current->non_block_count) ||
	    system_state == SYSTEM_BOOTING || system_state > SYSTEM_RUNNING ||
	    oops_in_progress)
		return;

	if (time_before(jiffies, prev_jiffy + HZ) && prev_jiffy)
		return;
	prev_jiffy = jiffies;

	/* Save this before calling printk(), since that will clobber it: */
	preempt_disable_ip = get_preempt_disable_ip(current);

	pr_err("BUG: sleeping function called from invalid context at %s:%d\n",
	       file, line);
	pr_err("in_atomic(): %d, irqs_disabled(): %d, non_block: %d, pid: %d, name: %s\n",
	       in_atomic(), irqs_disabled(), current->non_block_count,
	       current->pid, current->comm);
	pr_err("preempt_count: %x, expected: %x\n", preempt_count(),
	       offsets & MIGHT_RESCHED_PREEMPT_MASK);

	if (IS_ENABLED(CONFIG_PREEMPT_RCU)) {
		pr_err("RCU nest depth: %d, expected: %u\n",
		       rcu_preempt_depth(), offsets >> MIGHT_RESCHED_RCU_SHIFT);
	}

	if (task_stack_end_corrupted(current))
		pr_emerg("Thread overran stack, or stack corrupted\n");

	debug_show_held_locks(current);
	if (irqs_disabled())
		print_irqtrace_events(current);

	print_preempt_disable_ip(offsets & MIGHT_RESCHED_PREEMPT_MASK,
				 preempt_disable_ip);

	dump_stack();
	add_taint(TAINT_WARN, LOCKDEP_STILL_OK);
}
EXPORT_SYMBOL(__might_resched);

void __cant_sleep(const char *file, int line, int preempt_offset)
{
	static unsigned long prev_jiffy;

	if (irqs_disabled())
		return;

	if (!IS_ENABLED(CONFIG_PREEMPT_COUNT))
		return;

	if (preempt_count() > preempt_offset)
		return;

	if (time_before(jiffies, prev_jiffy + HZ) && prev_jiffy)
		return;
	prev_jiffy = jiffies;

	printk(KERN_ERR "BUG: assuming atomic context at %s:%d\n", file, line);
	printk(KERN_ERR "in_atomic(): %d, irqs_disabled(): %d, pid: %d, name: %s\n",
			in_atomic(), irqs_disabled(),
			current->pid, current->comm);

	debug_show_held_locks(current);
	dump_stack();
	add_taint(TAINT_WARN, LOCKDEP_STILL_OK);
}
EXPORT_SYMBOL_GPL(__cant_sleep);

#ifdef CONFIG_SMP
void __cant_migrate(const char *file, int line)
{
	static unsigned long prev_jiffy;

	if (irqs_disabled())
		return;

	if (is_migration_disabled(current))
		return;

	if (!IS_ENABLED(CONFIG_PREEMPT_COUNT))
		return;

	if (preempt_count() > 0)
		return;

	if (time_before(jiffies, prev_jiffy + HZ) && prev_jiffy)
		return;
	prev_jiffy = jiffies;

	pr_err("BUG: assuming non migratable context at %s:%d\n", file, line);
	pr_err("in_atomic(): %d, irqs_disabled(): %d, migration_disabled() %u pid: %d, name: %s\n",
	       in_atomic(), irqs_disabled(), is_migration_disabled(current),
	       current->pid, current->comm);

	debug_show_held_locks(current);
	dump_stack();
	add_taint(TAINT_WARN, LOCKDEP_STILL_OK);
}
EXPORT_SYMBOL_GPL(__cant_migrate);
#endif
#endif

#ifdef CONFIG_MAGIC_SYSRQ
void normalize_rt_tasks(void)
{
	struct task_struct *g, *p;
	struct sched_attr attr = {
		.sched_policy = SCHED_NORMAL,
	};

	read_lock(&tasklist_lock);
	for_each_process_thread(g, p) {
		/*
		 * Only normalize user tasks:
		 */
		if (p->flags & PF_KTHREAD)
			continue;

		p->se.exec_start = 0;
		schedstat_set(p->stats.wait_start,  0);
		schedstat_set(p->stats.sleep_start, 0);
		schedstat_set(p->stats.block_start, 0);

		if (!dl_task(p) && !rt_task(p)) {
			/*
			 * Renice negative nice level userspace
			 * tasks back to 0:
			 */
			if (task_nice(p) < 0)
				set_user_nice(p, 0);
			continue;
		}

		__sched_setscheduler(p, &attr, false, false);
	}
	read_unlock(&tasklist_lock);
}

#endif /* CONFIG_MAGIC_SYSRQ */

#if defined(CONFIG_IA64) || defined(CONFIG_KGDB_KDB)
/*
 * These functions are only useful for the IA64 MCA handling, or kdb.
 *
 * They can only be called when the whole system has been
 * stopped - every CPU needs to be quiescent, and no scheduling
 * activity can take place. Using them for anything else would
 * be a serious bug, and as a result, they aren't even visible
 * under any other configuration.
 */

/**
 * curr_task - return the current task for a given CPU.
 * @cpu: the processor in question.
 *
 * ONLY VALID WHEN THE WHOLE SYSTEM IS STOPPED!
 *
 * Return: The current task for @cpu.
 */
struct task_struct *curr_task(int cpu)
{
	return cpu_curr(cpu);
}

#endif /* defined(CONFIG_IA64) || defined(CONFIG_KGDB_KDB) */

#ifdef CONFIG_IA64
/**
 * ia64_set_curr_task - set the current task for a given CPU.
 * @cpu: the processor in question.
 * @p: the task pointer to set.
 *
 * Description: This function must only be used when non-maskable interrupts
 * are serviced on a separate stack. It allows the architecture to switch the
 * notion of the current task on a CPU in a non-blocking manner. This function
 * must be called with all CPU's synchronized, and interrupts disabled, the
 * and caller must save the original value of the current task (see
 * curr_task() above) and restore that value before reenabling interrupts and
 * re-starting the system.
 *
 * ONLY VALID WHEN THE WHOLE SYSTEM IS STOPPED!
 */
void ia64_set_curr_task(int cpu, struct task_struct *p)
{
	cpu_curr(cpu) = p;
}

#endif

#ifdef CONFIG_CGROUP_SCHED
/* task_group_lock serializes the addition/removal of task groups */
static DEFINE_SPINLOCK(task_group_lock);

static inline void alloc_uclamp_sched_group(struct task_group *tg,
					    struct task_group *parent)
{
#ifdef CONFIG_UCLAMP_TASK_GROUP
	enum uclamp_id clamp_id;

	for_each_clamp_id(clamp_id) {
		uclamp_se_set(&tg->uclamp_req[clamp_id],
			      uclamp_none(clamp_id), false);
		tg->uclamp[clamp_id] = parent->uclamp[clamp_id];
	}
#endif
}

static void sched_free_group(struct task_group *tg)
{
	free_fair_sched_group(tg);
	free_rt_sched_group(tg);
	autogroup_free(tg);
	kmem_cache_free(task_group_cache, tg);
}

/* allocate runqueue etc for a new task group */
struct task_group *sched_create_group(struct task_group *parent)
{
	struct task_group *tg;

	tg = kmem_cache_alloc(task_group_cache, GFP_KERNEL | __GFP_ZERO);
	if (!tg)
		return ERR_PTR(-ENOMEM);

	if (!alloc_fair_sched_group(tg, parent))
		goto err;

	if (!alloc_rt_sched_group(tg, parent))
		goto err;

	alloc_uclamp_sched_group(tg, parent);

	return tg;

err:
	sched_free_group(tg);
	return ERR_PTR(-ENOMEM);
}

void sched_online_group(struct task_group *tg, struct task_group *parent)
{
	unsigned long flags;

	spin_lock_irqsave(&task_group_lock, flags);
	list_add_rcu(&tg->list, &task_groups);

	/* Root should already exist: */
	WARN_ON(!parent);

	tg->parent = parent;
	INIT_LIST_HEAD(&tg->children);
	list_add_rcu(&tg->siblings, &parent->children);
	spin_unlock_irqrestore(&task_group_lock, flags);

	online_fair_sched_group(tg);
}

/* rcu callback to free various structures associated with a task group */
static void sched_free_group_rcu(struct rcu_head *rhp)
{
	/* Now it should be safe to free those cfs_rqs: */
	sched_free_group(container_of(rhp, struct task_group, rcu));
}

void sched_destroy_group(struct task_group *tg)
{
	/* Wait for possible concurrent references to cfs_rqs complete: */
	call_rcu(&tg->rcu, sched_free_group_rcu);
}

void sched_offline_group(struct task_group *tg)
{
	unsigned long flags;

	/* End participation in shares distribution: */
	unregister_fair_sched_group(tg);

	spin_lock_irqsave(&task_group_lock, flags);
	list_del_rcu(&tg->list);
	list_del_rcu(&tg->siblings);
	spin_unlock_irqrestore(&task_group_lock, flags);
}

static void sched_change_group(struct task_struct *tsk, int type)
{
	struct task_group *tg;

	/*
	 * All callers are synchronized by task_rq_lock(); we do not use RCU
	 * which is pointless here. Thus, we pass "true" to task_css_check()
	 * to prevent lockdep warnings.
	 */
	tg = container_of(task_css_check(tsk, cpu_cgrp_id, true),
			  struct task_group, css);
	tg = autogroup_task_group(tsk, tg);
	tsk->sched_task_group = tg;

#ifdef CONFIG_FAIR_GROUP_SCHED
	if (tsk->sched_class->task_change_group)
		tsk->sched_class->task_change_group(tsk, type);
	else
#endif
		set_task_rq(tsk, task_cpu(tsk));
}

/*
 * Change task's runqueue when it moves between groups.
 *
 * The caller of this function should have put the task in its new group by
 * now. This function just updates tsk->se.cfs_rq and tsk->se.parent to reflect
 * its new group.
 */
void sched_move_task(struct task_struct *tsk)
{
	int queued, running, queue_flags =
		DEQUEUE_SAVE | DEQUEUE_MOVE | DEQUEUE_NOCLOCK;
	struct rq_flags rf;
	struct rq *rq;

	rq = task_rq_lock(tsk, &rf);
	update_rq_clock(rq);

	running = task_current(rq, tsk);
	queued = task_on_rq_queued(tsk);

	if (queued)
		dequeue_task(rq, tsk, queue_flags);
	if (running)
		put_prev_task(rq, tsk);

	sched_change_group(tsk, TASK_MOVE_GROUP);

	if (queued)
		enqueue_task(rq, tsk, queue_flags);
	if (running) {
		set_next_task(rq, tsk);
		/*
		 * After changing group, the running task may have joined a
		 * throttled one but it's still the running task. Trigger a
		 * resched to make sure that task can still run.
		 */
		resched_curr(rq);
	}

	task_rq_unlock(rq, tsk, &rf);
}

static inline struct task_group *css_tg(struct cgroup_subsys_state *css)
{
	return css ? container_of(css, struct task_group, css) : NULL;
}

static struct cgroup_subsys_state *
cpu_cgroup_css_alloc(struct cgroup_subsys_state *parent_css)
{
	struct task_group *parent = css_tg(parent_css);
	struct task_group *tg;

	if (!parent) {
		/* This is early initialization for the top cgroup */
		return &root_task_group.css;
	}

	tg = sched_create_group(parent);
	if (IS_ERR(tg))
		return ERR_PTR(-ENOMEM);

	return &tg->css;
}

/* Expose task group only after completing cgroup initialization */
static int cpu_cgroup_css_online(struct cgroup_subsys_state *css)
{
	struct task_group *tg = css_tg(css);
	struct task_group *parent = css_tg(css->parent);

	if (parent)
		sched_online_group(tg, parent);

#ifdef CONFIG_UCLAMP_TASK_GROUP
	/* Propagate the effective uclamp value for the new group */
	mutex_lock(&uclamp_mutex);
	rcu_read_lock();
	cpu_util_update_eff(css);
	rcu_read_unlock();
	mutex_unlock(&uclamp_mutex);
#endif

	return 0;
}

static void cpu_cgroup_css_released(struct cgroup_subsys_state *css)
{
	struct task_group *tg = css_tg(css);

	sched_offline_group(tg);
}

static void cpu_cgroup_css_free(struct cgroup_subsys_state *css)
{
	struct task_group *tg = css_tg(css);

	/*
	 * Relies on the RCU grace period between css_released() and this.
	 */
	sched_free_group(tg);
}

/*
 * This is called before wake_up_new_task(), therefore we really only
 * have to set its group bits, all the other stuff does not apply.
 */
static void cpu_cgroup_fork(struct task_struct *task)
{
	struct rq_flags rf;
	struct rq *rq;

	rq = task_rq_lock(task, &rf);

	update_rq_clock(rq);
	sched_change_group(task, TASK_SET_GROUP);

	task_rq_unlock(rq, task, &rf);
}

static int cpu_cgroup_can_attach(struct cgroup_taskset *tset)
{
	struct task_struct *task;
	struct cgroup_subsys_state *css;
	int ret = 0;

	cgroup_taskset_for_each(task, css, tset) {
#ifdef CONFIG_RT_GROUP_SCHED
		if (!sched_rt_can_attach(css_tg(css), task))
			return -EINVAL;
#endif
		/*
		 * Serialize against wake_up_new_task() such that if it's
		 * running, we're sure to observe its full state.
		 */
		raw_spin_lock_irq(&task->pi_lock);
		/*
		 * Avoid calling sched_move_task() before wake_up_new_task()
		 * has happened. This would lead to problems with PELT, due to
		 * move wanting to detach+attach while we're not attached yet.
		 */
		if (READ_ONCE(task->__state) == TASK_NEW)
			ret = -EINVAL;
		raw_spin_unlock_irq(&task->pi_lock);

		if (ret)
			break;
	}
	return ret;
}

static void cpu_cgroup_attach(struct cgroup_taskset *tset)
{
	struct task_struct *task;
	struct cgroup_subsys_state *css;

	cgroup_taskset_for_each(task, css, tset)
		sched_move_task(task);
}

#ifdef CONFIG_UCLAMP_TASK_GROUP
static void cpu_util_update_eff(struct cgroup_subsys_state *css)
{
	struct cgroup_subsys_state *top_css = css;
	struct uclamp_se *uc_parent = NULL;
	struct uclamp_se *uc_se = NULL;
	unsigned int eff[UCLAMP_CNT];
	enum uclamp_id clamp_id;
	unsigned int clamps;

	lockdep_assert_held(&uclamp_mutex);
	SCHED_WARN_ON(!rcu_read_lock_held());

	css_for_each_descendant_pre(css, top_css) {
		uc_parent = css_tg(css)->parent
			? css_tg(css)->parent->uclamp : NULL;

		for_each_clamp_id(clamp_id) {
			/* Assume effective clamps matches requested clamps */
			eff[clamp_id] = css_tg(css)->uclamp_req[clamp_id].value;
			/* Cap effective clamps with parent's effective clamps */
			if (uc_parent &&
			    eff[clamp_id] > uc_parent[clamp_id].value) {
				eff[clamp_id] = uc_parent[clamp_id].value;
			}
		}
		/* Ensure protection is always capped by limit */
		eff[UCLAMP_MIN] = min(eff[UCLAMP_MIN], eff[UCLAMP_MAX]);

		/* Propagate most restrictive effective clamps */
		clamps = 0x0;
		uc_se = css_tg(css)->uclamp;
		for_each_clamp_id(clamp_id) {
			if (eff[clamp_id] == uc_se[clamp_id].value)
				continue;
			uc_se[clamp_id].value = eff[clamp_id];
			uc_se[clamp_id].bucket_id = uclamp_bucket_id(eff[clamp_id]);
			clamps |= (0x1 << clamp_id);
		}
		if (!clamps) {
			css = css_rightmost_descendant(css);
			continue;
		}

		/* Immediately update descendants RUNNABLE tasks */
		uclamp_update_active_tasks(css);
	}
}

/*
 * Integer 10^N with a given N exponent by casting to integer the literal "1eN"
 * C expression. Since there is no way to convert a macro argument (N) into a
 * character constant, use two levels of macros.
 */
#define _POW10(exp) ((unsigned int)1e##exp)
#define POW10(exp) _POW10(exp)

struct uclamp_request {
#define UCLAMP_PERCENT_SHIFT	2
#define UCLAMP_PERCENT_SCALE	(100 * POW10(UCLAMP_PERCENT_SHIFT))
	s64 percent;
	u64 util;
	int ret;
};

static inline struct uclamp_request
capacity_from_percent(char *buf)
{
	struct uclamp_request req = {
		.percent = UCLAMP_PERCENT_SCALE,
		.util = SCHED_CAPACITY_SCALE,
		.ret = 0,
	};

	buf = strim(buf);
	if (strcmp(buf, "max")) {
		req.ret = cgroup_parse_float(buf, UCLAMP_PERCENT_SHIFT,
					     &req.percent);
		if (req.ret)
			return req;
		if ((u64)req.percent > UCLAMP_PERCENT_SCALE) {
			req.ret = -ERANGE;
			return req;
		}

		req.util = req.percent << SCHED_CAPACITY_SHIFT;
		req.util = DIV_ROUND_CLOSEST_ULL(req.util, UCLAMP_PERCENT_SCALE);
	}

	return req;
}

static ssize_t cpu_uclamp_write(struct kernfs_open_file *of, char *buf,
				size_t nbytes, loff_t off,
				enum uclamp_id clamp_id)
{
	struct uclamp_request req;
	struct task_group *tg;

	req = capacity_from_percent(buf);
	if (req.ret)
		return req.ret;

	static_branch_enable(&sched_uclamp_used);

	mutex_lock(&uclamp_mutex);
	rcu_read_lock();

	tg = css_tg(of_css(of));
	if (tg->uclamp_req[clamp_id].value != req.util)
		uclamp_se_set(&tg->uclamp_req[clamp_id], req.util, false);

	/*
	 * Because of not recoverable conversion rounding we keep track of the
	 * exact requested value
	 */
	tg->uclamp_pct[clamp_id] = req.percent;

	/* Update effective clamps to track the most restrictive value */
	cpu_util_update_eff(of_css(of));

	rcu_read_unlock();
	mutex_unlock(&uclamp_mutex);

	return nbytes;
}

static ssize_t cpu_uclamp_min_write(struct kernfs_open_file *of,
				    char *buf, size_t nbytes,
				    loff_t off)
{
	return cpu_uclamp_write(of, buf, nbytes, off, UCLAMP_MIN);
}

static ssize_t cpu_uclamp_max_write(struct kernfs_open_file *of,
				    char *buf, size_t nbytes,
				    loff_t off)
{
	return cpu_uclamp_write(of, buf, nbytes, off, UCLAMP_MAX);
}

static inline void cpu_uclamp_print(struct seq_file *sf,
				    enum uclamp_id clamp_id)
{
	struct task_group *tg;
	u64 util_clamp;
	u64 percent;
	u32 rem;

	rcu_read_lock();
	tg = css_tg(seq_css(sf));
	util_clamp = tg->uclamp_req[clamp_id].value;
	rcu_read_unlock();

	if (util_clamp == SCHED_CAPACITY_SCALE) {
		seq_puts(sf, "max\n");
		return;
	}

	percent = tg->uclamp_pct[clamp_id];
	percent = div_u64_rem(percent, POW10(UCLAMP_PERCENT_SHIFT), &rem);
	seq_printf(sf, "%llu.%0*u\n", percent, UCLAMP_PERCENT_SHIFT, rem);
}

static int cpu_uclamp_min_show(struct seq_file *sf, void *v)
{
	cpu_uclamp_print(sf, UCLAMP_MIN);
	return 0;
}

static int cpu_uclamp_max_show(struct seq_file *sf, void *v)
{
	cpu_uclamp_print(sf, UCLAMP_MAX);
	return 0;
}
#endif /* CONFIG_UCLAMP_TASK_GROUP */

#ifdef CONFIG_FAIR_GROUP_SCHED
static int cpu_shares_write_u64(struct cgroup_subsys_state *css,
				struct cftype *cftype, u64 shareval)
{
	if (shareval > scale_load_down(ULONG_MAX))
		shareval = MAX_SHARES;
	return sched_group_set_shares(css_tg(css), scale_load(shareval));
}

static u64 cpu_shares_read_u64(struct cgroup_subsys_state *css,
			       struct cftype *cft)
{
	struct task_group *tg = css_tg(css);

	return (u64) scale_load_down(tg->shares);
}

#ifdef CONFIG_CFS_BANDWIDTH
static DEFINE_MUTEX(cfs_constraints_mutex);

const u64 max_cfs_quota_period = 1 * NSEC_PER_SEC; /* 1s */
static const u64 min_cfs_quota_period = 1 * NSEC_PER_MSEC; /* 1ms */
/* More than 203 days if BW_SHIFT equals 20. */
static const u64 max_cfs_runtime = MAX_BW * NSEC_PER_USEC;

static int __cfs_schedulable(struct task_group *tg, u64 period, u64 runtime);

static int tg_set_cfs_bandwidth(struct task_group *tg, u64 period, u64 quota,
				u64 burst)
{
	int i, ret = 0, runtime_enabled, runtime_was_enabled;
	struct cfs_bandwidth *cfs_b = &tg->cfs_bandwidth;

	if (tg == &root_task_group)
		return -EINVAL;

	/*
	 * Ensure we have at some amount of bandwidth every period.  This is
	 * to prevent reaching a state of large arrears when throttled via
	 * entity_tick() resulting in prolonged exit starvation.
	 */
	if (quota < min_cfs_quota_period || period < min_cfs_quota_period)
		return -EINVAL;

	/*
	 * Likewise, bound things on the other side by preventing insane quota
	 * periods.  This also allows us to normalize in computing quota
	 * feasibility.
	 */
	if (period > max_cfs_quota_period)
		return -EINVAL;

	/*
	 * Bound quota to defend quota against overflow during bandwidth shift.
	 */
	if (quota != RUNTIME_INF && quota > max_cfs_runtime)
		return -EINVAL;

	if (quota != RUNTIME_INF && (burst > quota ||
				     burst + quota > max_cfs_runtime))
		return -EINVAL;

	/*
	 * Prevent race between setting of cfs_rq->runtime_enabled and
	 * unthrottle_offline_cfs_rqs().
	 */
	cpus_read_lock();
	mutex_lock(&cfs_constraints_mutex);
	ret = __cfs_schedulable(tg, period, quota);
	if (ret)
		goto out_unlock;

	runtime_enabled = quota != RUNTIME_INF;
	runtime_was_enabled = cfs_b->quota != RUNTIME_INF;
	/*
	 * If we need to toggle cfs_bandwidth_used, off->on must occur
	 * before making related changes, and on->off must occur afterwards
	 */
	if (runtime_enabled && !runtime_was_enabled)
		cfs_bandwidth_usage_inc();
	raw_spin_lock_irq(&cfs_b->lock);
	cfs_b->period = ns_to_ktime(period);
	cfs_b->quota = quota;
	cfs_b->burst = burst;

	__refill_cfs_bandwidth_runtime(cfs_b);

	/* Restart the period timer (if active) to handle new period expiry: */
	if (runtime_enabled)
		start_cfs_bandwidth(cfs_b);

	raw_spin_unlock_irq(&cfs_b->lock);

	for_each_online_cpu(i) {
		struct cfs_rq *cfs_rq = tg->cfs_rq[i];
		struct rq *rq = cfs_rq->rq;
		struct rq_flags rf;

		rq_lock_irq(rq, &rf);
		cfs_rq->runtime_enabled = runtime_enabled;
		cfs_rq->runtime_remaining = 0;

		if (cfs_rq->throttled)
			unthrottle_cfs_rq(cfs_rq);
		rq_unlock_irq(rq, &rf);
	}
	if (runtime_was_enabled && !runtime_enabled)
		cfs_bandwidth_usage_dec();
out_unlock:
	mutex_unlock(&cfs_constraints_mutex);
	cpus_read_unlock();

	return ret;
}

static int tg_set_cfs_quota(struct task_group *tg, long cfs_quota_us)
{
	u64 quota, period, burst;

	period = ktime_to_ns(tg->cfs_bandwidth.period);
	burst = tg->cfs_bandwidth.burst;
	if (cfs_quota_us < 0)
		quota = RUNTIME_INF;
	else if ((u64)cfs_quota_us <= U64_MAX / NSEC_PER_USEC)
		quota = (u64)cfs_quota_us * NSEC_PER_USEC;
	else
		return -EINVAL;

	return tg_set_cfs_bandwidth(tg, period, quota, burst);
}

static long tg_get_cfs_quota(struct task_group *tg)
{
	u64 quota_us;

	if (tg->cfs_bandwidth.quota == RUNTIME_INF)
		return -1;

	quota_us = tg->cfs_bandwidth.quota;
	do_div(quota_us, NSEC_PER_USEC);

	return quota_us;
}

static int tg_set_cfs_period(struct task_group *tg, long cfs_period_us)
{
	u64 quota, period, burst;

	if ((u64)cfs_period_us > U64_MAX / NSEC_PER_USEC)
		return -EINVAL;

	period = (u64)cfs_period_us * NSEC_PER_USEC;
	quota = tg->cfs_bandwidth.quota;
	burst = tg->cfs_bandwidth.burst;

	return tg_set_cfs_bandwidth(tg, period, quota, burst);
}

static long tg_get_cfs_period(struct task_group *tg)
{
	u64 cfs_period_us;

	cfs_period_us = ktime_to_ns(tg->cfs_bandwidth.period);
	do_div(cfs_period_us, NSEC_PER_USEC);

	return cfs_period_us;
}

static int tg_set_cfs_burst(struct task_group *tg, long cfs_burst_us)
{
	u64 quota, period, burst;

	if ((u64)cfs_burst_us > U64_MAX / NSEC_PER_USEC)
		return -EINVAL;

	burst = (u64)cfs_burst_us * NSEC_PER_USEC;
	period = ktime_to_ns(tg->cfs_bandwidth.period);
	quota = tg->cfs_bandwidth.quota;

	return tg_set_cfs_bandwidth(tg, period, quota, burst);
}

static long tg_get_cfs_burst(struct task_group *tg)
{
	u64 burst_us;

	burst_us = tg->cfs_bandwidth.burst;
	do_div(burst_us, NSEC_PER_USEC);

	return burst_us;
}

static s64 cpu_cfs_quota_read_s64(struct cgroup_subsys_state *css,
				  struct cftype *cft)
{
	return tg_get_cfs_quota(css_tg(css));
}

static int cpu_cfs_quota_write_s64(struct cgroup_subsys_state *css,
				   struct cftype *cftype, s64 cfs_quota_us)
{
	return tg_set_cfs_quota(css_tg(css), cfs_quota_us);
}

static u64 cpu_cfs_period_read_u64(struct cgroup_subsys_state *css,
				   struct cftype *cft)
{
	return tg_get_cfs_period(css_tg(css));
}

static int cpu_cfs_period_write_u64(struct cgroup_subsys_state *css,
				    struct cftype *cftype, u64 cfs_period_us)
{
	return tg_set_cfs_period(css_tg(css), cfs_period_us);
}

static u64 cpu_cfs_burst_read_u64(struct cgroup_subsys_state *css,
				  struct cftype *cft)
{
	return tg_get_cfs_burst(css_tg(css));
}

static int cpu_cfs_burst_write_u64(struct cgroup_subsys_state *css,
				   struct cftype *cftype, u64 cfs_burst_us)
{
	return tg_set_cfs_burst(css_tg(css), cfs_burst_us);
}

struct cfs_schedulable_data {
	struct task_group *tg;
	u64 period, quota;
};

/*
 * normalize group quota/period to be quota/max_period
 * note: units are usecs
 */
static u64 normalize_cfs_quota(struct task_group *tg,
			       struct cfs_schedulable_data *d)
{
	u64 quota, period;

	if (tg == d->tg) {
		period = d->period;
		quota = d->quota;
	} else {
		period = tg_get_cfs_period(tg);
		quota = tg_get_cfs_quota(tg);
	}

	/* note: these should typically be equivalent */
	if (quota == RUNTIME_INF || quota == -1)
		return RUNTIME_INF;

	return to_ratio(period, quota);
}

static int tg_cfs_schedulable_down(struct task_group *tg, void *data)
{
	struct cfs_schedulable_data *d = data;
	struct cfs_bandwidth *cfs_b = &tg->cfs_bandwidth;
	s64 quota = 0, parent_quota = -1;

	if (!tg->parent) {
		quota = RUNTIME_INF;
	} else {
		struct cfs_bandwidth *parent_b = &tg->parent->cfs_bandwidth;

		quota = normalize_cfs_quota(tg, d);
		parent_quota = parent_b->hierarchical_quota;

		/*
		 * Ensure max(child_quota) <= parent_quota.  On cgroup2,
		 * always take the min.  On cgroup1, only inherit when no
		 * limit is set:
		 */
		if (cgroup_subsys_on_dfl(cpu_cgrp_subsys)) {
			quota = min(quota, parent_quota);
		} else {
			if (quota == RUNTIME_INF)
				quota = parent_quota;
			else if (parent_quota != RUNTIME_INF && quota > parent_quota)
				return -EINVAL;
		}
	}
	cfs_b->hierarchical_quota = quota;

	return 0;
}

static int __cfs_schedulable(struct task_group *tg, u64 period, u64 quota)
{
	int ret;
	struct cfs_schedulable_data data = {
		.tg = tg,
		.period = period,
		.quota = quota,
	};

	if (quota != RUNTIME_INF) {
		do_div(data.period, NSEC_PER_USEC);
		do_div(data.quota, NSEC_PER_USEC);
	}

	rcu_read_lock();
	ret = walk_tg_tree(tg_cfs_schedulable_down, tg_nop, &data);
	rcu_read_unlock();

	return ret;
}

static int cpu_cfs_stat_show(struct seq_file *sf, void *v)
{
	struct task_group *tg = css_tg(seq_css(sf));
	struct cfs_bandwidth *cfs_b = &tg->cfs_bandwidth;

	seq_printf(sf, "nr_periods %d\n", cfs_b->nr_periods);
	seq_printf(sf, "nr_throttled %d\n", cfs_b->nr_throttled);
	seq_printf(sf, "throttled_time %llu\n", cfs_b->throttled_time);

	if (schedstat_enabled() && tg != &root_task_group) {
		struct sched_statistics *stats;
		u64 ws = 0;
		int i;

		for_each_possible_cpu(i) {
			stats = __schedstats_from_se(tg->se[i]);
			ws += schedstat_val(stats->wait_sum);
		}

		seq_printf(sf, "wait_sum %llu\n", ws);
	}

	seq_printf(sf, "nr_bursts %d\n", cfs_b->nr_burst);
	seq_printf(sf, "burst_time %llu\n", cfs_b->burst_time);

	return 0;
}
#endif /* CONFIG_CFS_BANDWIDTH */
#endif /* CONFIG_FAIR_GROUP_SCHED */

#ifdef CONFIG_RT_GROUP_SCHED
static int cpu_rt_runtime_write(struct cgroup_subsys_state *css,
				struct cftype *cft, s64 val)
{
	return sched_group_set_rt_runtime(css_tg(css), val);
}

static s64 cpu_rt_runtime_read(struct cgroup_subsys_state *css,
			       struct cftype *cft)
{
	return sched_group_rt_runtime(css_tg(css));
}

static int cpu_rt_period_write_uint(struct cgroup_subsys_state *css,
				    struct cftype *cftype, u64 rt_period_us)
{
	return sched_group_set_rt_period(css_tg(css), rt_period_us);
}

static u64 cpu_rt_period_read_uint(struct cgroup_subsys_state *css,
				   struct cftype *cft)
{
	return sched_group_rt_period(css_tg(css));
}
#endif /* CONFIG_RT_GROUP_SCHED */

#ifdef CONFIG_FAIR_GROUP_SCHED
static s64 cpu_idle_read_s64(struct cgroup_subsys_state *css,
			       struct cftype *cft)
{
	return css_tg(css)->idle;
}

static int cpu_idle_write_s64(struct cgroup_subsys_state *css,
				struct cftype *cft, s64 idle)
{
	return sched_group_set_idle(css_tg(css), idle);
}
#endif

static struct cftype cpu_legacy_files[] = {
#ifdef CONFIG_FAIR_GROUP_SCHED
	{
		.name = "shares",
		.read_u64 = cpu_shares_read_u64,
		.write_u64 = cpu_shares_write_u64,
	},
	{
		.name = "idle",
		.read_s64 = cpu_idle_read_s64,
		.write_s64 = cpu_idle_write_s64,
	},
#endif
#ifdef CONFIG_CFS_BANDWIDTH
	{
		.name = "cfs_quota_us",
		.read_s64 = cpu_cfs_quota_read_s64,
		.write_s64 = cpu_cfs_quota_write_s64,
	},
	{
		.name = "cfs_period_us",
		.read_u64 = cpu_cfs_period_read_u64,
		.write_u64 = cpu_cfs_period_write_u64,
	},
	{
		.name = "cfs_burst_us",
		.read_u64 = cpu_cfs_burst_read_u64,
		.write_u64 = cpu_cfs_burst_write_u64,
	},
	{
		.name = "stat",
		.seq_show = cpu_cfs_stat_show,
	},
#endif
#ifdef CONFIG_RT_GROUP_SCHED
	{
		.name = "rt_runtime_us",
		.read_s64 = cpu_rt_runtime_read,
		.write_s64 = cpu_rt_runtime_write,
	},
	{
		.name = "rt_period_us",
		.read_u64 = cpu_rt_period_read_uint,
		.write_u64 = cpu_rt_period_write_uint,
	},
#endif
#ifdef CONFIG_UCLAMP_TASK_GROUP
	{
		.name = "uclamp.min",
		.flags = CFTYPE_NOT_ON_ROOT,
		.seq_show = cpu_uclamp_min_show,
		.write = cpu_uclamp_min_write,
	},
	{
		.name = "uclamp.max",
		.flags = CFTYPE_NOT_ON_ROOT,
		.seq_show = cpu_uclamp_max_show,
		.write = cpu_uclamp_max_write,
	},
#endif
	{ }	/* Terminate */
};

static int cpu_extra_stat_show(struct seq_file *sf,
			       struct cgroup_subsys_state *css)
{
#ifdef CONFIG_CFS_BANDWIDTH
	{
		struct task_group *tg = css_tg(css);
		struct cfs_bandwidth *cfs_b = &tg->cfs_bandwidth;
		u64 throttled_usec, burst_usec;

		throttled_usec = cfs_b->throttled_time;
		do_div(throttled_usec, NSEC_PER_USEC);
		burst_usec = cfs_b->burst_time;
		do_div(burst_usec, NSEC_PER_USEC);

		seq_printf(sf, "nr_periods %d\n"
			   "nr_throttled %d\n"
			   "throttled_usec %llu\n"
			   "nr_bursts %d\n"
			   "burst_usec %llu\n",
			   cfs_b->nr_periods, cfs_b->nr_throttled,
			   throttled_usec, cfs_b->nr_burst, burst_usec);
	}
#endif
	return 0;
}

#ifdef CONFIG_FAIR_GROUP_SCHED
static u64 cpu_weight_read_u64(struct cgroup_subsys_state *css,
			       struct cftype *cft)
{
	struct task_group *tg = css_tg(css);
	u64 weight = scale_load_down(tg->shares);

	return DIV_ROUND_CLOSEST_ULL(weight * CGROUP_WEIGHT_DFL, 1024);
}

static int cpu_weight_write_u64(struct cgroup_subsys_state *css,
				struct cftype *cft, u64 weight)
{
	/*
	 * cgroup weight knobs should use the common MIN, DFL and MAX
	 * values which are 1, 100 and 10000 respectively.  While it loses
	 * a bit of range on both ends, it maps pretty well onto the shares
	 * value used by scheduler and the round-trip conversions preserve
	 * the original value over the entire range.
	 */
	if (weight < CGROUP_WEIGHT_MIN || weight > CGROUP_WEIGHT_MAX)
		return -ERANGE;

	weight = DIV_ROUND_CLOSEST_ULL(weight * 1024, CGROUP_WEIGHT_DFL);

	return sched_group_set_shares(css_tg(css), scale_load(weight));
}

static s64 cpu_weight_nice_read_s64(struct cgroup_subsys_state *css,
				    struct cftype *cft)
{
	unsigned long weight = scale_load_down(css_tg(css)->shares);
	int last_delta = INT_MAX;
	int prio, delta;

	/* find the closest nice value to the current weight */
	for (prio = 0; prio < ARRAY_SIZE(sched_prio_to_weight); prio++) {
		delta = abs(sched_prio_to_weight[prio] - weight);
		if (delta >= last_delta)
			break;
		last_delta = delta;
	}

	return PRIO_TO_NICE(prio - 1 + MAX_RT_PRIO);
}

static int cpu_weight_nice_write_s64(struct cgroup_subsys_state *css,
				     struct cftype *cft, s64 nice)
{
	unsigned long weight;
	int idx;

	if (nice < MIN_NICE || nice > MAX_NICE)
		return -ERANGE;

	idx = NICE_TO_PRIO(nice) - MAX_RT_PRIO;
	idx = array_index_nospec(idx, 40);
	weight = sched_prio_to_weight[idx];

	return sched_group_set_shares(css_tg(css), scale_load(weight));
}
#endif

static void __maybe_unused cpu_period_quota_print(struct seq_file *sf,
						  long period, long quota)
{
	if (quota < 0)
		seq_puts(sf, "max");
	else
		seq_printf(sf, "%ld", quota);

	seq_printf(sf, " %ld\n", period);
}

/* caller should put the current value in *@periodp before calling */
static int __maybe_unused cpu_period_quota_parse(char *buf,
						 u64 *periodp, u64 *quotap)
{
	char tok[21];	/* U64_MAX */

	if (sscanf(buf, "%20s %llu", tok, periodp) < 1)
		return -EINVAL;

	*periodp *= NSEC_PER_USEC;

	if (sscanf(tok, "%llu", quotap))
		*quotap *= NSEC_PER_USEC;
	else if (!strcmp(tok, "max"))
		*quotap = RUNTIME_INF;
	else
		return -EINVAL;

	return 0;
}

#ifdef CONFIG_CFS_BANDWIDTH
static int cpu_max_show(struct seq_file *sf, void *v)
{
	struct task_group *tg = css_tg(seq_css(sf));

	cpu_period_quota_print(sf, tg_get_cfs_period(tg), tg_get_cfs_quota(tg));
	return 0;
}

static ssize_t cpu_max_write(struct kernfs_open_file *of,
			     char *buf, size_t nbytes, loff_t off)
{
	struct task_group *tg = css_tg(of_css(of));
	u64 period = tg_get_cfs_period(tg);
	u64 burst = tg_get_cfs_burst(tg);
	u64 quota;
	int ret;

	ret = cpu_period_quota_parse(buf, &period, &quota);
	if (!ret)
		ret = tg_set_cfs_bandwidth(tg, period, quota, burst);
	return ret ?: nbytes;
}
#endif

static struct cftype cpu_files[] = {
#ifdef CONFIG_FAIR_GROUP_SCHED
	{
		.name = "weight",
		.flags = CFTYPE_NOT_ON_ROOT,
		.read_u64 = cpu_weight_read_u64,
		.write_u64 = cpu_weight_write_u64,
	},
	{
		.name = "weight.nice",
		.flags = CFTYPE_NOT_ON_ROOT,
		.read_s64 = cpu_weight_nice_read_s64,
		.write_s64 = cpu_weight_nice_write_s64,
	},
	{
		.name = "idle",
		.flags = CFTYPE_NOT_ON_ROOT,
		.read_s64 = cpu_idle_read_s64,
		.write_s64 = cpu_idle_write_s64,
	},
#endif
#ifdef CONFIG_CFS_BANDWIDTH
	{
		.name = "max",
		.flags = CFTYPE_NOT_ON_ROOT,
		.seq_show = cpu_max_show,
		.write = cpu_max_write,
	},
	{
		.name = "max.burst",
		.flags = CFTYPE_NOT_ON_ROOT,
		.read_u64 = cpu_cfs_burst_read_u64,
		.write_u64 = cpu_cfs_burst_write_u64,
	},
#endif
#ifdef CONFIG_UCLAMP_TASK_GROUP
	{
		.name = "uclamp.min",
		.flags = CFTYPE_NOT_ON_ROOT,
		.seq_show = cpu_uclamp_min_show,
		.write = cpu_uclamp_min_write,
	},
	{
		.name = "uclamp.max",
		.flags = CFTYPE_NOT_ON_ROOT,
		.seq_show = cpu_uclamp_max_show,
		.write = cpu_uclamp_max_write,
	},
#endif
	{ }	/* terminate */
};

struct cgroup_subsys cpu_cgrp_subsys = {
	.css_alloc	= cpu_cgroup_css_alloc,
	.css_online	= cpu_cgroup_css_online,
	.css_released	= cpu_cgroup_css_released,
	.css_free	= cpu_cgroup_css_free,
	.css_extra_stat_show = cpu_extra_stat_show,
	.fork		= cpu_cgroup_fork,
	.can_attach	= cpu_cgroup_can_attach,
	.attach		= cpu_cgroup_attach,
	.legacy_cftypes	= cpu_legacy_files,
	.dfl_cftypes	= cpu_files,
	.early_init	= true,
	.threaded	= true,
};

#endif	/* CONFIG_CGROUP_SCHED */

void dump_cpu_task(int cpu)
{
	pr_info("Task dump for CPU %d:\n", cpu);
	sched_show_task(cpu_curr(cpu));
}

/*
 * Nice levels are multiplicative, with a gentle 10% change for every
 * nice level changed. I.e. when a CPU-bound task goes from nice 0 to
 * nice 1, it will get ~10% less CPU time than another CPU-bound task
 * that remained on nice 0.
 *
 * The "10% effect" is relative and cumulative: from _any_ nice level,
 * if you go up 1 level, it's -10% CPU usage, if you go down 1 level
 * it's +10% CPU usage. (to achieve that we use a multiplier of 1.25.
 * If a task goes up by ~10% and another task goes down by ~10% then
 * the relative distance between them is ~25%.)
 */
const int sched_prio_to_weight[40] = {
 /* -20 */     88761,     71755,     56483,     46273,     36291,
 /* -15 */     29154,     23254,     18705,     14949,     11916,
 /* -10 */      9548,      7620,      6100,      4904,      3906,
 /*  -5 */      3121,      2501,      1991,      1586,      1277,
 /*   0 */      1024,       820,       655,       526,       423,
 /*   5 */       335,       272,       215,       172,       137,
 /*  10 */       110,        87,        70,        56,        45,
 /*  15 */        36,        29,        23,        18,        15,
};

/*
 * Inverse (2^32/x) values of the sched_prio_to_weight[] array, precalculated.
 *
 * In cases where the weight does not change often, we can use the
 * precalculated inverse to speed up arithmetics by turning divisions
 * into multiplications:
 */
const u32 sched_prio_to_wmult[40] = {
 /* -20 */     48388,     59856,     76040,     92818,    118348,
 /* -15 */    147320,    184698,    229616,    287308,    360437,
 /* -10 */    449829,    563644,    704093,    875809,   1099582,
 /*  -5 */   1376151,   1717300,   2157191,   2708050,   3363326,
 /*   0 */   4194304,   5237765,   6557202,   8165337,  10153587,
 /*   5 */  12820798,  15790321,  19976592,  24970740,  31350126,
 /*  10 */  39045157,  49367440,  61356676,  76695844,  95443717,
 /*  15 */ 119304647, 148102320, 186737708, 238609294, 286331153,
};

void call_trace_sched_update_nr_running(struct rq *rq, int count)
{
        trace_sched_update_nr_running_tp(rq, count);
}<|MERGE_RESOLUTION|>--- conflicted
+++ resolved
@@ -4874,11 +4874,7 @@
 	 */
 	if (mm) {
 		membarrier_mm_sync_core_before_usermode(mm);
-<<<<<<< HEAD
-		mmdrop_sched(mm);
-=======
 		mmdrop_lazy_tlb(mm);
->>>>>>> cc0170e8
 	}
 
 	if (unlikely(prev_state == TASK_DEAD)) {
