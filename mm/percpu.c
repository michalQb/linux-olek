// SPDX-License-Identifier: GPL-2.0-only
/*
 * mm/percpu.c - percpu memory allocator
 *
 * Copyright (C) 2009		SUSE Linux Products GmbH
 * Copyright (C) 2009		Tejun Heo <tj@kernel.org>
 *
 * Copyright (C) 2017		Facebook Inc.
 * Copyright (C) 2017		Dennis Zhou <dennis@kernel.org>
 *
 * The percpu allocator handles both static and dynamic areas.  Percpu
 * areas are allocated in chunks which are divided into units.  There is
 * a 1-to-1 mapping for units to possible cpus.  These units are grouped
 * based on NUMA properties of the machine.
 *
 *  c0                           c1                         c2
 *  -------------------          -------------------        ------------
 * | u0 | u1 | u2 | u3 |        | u0 | u1 | u2 | u3 |      | u0 | u1 | u
 *  -------------------  ......  -------------------  ....  ------------
 *
 * Allocation is done by offsets into a unit's address space.  Ie., an
 * area of 512 bytes at 6k in c1 occupies 512 bytes at 6k in c1:u0,
 * c1:u1, c1:u2, etc.  On NUMA machines, the mapping may be non-linear
 * and even sparse.  Access is handled by configuring percpu base
 * registers according to the cpu to unit mappings and offsetting the
 * base address using pcpu_unit_size.
 *
 * There is special consideration for the first chunk which must handle
 * the static percpu variables in the kernel image as allocation services
 * are not online yet.  In short, the first chunk is structured like so:
 *
 *                  <Static | [Reserved] | Dynamic>
 *
 * The static data is copied from the original section managed by the
 * linker.  The reserved section, if non-zero, primarily manages static
 * percpu variables from kernel modules.  Finally, the dynamic section
 * takes care of normal allocations.
 *
 * The allocator organizes chunks into lists according to free size and
 * memcg-awareness.  To make a percpu allocation memcg-aware the __GFP_ACCOUNT
 * flag should be passed.  All memcg-aware allocations are sharing one set
 * of chunks and all unaccounted allocations and allocations performed
 * by processes belonging to the root memory cgroup are using the second set.
 *
 * The allocator tries to allocate from the fullest chunk first. Each chunk
 * is managed by a bitmap with metadata blocks.  The allocation map is updated
 * on every allocation and free to reflect the current state while the boundary
 * map is only updated on allocation.  Each metadata block contains
 * information to help mitigate the need to iterate over large portions
 * of the bitmap.  The reverse mapping from page to chunk is stored in
 * the page's index.  Lastly, units are lazily backed and grow in unison.
 *
 * There is a unique conversion that goes on here between bytes and bits.
 * Each bit represents a fragment of size PCPU_MIN_ALLOC_SIZE.  The chunk
 * tracks the number of pages it is responsible for in nr_pages.  Helper
 * functions are used to convert from between the bytes, bits, and blocks.
 * All hints are managed in bits unless explicitly stated.
 *
 * To use this allocator, arch code should do the following:
 *
 * - define __addr_to_pcpu_ptr() and __pcpu_ptr_to_addr() to translate
 *   regular address to percpu pointer and back if they need to be
 *   different from the default
 *
 * - use pcpu_setup_first_chunk() during percpu area initialization to
 *   setup the first chunk containing the kernel static percpu area
 */

#define pr_fmt(fmt) KBUILD_MODNAME ": " fmt

#include <linux/bitmap.h>
#include <linux/cpumask.h>
#include <linux/memblock.h>
#include <linux/err.h>
#include <linux/list.h>
#include <linux/log2.h>
#include <linux/mm.h>
#include <linux/module.h>
#include <linux/mutex.h>
#include <linux/percpu.h>
#include <linux/pfn.h>
#include <linux/slab.h>
#include <linux/spinlock.h>
#include <linux/vmalloc.h>
#include <linux/workqueue.h>
#include <linux/kmemleak.h>
#include <linux/sched.h>
#include <linux/sched/mm.h>
#include <linux/memcontrol.h>

#include <asm/cacheflush.h>
#include <asm/sections.h>
#include <asm/tlbflush.h>
#include <asm/io.h>

#define CREATE_TRACE_POINTS
#include <trace/events/percpu.h>

#include "percpu-internal.h"

/*
 * The slots are sorted by the size of the biggest continuous free area.
 * 1-31 bytes share the same slot.
 */
#define PCPU_SLOT_BASE_SHIFT		5
/* chunks in slots below this are subject to being sidelined on failed alloc */
#define PCPU_SLOT_FAIL_THRESHOLD	3

#define PCPU_EMPTY_POP_PAGES_LOW	2
#define PCPU_EMPTY_POP_PAGES_HIGH	4

#ifdef CONFIG_SMP
/* default addr <-> pcpu_ptr mapping, override in asm/percpu.h if necessary */
#ifndef __addr_to_pcpu_ptr
#define __addr_to_pcpu_ptr(addr)					\
	(void __percpu *)((unsigned long)(addr) -			\
			  (unsigned long)pcpu_base_addr	+		\
			  (unsigned long)__per_cpu_start)
#endif
#ifndef __pcpu_ptr_to_addr
#define __pcpu_ptr_to_addr(ptr)						\
	(void __force *)((unsigned long)(ptr) +				\
			 (unsigned long)pcpu_base_addr -		\
			 (unsigned long)__per_cpu_start)
#endif
#else	/* CONFIG_SMP */
/* on UP, it's always identity mapped */
#define __addr_to_pcpu_ptr(addr)	(void __percpu *)(addr)
#define __pcpu_ptr_to_addr(ptr)		(void __force *)(ptr)
#endif	/* CONFIG_SMP */

static int pcpu_unit_pages __ro_after_init;
static int pcpu_unit_size __ro_after_init;
static int pcpu_nr_units __ro_after_init;
static int pcpu_atom_size __ro_after_init;
int pcpu_nr_slots __ro_after_init;
static int pcpu_free_slot __ro_after_init;
int pcpu_sidelined_slot __ro_after_init;
int pcpu_to_depopulate_slot __ro_after_init;
static size_t pcpu_chunk_struct_size __ro_after_init;

/* cpus with the lowest and highest unit addresses */
static unsigned int pcpu_low_unit_cpu __ro_after_init;
static unsigned int pcpu_high_unit_cpu __ro_after_init;

/* the address of the first chunk which starts with the kernel static area */
void *pcpu_base_addr __ro_after_init;

static const int *pcpu_unit_map __ro_after_init;		/* cpu -> unit */
const unsigned long *pcpu_unit_offsets __ro_after_init;	/* cpu -> unit offset */

/* group information, used for vm allocation */
static int pcpu_nr_groups __ro_after_init;
static const unsigned long *pcpu_group_offsets __ro_after_init;
static const size_t *pcpu_group_sizes __ro_after_init;

/*
 * The first chunk which always exists.  Note that unlike other
 * chunks, this one can be allocated and mapped in several different
 * ways and thus often doesn't live in the vmalloc area.
 */
struct pcpu_chunk *pcpu_first_chunk __ro_after_init;

/*
 * Optional reserved chunk.  This chunk reserves part of the first
 * chunk and serves it for reserved allocations.  When the reserved
 * region doesn't exist, the following variable is NULL.
 */
struct pcpu_chunk *pcpu_reserved_chunk __ro_after_init;

DEFINE_SPINLOCK(pcpu_lock);	/* all internal data structures */
static DEFINE_MUTEX(pcpu_alloc_mutex);	/* chunk create/destroy, [de]pop, map ext */

struct list_head *pcpu_chunk_lists __ro_after_init; /* chunk list slots */

/*
 * The number of empty populated pages, protected by pcpu_lock.
 * The reserved chunk doesn't contribute to the count.
 */
int pcpu_nr_empty_pop_pages;

/*
 * The number of populated pages in use by the allocator, protected by
 * pcpu_lock.  This number is kept per a unit per chunk (i.e. when a page gets
 * allocated/deallocated, it is allocated/deallocated in all units of a chunk
 * and increments/decrements this count by 1).
 */
static unsigned long pcpu_nr_populated;

/*
 * Balance work is used to populate or destroy chunks asynchronously.  We
 * try to keep the number of populated free pages between
 * PCPU_EMPTY_POP_PAGES_LOW and HIGH for atomic allocations and at most one
 * empty chunk.
 */
static void pcpu_balance_workfn(struct work_struct *work);
static DECLARE_WORK(pcpu_balance_work, pcpu_balance_workfn);
static bool pcpu_async_enabled __read_mostly;
static bool pcpu_atomic_alloc_failed;

static void pcpu_schedule_balance_work(void)
{
	if (pcpu_async_enabled)
		schedule_work(&pcpu_balance_work);
}

/**
 * pcpu_addr_in_chunk - check if the address is served from this chunk
 * @chunk: chunk of interest
 * @addr: percpu address
 *
 * RETURNS:
 * True if the address is served from this chunk.
 */
static bool pcpu_addr_in_chunk(struct pcpu_chunk *chunk, void *addr)
{
	void *start_addr, *end_addr;

	if (!chunk)
		return false;

	start_addr = chunk->base_addr + chunk->start_offset;
	end_addr = chunk->base_addr + chunk->nr_pages * PAGE_SIZE -
		   chunk->end_offset;

	return addr >= start_addr && addr < end_addr;
}

static int __pcpu_size_to_slot(int size)
{
	int highbit = fls(size);	/* size is in bytes */
	return max(highbit - PCPU_SLOT_BASE_SHIFT + 2, 1);
}

static int pcpu_size_to_slot(int size)
{
	if (size == pcpu_unit_size)
		return pcpu_free_slot;
	return __pcpu_size_to_slot(size);
}

static int pcpu_chunk_slot(const struct pcpu_chunk *chunk)
{
	const struct pcpu_block_md *chunk_md = &chunk->chunk_md;

	if (chunk->free_bytes < PCPU_MIN_ALLOC_SIZE ||
	    chunk_md->contig_hint == 0)
		return 0;

	return pcpu_size_to_slot(chunk_md->contig_hint * PCPU_MIN_ALLOC_SIZE);
}

/* set the pointer to a chunk in a page struct */
static void pcpu_set_page_chunk(struct page *page, struct pcpu_chunk *pcpu)
{
	page->index = (unsigned long)pcpu;
}

/* obtain pointer to a chunk from a page struct */
static struct pcpu_chunk *pcpu_get_page_chunk(struct page *page)
{
	return (struct pcpu_chunk *)page->index;
}

static int __maybe_unused pcpu_page_idx(unsigned int cpu, int page_idx)
{
	return pcpu_unit_map[cpu] * pcpu_unit_pages + page_idx;
}

static unsigned long pcpu_unit_page_offset(unsigned int cpu, int page_idx)
{
	return pcpu_unit_offsets[cpu] + (page_idx << PAGE_SHIFT);
}

static unsigned long pcpu_chunk_addr(struct pcpu_chunk *chunk,
				     unsigned int cpu, int page_idx)
{
	return (unsigned long)chunk->base_addr +
	       pcpu_unit_page_offset(cpu, page_idx);
}

/*
 * The following are helper functions to help access bitmaps and convert
 * between bitmap offsets to address offsets.
 */
static unsigned long *pcpu_index_alloc_map(struct pcpu_chunk *chunk, int index)
{
	return chunk->alloc_map +
	       (index * PCPU_BITMAP_BLOCK_BITS / BITS_PER_LONG);
}

static unsigned long pcpu_off_to_block_index(int off)
{
	return off / PCPU_BITMAP_BLOCK_BITS;
}

static unsigned long pcpu_off_to_block_off(int off)
{
	return off & (PCPU_BITMAP_BLOCK_BITS - 1);
}

static unsigned long pcpu_block_off_to_off(int index, int off)
{
	return index * PCPU_BITMAP_BLOCK_BITS + off;
}

/**
 * pcpu_check_block_hint - check against the contig hint
 * @block: block of interest
 * @bits: size of allocation
 * @align: alignment of area (max PAGE_SIZE)
 *
 * Check to see if the allocation can fit in the block's contig hint.
 * Note, a chunk uses the same hints as a block so this can also check against
 * the chunk's contig hint.
 */
static bool pcpu_check_block_hint(struct pcpu_block_md *block, int bits,
				  size_t align)
{
	int bit_off = ALIGN(block->contig_hint_start, align) -
		block->contig_hint_start;

	return bit_off + bits <= block->contig_hint;
}

/*
 * pcpu_next_hint - determine which hint to use
 * @block: block of interest
 * @alloc_bits: size of allocation
 *
 * This determines if we should scan based on the scan_hint or first_free.
 * In general, we want to scan from first_free to fulfill allocations by
 * first fit.  However, if we know a scan_hint at position scan_hint_start
 * cannot fulfill an allocation, we can begin scanning from there knowing
 * the contig_hint will be our fallback.
 */
static int pcpu_next_hint(struct pcpu_block_md *block, int alloc_bits)
{
	/*
	 * The three conditions below determine if we can skip past the
	 * scan_hint.  First, does the scan hint exist.  Second, is the
	 * contig_hint after the scan_hint (possibly not true iff
	 * contig_hint == scan_hint).  Third, is the allocation request
	 * larger than the scan_hint.
	 */
	if (block->scan_hint &&
	    block->contig_hint_start > block->scan_hint_start &&
	    alloc_bits > block->scan_hint)
		return block->scan_hint_start + block->scan_hint;

	return block->first_free;
}

/**
 * pcpu_next_md_free_region - finds the next hint free area
 * @chunk: chunk of interest
 * @bit_off: chunk offset
 * @bits: size of free area
 *
 * Helper function for pcpu_for_each_md_free_region.  It checks
 * block->contig_hint and performs aggregation across blocks to find the
 * next hint.  It modifies bit_off and bits in-place to be consumed in the
 * loop.
 */
static void pcpu_next_md_free_region(struct pcpu_chunk *chunk, int *bit_off,
				     int *bits)
{
	int i = pcpu_off_to_block_index(*bit_off);
	int block_off = pcpu_off_to_block_off(*bit_off);
	struct pcpu_block_md *block;

	*bits = 0;
	for (block = chunk->md_blocks + i; i < pcpu_chunk_nr_blocks(chunk);
	     block++, i++) {
		/* handles contig area across blocks */
		if (*bits) {
			*bits += block->left_free;
			if (block->left_free == PCPU_BITMAP_BLOCK_BITS)
				continue;
			return;
		}

		/*
		 * This checks three things.  First is there a contig_hint to
		 * check.  Second, have we checked this hint before by
		 * comparing the block_off.  Third, is this the same as the
		 * right contig hint.  In the last case, it spills over into
		 * the next block and should be handled by the contig area
		 * across blocks code.
		 */
		*bits = block->contig_hint;
		if (*bits && block->contig_hint_start >= block_off &&
		    *bits + block->contig_hint_start < PCPU_BITMAP_BLOCK_BITS) {
			*bit_off = pcpu_block_off_to_off(i,
					block->contig_hint_start);
			return;
		}
		/* reset to satisfy the second predicate above */
		block_off = 0;

		*bits = block->right_free;
		*bit_off = (i + 1) * PCPU_BITMAP_BLOCK_BITS - block->right_free;
	}
}

/**
 * pcpu_next_fit_region - finds fit areas for a given allocation request
 * @chunk: chunk of interest
 * @alloc_bits: size of allocation
 * @align: alignment of area (max PAGE_SIZE)
 * @bit_off: chunk offset
 * @bits: size of free area
 *
 * Finds the next free region that is viable for use with a given size and
 * alignment.  This only returns if there is a valid area to be used for this
 * allocation.  block->first_free is returned if the allocation request fits
 * within the block to see if the request can be fulfilled prior to the contig
 * hint.
 */
static void pcpu_next_fit_region(struct pcpu_chunk *chunk, int alloc_bits,
				 int align, int *bit_off, int *bits)
{
	int i = pcpu_off_to_block_index(*bit_off);
	int block_off = pcpu_off_to_block_off(*bit_off);
	struct pcpu_block_md *block;

	*bits = 0;
	for (block = chunk->md_blocks + i; i < pcpu_chunk_nr_blocks(chunk);
	     block++, i++) {
		/* handles contig area across blocks */
		if (*bits) {
			*bits += block->left_free;
			if (*bits >= alloc_bits)
				return;
			if (block->left_free == PCPU_BITMAP_BLOCK_BITS)
				continue;
		}

		/* check block->contig_hint */
		*bits = ALIGN(block->contig_hint_start, align) -
			block->contig_hint_start;
		/*
		 * This uses the block offset to determine if this has been
		 * checked in the prior iteration.
		 */
		if (block->contig_hint &&
		    block->contig_hint_start >= block_off &&
		    block->contig_hint >= *bits + alloc_bits) {
			int start = pcpu_next_hint(block, alloc_bits);

			*bits += alloc_bits + block->contig_hint_start -
				 start;
			*bit_off = pcpu_block_off_to_off(i, start);
			return;
		}
		/* reset to satisfy the second predicate above */
		block_off = 0;

		*bit_off = ALIGN(PCPU_BITMAP_BLOCK_BITS - block->right_free,
				 align);
		*bits = PCPU_BITMAP_BLOCK_BITS - *bit_off;
		*bit_off = pcpu_block_off_to_off(i, *bit_off);
		if (*bits >= alloc_bits)
			return;
	}

	/* no valid offsets were found - fail condition */
	*bit_off = pcpu_chunk_map_bits(chunk);
}

/*
 * Metadata free area iterators.  These perform aggregation of free areas
 * based on the metadata blocks and return the offset @bit_off and size in
 * bits of the free area @bits.  pcpu_for_each_fit_region only returns when
 * a fit is found for the allocation request.
 */
#define pcpu_for_each_md_free_region(chunk, bit_off, bits)		\
	for (pcpu_next_md_free_region((chunk), &(bit_off), &(bits));	\
	     (bit_off) < pcpu_chunk_map_bits((chunk));			\
	     (bit_off) += (bits) + 1,					\
	     pcpu_next_md_free_region((chunk), &(bit_off), &(bits)))

#define pcpu_for_each_fit_region(chunk, alloc_bits, align, bit_off, bits)     \
	for (pcpu_next_fit_region((chunk), (alloc_bits), (align), &(bit_off), \
				  &(bits));				      \
	     (bit_off) < pcpu_chunk_map_bits((chunk));			      \
	     (bit_off) += (bits),					      \
	     pcpu_next_fit_region((chunk), (alloc_bits), (align), &(bit_off), \
				  &(bits)))

/**
 * pcpu_mem_zalloc - allocate memory
 * @size: bytes to allocate
 * @gfp: allocation flags
 *
 * Allocate @size bytes.  If @size is smaller than PAGE_SIZE,
 * kzalloc() is used; otherwise, the equivalent of vzalloc() is used.
 * This is to facilitate passing through whitelisted flags.  The
 * returned memory is always zeroed.
 *
 * RETURNS:
 * Pointer to the allocated area on success, NULL on failure.
 */
static void *pcpu_mem_zalloc(size_t size, gfp_t gfp)
{
	if (WARN_ON_ONCE(!slab_is_available()))
		return NULL;

	if (size <= PAGE_SIZE)
		return kzalloc(size, gfp);
	else
		return __vmalloc(size, gfp | __GFP_ZERO);
}

/**
 * pcpu_mem_free - free memory
 * @ptr: memory to free
 *
 * Free @ptr.  @ptr should have been allocated using pcpu_mem_zalloc().
 */
static void pcpu_mem_free(void *ptr)
{
	kvfree(ptr);
}

static void __pcpu_chunk_move(struct pcpu_chunk *chunk, int slot,
			      bool move_front)
{
	if (chunk != pcpu_reserved_chunk) {
		if (move_front)
			list_move(&chunk->list, &pcpu_chunk_lists[slot]);
		else
			list_move_tail(&chunk->list, &pcpu_chunk_lists[slot]);
	}
}

static void pcpu_chunk_move(struct pcpu_chunk *chunk, int slot)
{
	__pcpu_chunk_move(chunk, slot, true);
}

/**
 * pcpu_chunk_relocate - put chunk in the appropriate chunk slot
 * @chunk: chunk of interest
 * @oslot: the previous slot it was on
 *
 * This function is called after an allocation or free changed @chunk.
 * New slot according to the changed state is determined and @chunk is
 * moved to the slot.  Note that the reserved chunk is never put on
 * chunk slots.
 *
 * CONTEXT:
 * pcpu_lock.
 */
static void pcpu_chunk_relocate(struct pcpu_chunk *chunk, int oslot)
{
	int nslot = pcpu_chunk_slot(chunk);

	/* leave isolated chunks in-place */
	if (chunk->isolated)
		return;

	if (oslot != nslot)
		__pcpu_chunk_move(chunk, nslot, oslot < nslot);
}

static void pcpu_isolate_chunk(struct pcpu_chunk *chunk)
{
	lockdep_assert_held(&pcpu_lock);

	if (!chunk->isolated) {
		chunk->isolated = true;
		pcpu_nr_empty_pop_pages -= chunk->nr_empty_pop_pages;
	}
	list_move(&chunk->list, &pcpu_chunk_lists[pcpu_to_depopulate_slot]);
}

static void pcpu_reintegrate_chunk(struct pcpu_chunk *chunk)
{
	lockdep_assert_held(&pcpu_lock);

	if (chunk->isolated) {
		chunk->isolated = false;
		pcpu_nr_empty_pop_pages += chunk->nr_empty_pop_pages;
		pcpu_chunk_relocate(chunk, -1);
	}
}

/*
 * pcpu_update_empty_pages - update empty page counters
 * @chunk: chunk of interest
 * @nr: nr of empty pages
 *
 * This is used to keep track of the empty pages now based on the premise
 * a md_block covers a page.  The hint update functions recognize if a block
 * is made full or broken to calculate deltas for keeping track of free pages.
 */
static inline void pcpu_update_empty_pages(struct pcpu_chunk *chunk, int nr)
{
	chunk->nr_empty_pop_pages += nr;
	if (chunk != pcpu_reserved_chunk && !chunk->isolated)
		pcpu_nr_empty_pop_pages += nr;
}

/*
 * pcpu_region_overlap - determines if two regions overlap
 * @a: start of first region, inclusive
 * @b: end of first region, exclusive
 * @x: start of second region, inclusive
 * @y: end of second region, exclusive
 *
 * This is used to determine if the hint region [a, b) overlaps with the
 * allocated region [x, y).
 */
static inline bool pcpu_region_overlap(int a, int b, int x, int y)
{
	return (a < y) && (x < b);
}

/**
 * pcpu_block_update - updates a block given a free area
 * @block: block of interest
 * @start: start offset in block
 * @end: end offset in block
 *
 * Updates a block given a known free area.  The region [start, end) is
 * expected to be the entirety of the free area within a block.  Chooses
 * the best starting offset if the contig hints are equal.
 */
static void pcpu_block_update(struct pcpu_block_md *block, int start, int end)
{
	int contig = end - start;

	block->first_free = min(block->first_free, start);
	if (start == 0)
		block->left_free = contig;

	if (end == block->nr_bits)
		block->right_free = contig;

	if (contig > block->contig_hint) {
		/* promote the old contig_hint to be the new scan_hint */
		if (start > block->contig_hint_start) {
			if (block->contig_hint > block->scan_hint) {
				block->scan_hint_start =
					block->contig_hint_start;
				block->scan_hint = block->contig_hint;
			} else if (start < block->scan_hint_start) {
				/*
				 * The old contig_hint == scan_hint.  But, the
				 * new contig is larger so hold the invariant
				 * scan_hint_start < contig_hint_start.
				 */
				block->scan_hint = 0;
			}
		} else {
			block->scan_hint = 0;
		}
		block->contig_hint_start = start;
		block->contig_hint = contig;
	} else if (contig == block->contig_hint) {
		if (block->contig_hint_start &&
		    (!start ||
		     __ffs(start) > __ffs(block->contig_hint_start))) {
			/* start has a better alignment so use it */
			block->contig_hint_start = start;
			if (start < block->scan_hint_start &&
			    block->contig_hint > block->scan_hint)
				block->scan_hint = 0;
		} else if (start > block->scan_hint_start ||
			   block->contig_hint > block->scan_hint) {
			/*
			 * Knowing contig == contig_hint, update the scan_hint
			 * if it is farther than or larger than the current
			 * scan_hint.
			 */
			block->scan_hint_start = start;
			block->scan_hint = contig;
		}
	} else {
		/*
		 * The region is smaller than the contig_hint.  So only update
		 * the scan_hint if it is larger than or equal and farther than
		 * the current scan_hint.
		 */
		if ((start < block->contig_hint_start &&
		     (contig > block->scan_hint ||
		      (contig == block->scan_hint &&
		       start > block->scan_hint_start)))) {
			block->scan_hint_start = start;
			block->scan_hint = contig;
		}
	}
}

/*
 * pcpu_block_update_scan - update a block given a free area from a scan
 * @chunk: chunk of interest
 * @bit_off: chunk offset
 * @bits: size of free area
 *
 * Finding the final allocation spot first goes through pcpu_find_block_fit()
 * to find a block that can hold the allocation and then pcpu_alloc_area()
 * where a scan is used.  When allocations require specific alignments,
 * we can inadvertently create holes which will not be seen in the alloc
 * or free paths.
 *
 * This takes a given free area hole and updates a block as it may change the
 * scan_hint.  We need to scan backwards to ensure we don't miss free bits
 * from alignment.
 */
static void pcpu_block_update_scan(struct pcpu_chunk *chunk, int bit_off,
				   int bits)
{
	int s_off = pcpu_off_to_block_off(bit_off);
	int e_off = s_off + bits;
	int s_index, l_bit;
	struct pcpu_block_md *block;

	if (e_off > PCPU_BITMAP_BLOCK_BITS)
		return;

	s_index = pcpu_off_to_block_index(bit_off);
	block = chunk->md_blocks + s_index;

	/* scan backwards in case of alignment skipping free bits */
	l_bit = find_last_bit(pcpu_index_alloc_map(chunk, s_index), s_off);
	s_off = (s_off == l_bit) ? 0 : l_bit + 1;

	pcpu_block_update(block, s_off, e_off);
}

/**
 * pcpu_chunk_refresh_hint - updates metadata about a chunk
 * @chunk: chunk of interest
 * @full_scan: if we should scan from the beginning
 *
 * Iterates over the metadata blocks to find the largest contig area.
 * A full scan can be avoided on the allocation path as this is triggered
 * if we broke the contig_hint.  In doing so, the scan_hint will be before
 * the contig_hint or after if the scan_hint == contig_hint.  This cannot
 * be prevented on freeing as we want to find the largest area possibly
 * spanning blocks.
 */
static void pcpu_chunk_refresh_hint(struct pcpu_chunk *chunk, bool full_scan)
{
	struct pcpu_block_md *chunk_md = &chunk->chunk_md;
	int bit_off, bits;

	/* promote scan_hint to contig_hint */
	if (!full_scan && chunk_md->scan_hint) {
		bit_off = chunk_md->scan_hint_start + chunk_md->scan_hint;
		chunk_md->contig_hint_start = chunk_md->scan_hint_start;
		chunk_md->contig_hint = chunk_md->scan_hint;
		chunk_md->scan_hint = 0;
	} else {
		bit_off = chunk_md->first_free;
		chunk_md->contig_hint = 0;
	}

	bits = 0;
	pcpu_for_each_md_free_region(chunk, bit_off, bits)
		pcpu_block_update(chunk_md, bit_off, bit_off + bits);
}

/**
 * pcpu_block_refresh_hint
 * @chunk: chunk of interest
 * @index: index of the metadata block
 *
 * Scans over the block beginning at first_free and updates the block
 * metadata accordingly.
 */
static void pcpu_block_refresh_hint(struct pcpu_chunk *chunk, int index)
{
	struct pcpu_block_md *block = chunk->md_blocks + index;
	unsigned long *alloc_map = pcpu_index_alloc_map(chunk, index);
	unsigned int start, end;	/* region start, region end */

	/* promote scan_hint to contig_hint */
	if (block->scan_hint) {
		start = block->scan_hint_start + block->scan_hint;
		block->contig_hint_start = block->scan_hint_start;
		block->contig_hint = block->scan_hint;
		block->scan_hint = 0;
	} else {
		start = block->first_free;
		block->contig_hint = 0;
	}

	block->right_free = 0;

	/* iterate over free areas and update the contig hints */
	for_each_clear_bitrange_from(start, end, alloc_map, PCPU_BITMAP_BLOCK_BITS)
		pcpu_block_update(block, start, end);
}

/**
 * pcpu_block_update_hint_alloc - update hint on allocation path
 * @chunk: chunk of interest
 * @bit_off: chunk offset
 * @bits: size of request
 *
 * Updates metadata for the allocation path.  The metadata only has to be
 * refreshed by a full scan iff the chunk's contig hint is broken.  Block level
 * scans are required if the block's contig hint is broken.
 */
static void pcpu_block_update_hint_alloc(struct pcpu_chunk *chunk, int bit_off,
					 int bits)
{
	struct pcpu_block_md *chunk_md = &chunk->chunk_md;
	int nr_empty_pages = 0;
	struct pcpu_block_md *s_block, *e_block, *block;
	int s_index, e_index;	/* block indexes of the freed allocation */
	int s_off, e_off;	/* block offsets of the freed allocation */

	/*
	 * Calculate per block offsets.
	 * The calculation uses an inclusive range, but the resulting offsets
	 * are [start, end).  e_index always points to the last block in the
	 * range.
	 */
	s_index = pcpu_off_to_block_index(bit_off);
	e_index = pcpu_off_to_block_index(bit_off + bits - 1);
	s_off = pcpu_off_to_block_off(bit_off);
	e_off = pcpu_off_to_block_off(bit_off + bits - 1) + 1;

	s_block = chunk->md_blocks + s_index;
	e_block = chunk->md_blocks + e_index;

	/*
	 * Update s_block.
	 */
	if (s_block->contig_hint == PCPU_BITMAP_BLOCK_BITS)
		nr_empty_pages++;

	/*
	 * block->first_free must be updated if the allocation takes its place.
	 * If the allocation breaks the contig_hint, a scan is required to
	 * restore this hint.
	 */
	if (s_off == s_block->first_free)
		s_block->first_free = find_next_zero_bit(
					pcpu_index_alloc_map(chunk, s_index),
					PCPU_BITMAP_BLOCK_BITS,
					s_off + bits);

	if (pcpu_region_overlap(s_block->scan_hint_start,
				s_block->scan_hint_start + s_block->scan_hint,
				s_off,
				s_off + bits))
		s_block->scan_hint = 0;

	if (pcpu_region_overlap(s_block->contig_hint_start,
				s_block->contig_hint_start +
				s_block->contig_hint,
				s_off,
				s_off + bits)) {
		/* block contig hint is broken - scan to fix it */
		if (!s_off)
			s_block->left_free = 0;
		pcpu_block_refresh_hint(chunk, s_index);
	} else {
		/* update left and right contig manually */
		s_block->left_free = min(s_block->left_free, s_off);
		if (s_index == e_index)
			s_block->right_free = min_t(int, s_block->right_free,
					PCPU_BITMAP_BLOCK_BITS - e_off);
		else
			s_block->right_free = 0;
	}

	/*
	 * Update e_block.
	 */
	if (s_index != e_index) {
		if (e_block->contig_hint == PCPU_BITMAP_BLOCK_BITS)
			nr_empty_pages++;

		/*
		 * When the allocation is across blocks, the end is along
		 * the left part of the e_block.
		 */
		e_block->first_free = find_next_zero_bit(
				pcpu_index_alloc_map(chunk, e_index),
				PCPU_BITMAP_BLOCK_BITS, e_off);

		if (e_off == PCPU_BITMAP_BLOCK_BITS) {
			/* reset the block */
			e_block++;
		} else {
			if (e_off > e_block->scan_hint_start)
				e_block->scan_hint = 0;

			e_block->left_free = 0;
			if (e_off > e_block->contig_hint_start) {
				/* contig hint is broken - scan to fix it */
				pcpu_block_refresh_hint(chunk, e_index);
			} else {
				e_block->right_free =
					min_t(int, e_block->right_free,
					      PCPU_BITMAP_BLOCK_BITS - e_off);
			}
		}

		/* update in-between md_blocks */
		nr_empty_pages += (e_index - s_index - 1);
		for (block = s_block + 1; block < e_block; block++) {
			block->scan_hint = 0;
			block->contig_hint = 0;
			block->left_free = 0;
			block->right_free = 0;
		}
	}

	/*
	 * If the allocation is not atomic, some blocks may not be
	 * populated with pages, while we account it here.  The number
	 * of pages will be added back with pcpu_chunk_populated()
	 * when populating pages.
	 */
	if (nr_empty_pages)
		pcpu_update_empty_pages(chunk, -nr_empty_pages);

	if (pcpu_region_overlap(chunk_md->scan_hint_start,
				chunk_md->scan_hint_start +
				chunk_md->scan_hint,
				bit_off,
				bit_off + bits))
		chunk_md->scan_hint = 0;

	/*
	 * The only time a full chunk scan is required is if the chunk
	 * contig hint is broken.  Otherwise, it means a smaller space
	 * was used and therefore the chunk contig hint is still correct.
	 */
	if (pcpu_region_overlap(chunk_md->contig_hint_start,
				chunk_md->contig_hint_start +
				chunk_md->contig_hint,
				bit_off,
				bit_off + bits))
		pcpu_chunk_refresh_hint(chunk, false);
}

/**
 * pcpu_block_update_hint_free - updates the block hints on the free path
 * @chunk: chunk of interest
 * @bit_off: chunk offset
 * @bits: size of request
 *
 * Updates metadata for the allocation path.  This avoids a blind block
 * refresh by making use of the block contig hints.  If this fails, it scans
 * forward and backward to determine the extent of the free area.  This is
 * capped at the boundary of blocks.
 *
 * A chunk update is triggered if a page becomes free, a block becomes free,
 * or the free spans across blocks.  This tradeoff is to minimize iterating
 * over the block metadata to update chunk_md->contig_hint.
 * chunk_md->contig_hint may be off by up to a page, but it will never be more
 * than the available space.  If the contig hint is contained in one block, it
 * will be accurate.
 */
static void pcpu_block_update_hint_free(struct pcpu_chunk *chunk, int bit_off,
					int bits)
{
	int nr_empty_pages = 0;
	struct pcpu_block_md *s_block, *e_block, *block;
	int s_index, e_index;	/* block indexes of the freed allocation */
	int s_off, e_off;	/* block offsets of the freed allocation */
	int start, end;		/* start and end of the whole free area */

	/*
	 * Calculate per block offsets.
	 * The calculation uses an inclusive range, but the resulting offsets
	 * are [start, end).  e_index always points to the last block in the
	 * range.
	 */
	s_index = pcpu_off_to_block_index(bit_off);
	e_index = pcpu_off_to_block_index(bit_off + bits - 1);
	s_off = pcpu_off_to_block_off(bit_off);
	e_off = pcpu_off_to_block_off(bit_off + bits - 1) + 1;

	s_block = chunk->md_blocks + s_index;
	e_block = chunk->md_blocks + e_index;

	/*
	 * Check if the freed area aligns with the block->contig_hint.
	 * If it does, then the scan to find the beginning/end of the
	 * larger free area can be avoided.
	 *
	 * start and end refer to beginning and end of the free area
	 * within each their respective blocks.  This is not necessarily
	 * the entire free area as it may span blocks past the beginning
	 * or end of the block.
	 */
	start = s_off;
	if (s_off == s_block->contig_hint + s_block->contig_hint_start) {
		start = s_block->contig_hint_start;
	} else {
		/*
		 * Scan backwards to find the extent of the free area.
		 * find_last_bit returns the starting bit, so if the start bit
		 * is returned, that means there was no last bit and the
		 * remainder of the chunk is free.
		 */
		int l_bit = find_last_bit(pcpu_index_alloc_map(chunk, s_index),
					  start);
		start = (start == l_bit) ? 0 : l_bit + 1;
	}

	end = e_off;
	if (e_off == e_block->contig_hint_start)
		end = e_block->contig_hint_start + e_block->contig_hint;
	else
		end = find_next_bit(pcpu_index_alloc_map(chunk, e_index),
				    PCPU_BITMAP_BLOCK_BITS, end);

	/* update s_block */
	e_off = (s_index == e_index) ? end : PCPU_BITMAP_BLOCK_BITS;
	if (!start && e_off == PCPU_BITMAP_BLOCK_BITS)
		nr_empty_pages++;
	pcpu_block_update(s_block, start, e_off);

	/* freeing in the same block */
	if (s_index != e_index) {
		/* update e_block */
		if (end == PCPU_BITMAP_BLOCK_BITS)
			nr_empty_pages++;
		pcpu_block_update(e_block, 0, end);

		/* reset md_blocks in the middle */
		nr_empty_pages += (e_index - s_index - 1);
		for (block = s_block + 1; block < e_block; block++) {
			block->first_free = 0;
			block->scan_hint = 0;
			block->contig_hint_start = 0;
			block->contig_hint = PCPU_BITMAP_BLOCK_BITS;
			block->left_free = PCPU_BITMAP_BLOCK_BITS;
			block->right_free = PCPU_BITMAP_BLOCK_BITS;
		}
	}

	if (nr_empty_pages)
		pcpu_update_empty_pages(chunk, nr_empty_pages);

	/*
	 * Refresh chunk metadata when the free makes a block free or spans
	 * across blocks.  The contig_hint may be off by up to a page, but if
	 * the contig_hint is contained in a block, it will be accurate with
	 * the else condition below.
	 */
	if (((end - start) >= PCPU_BITMAP_BLOCK_BITS) || s_index != e_index)
		pcpu_chunk_refresh_hint(chunk, true);
	else
		pcpu_block_update(&chunk->chunk_md,
				  pcpu_block_off_to_off(s_index, start),
				  end);
}

/**
 * pcpu_is_populated - determines if the region is populated
 * @chunk: chunk of interest
 * @bit_off: chunk offset
 * @bits: size of area
 * @next_off: return value for the next offset to start searching
 *
 * For atomic allocations, check if the backing pages are populated.
 *
 * RETURNS:
 * Bool if the backing pages are populated.
 * next_index is to skip over unpopulated blocks in pcpu_find_block_fit.
 */
static bool pcpu_is_populated(struct pcpu_chunk *chunk, int bit_off, int bits,
			      int *next_off)
{
	unsigned int start, end;

	start = PFN_DOWN(bit_off * PCPU_MIN_ALLOC_SIZE);
	end = PFN_UP((bit_off + bits) * PCPU_MIN_ALLOC_SIZE);

	start = find_next_zero_bit(chunk->populated, end, start);
	if (start >= end)
		return true;

	end = find_next_bit(chunk->populated, end, start + 1);

	*next_off = end * PAGE_SIZE / PCPU_MIN_ALLOC_SIZE;
	return false;
}

/**
 * pcpu_find_block_fit - finds the block index to start searching
 * @chunk: chunk of interest
 * @alloc_bits: size of request in allocation units
 * @align: alignment of area (max PAGE_SIZE bytes)
 * @pop_only: use populated regions only
 *
 * Given a chunk and an allocation spec, find the offset to begin searching
 * for a free region.  This iterates over the bitmap metadata blocks to
 * find an offset that will be guaranteed to fit the requirements.  It is
 * not quite first fit as if the allocation does not fit in the contig hint
 * of a block or chunk, it is skipped.  This errs on the side of caution
 * to prevent excess iteration.  Poor alignment can cause the allocator to
 * skip over blocks and chunks that have valid free areas.
 *
 * RETURNS:
 * The offset in the bitmap to begin searching.
 * -1 if no offset is found.
 */
static int pcpu_find_block_fit(struct pcpu_chunk *chunk, int alloc_bits,
			       size_t align, bool pop_only)
{
	struct pcpu_block_md *chunk_md = &chunk->chunk_md;
	int bit_off, bits, next_off;

	/*
	 * This is an optimization to prevent scanning by assuming if the
	 * allocation cannot fit in the global hint, there is memory pressure
	 * and creating a new chunk would happen soon.
	 */
	if (!pcpu_check_block_hint(chunk_md, alloc_bits, align))
		return -1;

	bit_off = pcpu_next_hint(chunk_md, alloc_bits);
	bits = 0;
	pcpu_for_each_fit_region(chunk, alloc_bits, align, bit_off, bits) {
		if (!pop_only || pcpu_is_populated(chunk, bit_off, bits,
						   &next_off))
			break;

		bit_off = next_off;
		bits = 0;
	}

	if (bit_off == pcpu_chunk_map_bits(chunk))
		return -1;

	return bit_off;
}

/*
 * pcpu_find_zero_area - modified from bitmap_find_next_zero_area_off()
 * @map: the address to base the search on
 * @size: the bitmap size in bits
 * @start: the bitnumber to start searching at
 * @nr: the number of zeroed bits we're looking for
 * @align_mask: alignment mask for zero area
 * @largest_off: offset of the largest area skipped
 * @largest_bits: size of the largest area skipped
 *
 * The @align_mask should be one less than a power of 2.
 *
 * This is a modified version of bitmap_find_next_zero_area_off() to remember
 * the largest area that was skipped.  This is imperfect, but in general is
 * good enough.  The largest remembered region is the largest failed region
 * seen.  This does not include anything we possibly skipped due to alignment.
 * pcpu_block_update_scan() does scan backwards to try and recover what was
 * lost to alignment.  While this can cause scanning to miss earlier possible
 * free areas, smaller allocations will eventually fill those holes.
 */
static unsigned long pcpu_find_zero_area(unsigned long *map,
					 unsigned long size,
					 unsigned long start,
					 unsigned long nr,
					 unsigned long align_mask,
					 unsigned long *largest_off,
					 unsigned long *largest_bits)
{
	unsigned long index, end, i, area_off, area_bits;
again:
	index = find_next_zero_bit(map, size, start);

	/* Align allocation */
	index = __ALIGN_MASK(index, align_mask);
	area_off = index;

	end = index + nr;
	if (end > size)
		return end;
	i = find_next_bit(map, end, index);
	if (i < end) {
		area_bits = i - area_off;
		/* remember largest unused area with best alignment */
		if (area_bits > *largest_bits ||
		    (area_bits == *largest_bits && *largest_off &&
		     (!area_off || __ffs(area_off) > __ffs(*largest_off)))) {
			*largest_off = area_off;
			*largest_bits = area_bits;
		}

		start = i + 1;
		goto again;
	}
	return index;
}

/**
 * pcpu_alloc_area - allocates an area from a pcpu_chunk
 * @chunk: chunk of interest
 * @alloc_bits: size of request in allocation units
 * @align: alignment of area (max PAGE_SIZE)
 * @start: bit_off to start searching
 *
 * This function takes in a @start offset to begin searching to fit an
 * allocation of @alloc_bits with alignment @align.  It needs to scan
 * the allocation map because if it fits within the block's contig hint,
 * @start will be block->first_free. This is an attempt to fill the
 * allocation prior to breaking the contig hint.  The allocation and
 * boundary maps are updated accordingly if it confirms a valid
 * free area.
 *
 * RETURNS:
 * Allocated addr offset in @chunk on success.
 * -1 if no matching area is found.
 */
static int pcpu_alloc_area(struct pcpu_chunk *chunk, int alloc_bits,
			   size_t align, int start)
{
	struct pcpu_block_md *chunk_md = &chunk->chunk_md;
	size_t align_mask = (align) ? (align - 1) : 0;
	unsigned long area_off = 0, area_bits = 0;
	int bit_off, end, oslot;

	lockdep_assert_held(&pcpu_lock);

	oslot = pcpu_chunk_slot(chunk);

	/*
	 * Search to find a fit.
	 */
	end = min_t(int, start + alloc_bits + PCPU_BITMAP_BLOCK_BITS,
		    pcpu_chunk_map_bits(chunk));
	bit_off = pcpu_find_zero_area(chunk->alloc_map, end, start, alloc_bits,
				      align_mask, &area_off, &area_bits);
	if (bit_off >= end)
		return -1;

	if (area_bits)
		pcpu_block_update_scan(chunk, area_off, area_bits);

	/* update alloc map */
	bitmap_set(chunk->alloc_map, bit_off, alloc_bits);

	/* update boundary map */
	set_bit(bit_off, chunk->bound_map);
	bitmap_clear(chunk->bound_map, bit_off + 1, alloc_bits - 1);
	set_bit(bit_off + alloc_bits, chunk->bound_map);

	chunk->free_bytes -= alloc_bits * PCPU_MIN_ALLOC_SIZE;

	/* update first free bit */
	if (bit_off == chunk_md->first_free)
		chunk_md->first_free = find_next_zero_bit(
					chunk->alloc_map,
					pcpu_chunk_map_bits(chunk),
					bit_off + alloc_bits);

	pcpu_block_update_hint_alloc(chunk, bit_off, alloc_bits);

	pcpu_chunk_relocate(chunk, oslot);

	return bit_off * PCPU_MIN_ALLOC_SIZE;
}

/**
 * pcpu_free_area - frees the corresponding offset
 * @chunk: chunk of interest
 * @off: addr offset into chunk
 *
 * This function determines the size of an allocation to free using
 * the boundary bitmap and clears the allocation map.
 *
 * RETURNS:
 * Number of freed bytes.
 */
static int pcpu_free_area(struct pcpu_chunk *chunk, int off)
{
	struct pcpu_block_md *chunk_md = &chunk->chunk_md;
	int bit_off, bits, end, oslot, freed;

	lockdep_assert_held(&pcpu_lock);
	pcpu_stats_area_dealloc(chunk);

	oslot = pcpu_chunk_slot(chunk);

	bit_off = off / PCPU_MIN_ALLOC_SIZE;

	/* find end index */
	end = find_next_bit(chunk->bound_map, pcpu_chunk_map_bits(chunk),
			    bit_off + 1);
	bits = end - bit_off;
	bitmap_clear(chunk->alloc_map, bit_off, bits);

	freed = bits * PCPU_MIN_ALLOC_SIZE;

	/* update metadata */
	chunk->free_bytes += freed;

	/* update first free bit */
	chunk_md->first_free = min(chunk_md->first_free, bit_off);

	pcpu_block_update_hint_free(chunk, bit_off, bits);

	pcpu_chunk_relocate(chunk, oslot);

	return freed;
}

static void pcpu_init_md_block(struct pcpu_block_md *block, int nr_bits)
{
	block->scan_hint = 0;
	block->contig_hint = nr_bits;
	block->left_free = nr_bits;
	block->right_free = nr_bits;
	block->first_free = 0;
	block->nr_bits = nr_bits;
}

static void pcpu_init_md_blocks(struct pcpu_chunk *chunk)
{
	struct pcpu_block_md *md_block;

	/* init the chunk's block */
	pcpu_init_md_block(&chunk->chunk_md, pcpu_chunk_map_bits(chunk));

	for (md_block = chunk->md_blocks;
	     md_block != chunk->md_blocks + pcpu_chunk_nr_blocks(chunk);
	     md_block++)
		pcpu_init_md_block(md_block, PCPU_BITMAP_BLOCK_BITS);
}

/**
 * pcpu_alloc_first_chunk - creates chunks that serve the first chunk
 * @tmp_addr: the start of the region served
 * @map_size: size of the region served
 *
 * This is responsible for creating the chunks that serve the first chunk.  The
 * base_addr is page aligned down of @tmp_addr while the region end is page
 * aligned up.  Offsets are kept track of to determine the region served. All
 * this is done to appease the bitmap allocator in avoiding partial blocks.
 *
 * RETURNS:
 * Chunk serving the region at @tmp_addr of @map_size.
 */
static struct pcpu_chunk * __init pcpu_alloc_first_chunk(unsigned long tmp_addr,
							 int map_size)
{
	struct pcpu_chunk *chunk;
	unsigned long aligned_addr;
	int start_offset, offset_bits, region_size, region_bits;
	size_t alloc_size;

	/* region calculations */
	aligned_addr = tmp_addr & PAGE_MASK;

	start_offset = tmp_addr - aligned_addr;
	region_size = ALIGN(start_offset + map_size, PAGE_SIZE);

	/* allocate chunk */
	alloc_size = struct_size(chunk, populated,
				 BITS_TO_LONGS(region_size >> PAGE_SHIFT));
	chunk = memblock_alloc(alloc_size, SMP_CACHE_BYTES);
	if (!chunk)
		panic("%s: Failed to allocate %zu bytes\n", __func__,
		      alloc_size);

	INIT_LIST_HEAD(&chunk->list);

	chunk->base_addr = (void *)aligned_addr;
	chunk->start_offset = start_offset;
	chunk->end_offset = region_size - chunk->start_offset - map_size;

	chunk->nr_pages = region_size >> PAGE_SHIFT;
	region_bits = pcpu_chunk_map_bits(chunk);

	alloc_size = BITS_TO_LONGS(region_bits) * sizeof(chunk->alloc_map[0]);
	chunk->alloc_map = memblock_alloc(alloc_size, SMP_CACHE_BYTES);
	if (!chunk->alloc_map)
		panic("%s: Failed to allocate %zu bytes\n", __func__,
		      alloc_size);

	alloc_size =
		BITS_TO_LONGS(region_bits + 1) * sizeof(chunk->bound_map[0]);
	chunk->bound_map = memblock_alloc(alloc_size, SMP_CACHE_BYTES);
	if (!chunk->bound_map)
		panic("%s: Failed to allocate %zu bytes\n", __func__,
		      alloc_size);

	alloc_size = pcpu_chunk_nr_blocks(chunk) * sizeof(chunk->md_blocks[0]);
	chunk->md_blocks = memblock_alloc(alloc_size, SMP_CACHE_BYTES);
	if (!chunk->md_blocks)
		panic("%s: Failed to allocate %zu bytes\n", __func__,
		      alloc_size);

#ifdef NEED_PCPUOBJ_EXT
	/* first chunk is free to use */
	chunk->obj_exts = NULL;
#endif
	pcpu_init_md_blocks(chunk);

	/* manage populated page bitmap */
	chunk->immutable = true;
	bitmap_fill(chunk->populated, chunk->nr_pages);
	chunk->nr_populated = chunk->nr_pages;
	chunk->nr_empty_pop_pages = chunk->nr_pages;

	chunk->free_bytes = map_size;

	if (chunk->start_offset) {
		/* hide the beginning of the bitmap */
		offset_bits = chunk->start_offset / PCPU_MIN_ALLOC_SIZE;
		bitmap_set(chunk->alloc_map, 0, offset_bits);
		set_bit(0, chunk->bound_map);
		set_bit(offset_bits, chunk->bound_map);

		chunk->chunk_md.first_free = offset_bits;

		pcpu_block_update_hint_alloc(chunk, 0, offset_bits);
	}

	if (chunk->end_offset) {
		/* hide the end of the bitmap */
		offset_bits = chunk->end_offset / PCPU_MIN_ALLOC_SIZE;
		bitmap_set(chunk->alloc_map,
			   pcpu_chunk_map_bits(chunk) - offset_bits,
			   offset_bits);
		set_bit((start_offset + map_size) / PCPU_MIN_ALLOC_SIZE,
			chunk->bound_map);
		set_bit(region_bits, chunk->bound_map);

		pcpu_block_update_hint_alloc(chunk, pcpu_chunk_map_bits(chunk)
					     - offset_bits, offset_bits);
	}

	return chunk;
}

static struct pcpu_chunk *pcpu_alloc_chunk(gfp_t gfp)
{
	struct pcpu_chunk *chunk;
	int region_bits;

	chunk = pcpu_mem_zalloc(pcpu_chunk_struct_size, gfp);
	if (!chunk)
		return NULL;

	INIT_LIST_HEAD(&chunk->list);
	chunk->nr_pages = pcpu_unit_pages;
	region_bits = pcpu_chunk_map_bits(chunk);

	chunk->alloc_map = pcpu_mem_zalloc(BITS_TO_LONGS(region_bits) *
					   sizeof(chunk->alloc_map[0]), gfp);
	if (!chunk->alloc_map)
		goto alloc_map_fail;

	chunk->bound_map = pcpu_mem_zalloc(BITS_TO_LONGS(region_bits + 1) *
					   sizeof(chunk->bound_map[0]), gfp);
	if (!chunk->bound_map)
		goto bound_map_fail;

	chunk->md_blocks = pcpu_mem_zalloc(pcpu_chunk_nr_blocks(chunk) *
					   sizeof(chunk->md_blocks[0]), gfp);
	if (!chunk->md_blocks)
		goto md_blocks_fail;

#ifdef NEED_PCPUOBJ_EXT
	if (need_pcpuobj_ext()) {
		chunk->obj_exts =
			pcpu_mem_zalloc(pcpu_chunk_map_bits(chunk) *
					sizeof(struct pcpuobj_ext), gfp);
		if (!chunk->obj_exts)
			goto objcg_fail;
	}
#endif

	pcpu_init_md_blocks(chunk);

	/* init metadata */
	chunk->free_bytes = chunk->nr_pages * PAGE_SIZE;

	return chunk;

#ifdef NEED_PCPUOBJ_EXT
objcg_fail:
	pcpu_mem_free(chunk->md_blocks);
#endif
md_blocks_fail:
	pcpu_mem_free(chunk->bound_map);
bound_map_fail:
	pcpu_mem_free(chunk->alloc_map);
alloc_map_fail:
	pcpu_mem_free(chunk);

	return NULL;
}

static void pcpu_free_chunk(struct pcpu_chunk *chunk)
{
	if (!chunk)
		return;
#ifdef NEED_PCPUOBJ_EXT
	pcpu_mem_free(chunk->obj_exts);
#endif
	pcpu_mem_free(chunk->md_blocks);
	pcpu_mem_free(chunk->bound_map);
	pcpu_mem_free(chunk->alloc_map);
	pcpu_mem_free(chunk);
}

/**
 * pcpu_chunk_populated - post-population bookkeeping
 * @chunk: pcpu_chunk which got populated
 * @page_start: the start page
 * @page_end: the end page
 *
 * Pages in [@page_start,@page_end) have been populated to @chunk.  Update
 * the bookkeeping information accordingly.  Must be called after each
 * successful population.
 */
static void pcpu_chunk_populated(struct pcpu_chunk *chunk, int page_start,
				 int page_end)
{
	int nr = page_end - page_start;

	lockdep_assert_held(&pcpu_lock);

	bitmap_set(chunk->populated, page_start, nr);
	chunk->nr_populated += nr;
	pcpu_nr_populated += nr;

	pcpu_update_empty_pages(chunk, nr);
}

/**
 * pcpu_chunk_depopulated - post-depopulation bookkeeping
 * @chunk: pcpu_chunk which got depopulated
 * @page_start: the start page
 * @page_end: the end page
 *
 * Pages in [@page_start,@page_end) have been depopulated from @chunk.
 * Update the bookkeeping information accordingly.  Must be called after
 * each successful depopulation.
 */
static void pcpu_chunk_depopulated(struct pcpu_chunk *chunk,
				   int page_start, int page_end)
{
	int nr = page_end - page_start;

	lockdep_assert_held(&pcpu_lock);

	bitmap_clear(chunk->populated, page_start, nr);
	chunk->nr_populated -= nr;
	pcpu_nr_populated -= nr;

	pcpu_update_empty_pages(chunk, -nr);
}

/*
 * Chunk management implementation.
 *
 * To allow different implementations, chunk alloc/free and
 * [de]population are implemented in a separate file which is pulled
 * into this file and compiled together.  The following functions
 * should be implemented.
 *
 * pcpu_populate_chunk		- populate the specified range of a chunk
 * pcpu_depopulate_chunk	- depopulate the specified range of a chunk
 * pcpu_post_unmap_tlb_flush	- flush tlb for the specified range of a chunk
 * pcpu_create_chunk		- create a new chunk
 * pcpu_destroy_chunk		- destroy a chunk, always preceded by full depop
 * pcpu_addr_to_page		- translate address to physical address
 * pcpu_verify_alloc_info	- check alloc_info is acceptable during init
 */
static int pcpu_populate_chunk(struct pcpu_chunk *chunk,
			       int page_start, int page_end, gfp_t gfp);
static void pcpu_depopulate_chunk(struct pcpu_chunk *chunk,
				  int page_start, int page_end);
static void pcpu_post_unmap_tlb_flush(struct pcpu_chunk *chunk,
				      int page_start, int page_end);
static struct pcpu_chunk *pcpu_create_chunk(gfp_t gfp);
static void pcpu_destroy_chunk(struct pcpu_chunk *chunk);
static struct page *pcpu_addr_to_page(void *addr);
static int __init pcpu_verify_alloc_info(const struct pcpu_alloc_info *ai);

#ifdef CONFIG_NEED_PER_CPU_KM
#include "percpu-km.c"
#else
#include "percpu-vm.c"
#endif

/**
 * pcpu_chunk_addr_search - determine chunk containing specified address
 * @addr: address for which the chunk needs to be determined.
 *
 * This is an internal function that handles all but static allocations.
 * Static percpu address values should never be passed into the allocator.
 *
 * RETURNS:
 * The address of the found chunk.
 */
static struct pcpu_chunk *pcpu_chunk_addr_search(void *addr)
{
	/* is it in the dynamic region (first chunk)? */
	if (pcpu_addr_in_chunk(pcpu_first_chunk, addr))
		return pcpu_first_chunk;

	/* is it in the reserved region? */
	if (pcpu_addr_in_chunk(pcpu_reserved_chunk, addr))
		return pcpu_reserved_chunk;

	/*
	 * The address is relative to unit0 which might be unused and
	 * thus unmapped.  Offset the address to the unit space of the
	 * current processor before looking it up in the vmalloc
	 * space.  Note that any possible cpu id can be used here, so
	 * there's no need to worry about preemption or cpu hotplug.
	 */
	addr += pcpu_unit_offsets[raw_smp_processor_id()];
	return pcpu_get_page_chunk(pcpu_addr_to_page(addr));
}

#ifdef CONFIG_MEMCG_KMEM
static bool pcpu_memcg_pre_alloc_hook(size_t size, gfp_t gfp,
				      struct obj_cgroup **objcgp)
{
	struct obj_cgroup *objcg;

	if (!memcg_kmem_online() || !(gfp & __GFP_ACCOUNT))
		return true;

	objcg = current_obj_cgroup();
	if (!objcg)
		return true;

	if (obj_cgroup_charge(objcg, gfp, pcpu_obj_full_size(size)))
		return false;

	*objcgp = objcg;
	return true;
}

static void pcpu_memcg_post_alloc_hook(struct obj_cgroup *objcg,
				       struct pcpu_chunk *chunk, int off,
				       size_t size)
{
	if (!objcg)
		return;

<<<<<<< HEAD
	if (likely(chunk && chunk->obj_cgroups)) {
		obj_cgroup_get(objcg);
		chunk->obj_cgroups[off >> PCPU_MIN_ALLOC_SHIFT] = objcg;
=======
	if (likely(chunk && chunk->obj_exts)) {
		obj_cgroup_get(objcg);
		chunk->obj_exts[off >> PCPU_MIN_ALLOC_SHIFT].cgroup = objcg;
>>>>>>> 0c383648

		rcu_read_lock();
		mod_memcg_state(obj_cgroup_memcg(objcg), MEMCG_PERCPU_B,
				pcpu_obj_full_size(size));
		rcu_read_unlock();
	} else {
		obj_cgroup_uncharge(objcg, pcpu_obj_full_size(size));
	}
}

static void pcpu_memcg_free_hook(struct pcpu_chunk *chunk, int off, size_t size)
{
	struct obj_cgroup *objcg;

	if (unlikely(!chunk->obj_exts))
		return;

	objcg = chunk->obj_exts[off >> PCPU_MIN_ALLOC_SHIFT].cgroup;
	if (!objcg)
		return;
	chunk->obj_exts[off >> PCPU_MIN_ALLOC_SHIFT].cgroup = NULL;

	obj_cgroup_uncharge(objcg, pcpu_obj_full_size(size));

	rcu_read_lock();
	mod_memcg_state(obj_cgroup_memcg(objcg), MEMCG_PERCPU_B,
			-pcpu_obj_full_size(size));
	rcu_read_unlock();

	obj_cgroup_put(objcg);
}

#else /* CONFIG_MEMCG_KMEM */
static bool
pcpu_memcg_pre_alloc_hook(size_t size, gfp_t gfp, struct obj_cgroup **objcgp)
{
	return true;
}

static void pcpu_memcg_post_alloc_hook(struct obj_cgroup *objcg,
				       struct pcpu_chunk *chunk, int off,
				       size_t size)
{
}

static void pcpu_memcg_free_hook(struct pcpu_chunk *chunk, int off, size_t size)
{
}
#endif /* CONFIG_MEMCG_KMEM */

#ifdef CONFIG_MEM_ALLOC_PROFILING
static void pcpu_alloc_tag_alloc_hook(struct pcpu_chunk *chunk, int off,
				      size_t size)
{
	if (mem_alloc_profiling_enabled() && likely(chunk->obj_exts)) {
		alloc_tag_add(&chunk->obj_exts[off >> PCPU_MIN_ALLOC_SHIFT].tag,
			      current->alloc_tag, size);
	}
}

static void pcpu_alloc_tag_free_hook(struct pcpu_chunk *chunk, int off, size_t size)
{
	if (mem_alloc_profiling_enabled() && likely(chunk->obj_exts))
		alloc_tag_sub(&chunk->obj_exts[off >> PCPU_MIN_ALLOC_SHIFT].tag, size);
}
#else
static void pcpu_alloc_tag_alloc_hook(struct pcpu_chunk *chunk, int off,
				      size_t size)
{
}

static void pcpu_alloc_tag_free_hook(struct pcpu_chunk *chunk, int off, size_t size)
{
}
#endif

/**
 * pcpu_alloc - the percpu allocator
 * @size: size of area to allocate in bytes
 * @align: alignment of area (max PAGE_SIZE)
 * @reserved: allocate from the reserved chunk if available
 * @gfp: allocation flags
 *
 * Allocate percpu area of @size bytes aligned at @align.  If @gfp doesn't
 * contain %GFP_KERNEL, the allocation is atomic. If @gfp has __GFP_NOWARN
 * then no warning will be triggered on invalid or failed allocation
 * requests.
 *
 * RETURNS:
 * Percpu pointer to the allocated area on success, NULL on failure.
 */
void __percpu *pcpu_alloc_noprof(size_t size, size_t align, bool reserved,
				 gfp_t gfp)
{
	gfp_t pcpu_gfp;
	bool is_atomic;
	bool do_warn;
	struct obj_cgroup *objcg = NULL;
	static int warn_limit = 10;
	struct pcpu_chunk *chunk, *next;
	const char *err;
	int slot, off, cpu, ret;
	unsigned long flags;
	void __percpu *ptr;
	size_t bits, bit_align;

	gfp = current_gfp_context(gfp);
	/* whitelisted flags that can be passed to the backing allocators */
	pcpu_gfp = gfp & (GFP_KERNEL | __GFP_NORETRY | __GFP_NOWARN);
	is_atomic = (gfp & GFP_KERNEL) != GFP_KERNEL;
	do_warn = !(gfp & __GFP_NOWARN);

	/*
	 * There is now a minimum allocation size of PCPU_MIN_ALLOC_SIZE,
	 * therefore alignment must be a minimum of that many bytes.
	 * An allocation may have internal fragmentation from rounding up
	 * of up to PCPU_MIN_ALLOC_SIZE - 1 bytes.
	 */
	if (unlikely(align < PCPU_MIN_ALLOC_SIZE))
		align = PCPU_MIN_ALLOC_SIZE;

	size = ALIGN(size, PCPU_MIN_ALLOC_SIZE);
	bits = size >> PCPU_MIN_ALLOC_SHIFT;
	bit_align = align >> PCPU_MIN_ALLOC_SHIFT;

	if (unlikely(!size || size > PCPU_MIN_UNIT_SIZE || align > PAGE_SIZE ||
		     !is_power_of_2(align))) {
		WARN(do_warn, "illegal size (%zu) or align (%zu) for percpu allocation\n",
		     size, align);
		return NULL;
	}

	if (unlikely(!pcpu_memcg_pre_alloc_hook(size, gfp, &objcg)))
		return NULL;

	if (!is_atomic) {
		/*
		 * pcpu_balance_workfn() allocates memory under this mutex,
		 * and it may wait for memory reclaim. Allow current task
		 * to become OOM victim, in case of memory pressure.
		 */
		if (gfp & __GFP_NOFAIL) {
			mutex_lock(&pcpu_alloc_mutex);
		} else if (mutex_lock_killable(&pcpu_alloc_mutex)) {
			pcpu_memcg_post_alloc_hook(objcg, NULL, 0, size);
			return NULL;
		}
	}

	spin_lock_irqsave(&pcpu_lock, flags);

	/* serve reserved allocations from the reserved chunk if available */
	if (reserved && pcpu_reserved_chunk) {
		chunk = pcpu_reserved_chunk;

		off = pcpu_find_block_fit(chunk, bits, bit_align, is_atomic);
		if (off < 0) {
			err = "alloc from reserved chunk failed";
			goto fail_unlock;
		}

		off = pcpu_alloc_area(chunk, bits, bit_align, off);
		if (off >= 0)
			goto area_found;

		err = "alloc from reserved chunk failed";
		goto fail_unlock;
	}

restart:
	/* search through normal chunks */
	for (slot = pcpu_size_to_slot(size); slot <= pcpu_free_slot; slot++) {
		list_for_each_entry_safe(chunk, next, &pcpu_chunk_lists[slot],
					 list) {
			off = pcpu_find_block_fit(chunk, bits, bit_align,
						  is_atomic);
			if (off < 0) {
				if (slot < PCPU_SLOT_FAIL_THRESHOLD)
					pcpu_chunk_move(chunk, 0);
				continue;
			}

			off = pcpu_alloc_area(chunk, bits, bit_align, off);
			if (off >= 0) {
				pcpu_reintegrate_chunk(chunk);
				goto area_found;
			}
		}
	}

	spin_unlock_irqrestore(&pcpu_lock, flags);

	if (is_atomic) {
		err = "atomic alloc failed, no space left";
		goto fail;
	}

	/* No space left.  Create a new chunk. */
	if (list_empty(&pcpu_chunk_lists[pcpu_free_slot])) {
		chunk = pcpu_create_chunk(pcpu_gfp);
		if (!chunk) {
			err = "failed to allocate new chunk";
			goto fail;
		}

		spin_lock_irqsave(&pcpu_lock, flags);
		pcpu_chunk_relocate(chunk, -1);
	} else {
		spin_lock_irqsave(&pcpu_lock, flags);
	}

	goto restart;

area_found:
	pcpu_stats_area_alloc(chunk, size);
	spin_unlock_irqrestore(&pcpu_lock, flags);

	/* populate if not all pages are already there */
	if (!is_atomic) {
		unsigned int page_end, rs, re;

		rs = PFN_DOWN(off);
		page_end = PFN_UP(off + size);

		for_each_clear_bitrange_from(rs, re, chunk->populated, page_end) {
			WARN_ON(chunk->immutable);

			ret = pcpu_populate_chunk(chunk, rs, re, pcpu_gfp);

			spin_lock_irqsave(&pcpu_lock, flags);
			if (ret) {
				pcpu_free_area(chunk, off);
				err = "failed to populate";
				goto fail_unlock;
			}
			pcpu_chunk_populated(chunk, rs, re);
			spin_unlock_irqrestore(&pcpu_lock, flags);
		}

		mutex_unlock(&pcpu_alloc_mutex);
	}

	if (pcpu_nr_empty_pop_pages < PCPU_EMPTY_POP_PAGES_LOW)
		pcpu_schedule_balance_work();

	/* clear the areas and return address relative to base address */
	for_each_possible_cpu(cpu)
		memset((void *)pcpu_chunk_addr(chunk, cpu, 0) + off, 0, size);

	ptr = __addr_to_pcpu_ptr(chunk->base_addr + off);
	kmemleak_alloc_percpu(ptr, size, gfp);

	trace_percpu_alloc_percpu(_RET_IP_, reserved, is_atomic, size, align,
				  chunk->base_addr, off, ptr,
				  pcpu_obj_full_size(size), gfp);

	pcpu_memcg_post_alloc_hook(objcg, chunk, off, size);

	pcpu_alloc_tag_alloc_hook(chunk, off, size);

	return ptr;

fail_unlock:
	spin_unlock_irqrestore(&pcpu_lock, flags);
fail:
	trace_percpu_alloc_percpu_fail(reserved, is_atomic, size, align);

	if (do_warn && warn_limit) {
		pr_warn("allocation failed, size=%zu align=%zu atomic=%d, %s\n",
			size, align, is_atomic, err);
		if (!is_atomic)
			dump_stack();
		if (!--warn_limit)
			pr_info("limit reached, disable warning\n");
	}

	if (is_atomic) {
		/* see the flag handling in pcpu_balance_workfn() */
		pcpu_atomic_alloc_failed = true;
		pcpu_schedule_balance_work();
	} else {
		mutex_unlock(&pcpu_alloc_mutex);
	}

	pcpu_memcg_post_alloc_hook(objcg, NULL, 0, size);

	return NULL;
}
EXPORT_SYMBOL_GPL(pcpu_alloc_noprof);

/**
 * pcpu_balance_free - manage the amount of free chunks
 * @empty_only: free chunks only if there are no populated pages
 *
 * If empty_only is %false, reclaim all fully free chunks regardless of the
 * number of populated pages.  Otherwise, only reclaim chunks that have no
 * populated pages.
 *
 * CONTEXT:
 * pcpu_lock (can be dropped temporarily)
 */
static void pcpu_balance_free(bool empty_only)
{
	LIST_HEAD(to_free);
	struct list_head *free_head = &pcpu_chunk_lists[pcpu_free_slot];
	struct pcpu_chunk *chunk, *next;

	lockdep_assert_held(&pcpu_lock);

	/*
	 * There's no reason to keep around multiple unused chunks and VM
	 * areas can be scarce.  Destroy all free chunks except for one.
	 */
	list_for_each_entry_safe(chunk, next, free_head, list) {
		WARN_ON(chunk->immutable);

		/* spare the first one */
		if (chunk == list_first_entry(free_head, struct pcpu_chunk, list))
			continue;

		if (!empty_only || chunk->nr_empty_pop_pages == 0)
			list_move(&chunk->list, &to_free);
	}

	if (list_empty(&to_free))
		return;

	spin_unlock_irq(&pcpu_lock);
	list_for_each_entry_safe(chunk, next, &to_free, list) {
		unsigned int rs, re;

		for_each_set_bitrange(rs, re, chunk->populated, chunk->nr_pages) {
			pcpu_depopulate_chunk(chunk, rs, re);
			spin_lock_irq(&pcpu_lock);
			pcpu_chunk_depopulated(chunk, rs, re);
			spin_unlock_irq(&pcpu_lock);
		}
		pcpu_destroy_chunk(chunk);
		cond_resched();
	}
	spin_lock_irq(&pcpu_lock);
}

/**
 * pcpu_balance_populated - manage the amount of populated pages
 *
 * Maintain a certain amount of populated pages to satisfy atomic allocations.
 * It is possible that this is called when physical memory is scarce causing
 * OOM killer to be triggered.  We should avoid doing so until an actual
 * allocation causes the failure as it is possible that requests can be
 * serviced from already backed regions.
 *
 * CONTEXT:
 * pcpu_lock (can be dropped temporarily)
 */
static void pcpu_balance_populated(void)
{
	/* gfp flags passed to underlying allocators */
	const gfp_t gfp = GFP_KERNEL | __GFP_NORETRY | __GFP_NOWARN;
	struct pcpu_chunk *chunk;
	int slot, nr_to_pop, ret;

	lockdep_assert_held(&pcpu_lock);

	/*
	 * Ensure there are certain number of free populated pages for
	 * atomic allocs.  Fill up from the most packed so that atomic
	 * allocs don't increase fragmentation.  If atomic allocation
	 * failed previously, always populate the maximum amount.  This
	 * should prevent atomic allocs larger than PAGE_SIZE from keeping
	 * failing indefinitely; however, large atomic allocs are not
	 * something we support properly and can be highly unreliable and
	 * inefficient.
	 */
retry_pop:
	if (pcpu_atomic_alloc_failed) {
		nr_to_pop = PCPU_EMPTY_POP_PAGES_HIGH;
		/* best effort anyway, don't worry about synchronization */
		pcpu_atomic_alloc_failed = false;
	} else {
		nr_to_pop = clamp(PCPU_EMPTY_POP_PAGES_HIGH -
				  pcpu_nr_empty_pop_pages,
				  0, PCPU_EMPTY_POP_PAGES_HIGH);
	}

	for (slot = pcpu_size_to_slot(PAGE_SIZE); slot <= pcpu_free_slot; slot++) {
		unsigned int nr_unpop = 0, rs, re;

		if (!nr_to_pop)
			break;

		list_for_each_entry(chunk, &pcpu_chunk_lists[slot], list) {
			nr_unpop = chunk->nr_pages - chunk->nr_populated;
			if (nr_unpop)
				break;
		}

		if (!nr_unpop)
			continue;

		/* @chunk can't go away while pcpu_alloc_mutex is held */
		for_each_clear_bitrange(rs, re, chunk->populated, chunk->nr_pages) {
			int nr = min_t(int, re - rs, nr_to_pop);

			spin_unlock_irq(&pcpu_lock);
			ret = pcpu_populate_chunk(chunk, rs, rs + nr, gfp);
			cond_resched();
			spin_lock_irq(&pcpu_lock);
			if (!ret) {
				nr_to_pop -= nr;
				pcpu_chunk_populated(chunk, rs, rs + nr);
			} else {
				nr_to_pop = 0;
			}

			if (!nr_to_pop)
				break;
		}
	}

	if (nr_to_pop) {
		/* ran out of chunks to populate, create a new one and retry */
		spin_unlock_irq(&pcpu_lock);
		chunk = pcpu_create_chunk(gfp);
		cond_resched();
		spin_lock_irq(&pcpu_lock);
		if (chunk) {
			pcpu_chunk_relocate(chunk, -1);
			goto retry_pop;
		}
	}
}

/**
 * pcpu_reclaim_populated - scan over to_depopulate chunks and free empty pages
 *
 * Scan over chunks in the depopulate list and try to release unused populated
 * pages back to the system.  Depopulated chunks are sidelined to prevent
 * repopulating these pages unless required.  Fully free chunks are reintegrated
 * and freed accordingly (1 is kept around).  If we drop below the empty
 * populated pages threshold, reintegrate the chunk if it has empty free pages.
 * Each chunk is scanned in the reverse order to keep populated pages close to
 * the beginning of the chunk.
 *
 * CONTEXT:
 * pcpu_lock (can be dropped temporarily)
 *
 */
static void pcpu_reclaim_populated(void)
{
	struct pcpu_chunk *chunk;
	struct pcpu_block_md *block;
	int freed_page_start, freed_page_end;
	int i, end;
	bool reintegrate;

	lockdep_assert_held(&pcpu_lock);

	/*
	 * Once a chunk is isolated to the to_depopulate list, the chunk is no
	 * longer discoverable to allocations whom may populate pages.  The only
	 * other accessor is the free path which only returns area back to the
	 * allocator not touching the populated bitmap.
	 */
	while ((chunk = list_first_entry_or_null(
			&pcpu_chunk_lists[pcpu_to_depopulate_slot],
			struct pcpu_chunk, list))) {
		WARN_ON(chunk->immutable);

		/*
		 * Scan chunk's pages in the reverse order to keep populated
		 * pages close to the beginning of the chunk.
		 */
		freed_page_start = chunk->nr_pages;
		freed_page_end = 0;
		reintegrate = false;
		for (i = chunk->nr_pages - 1, end = -1; i >= 0; i--) {
			/* no more work to do */
			if (chunk->nr_empty_pop_pages == 0)
				break;

			/* reintegrate chunk to prevent atomic alloc failures */
			if (pcpu_nr_empty_pop_pages < PCPU_EMPTY_POP_PAGES_HIGH) {
				reintegrate = true;
				break;
			}

			/*
			 * If the page is empty and populated, start or
			 * extend the (i, end) range.  If i == 0, decrease
			 * i and perform the depopulation to cover the last
			 * (first) page in the chunk.
			 */
			block = chunk->md_blocks + i;
			if (block->contig_hint == PCPU_BITMAP_BLOCK_BITS &&
			    test_bit(i, chunk->populated)) {
				if (end == -1)
					end = i;
				if (i > 0)
					continue;
				i--;
			}

			/* depopulate if there is an active range */
			if (end == -1)
				continue;

			spin_unlock_irq(&pcpu_lock);
			pcpu_depopulate_chunk(chunk, i + 1, end + 1);
			cond_resched();
			spin_lock_irq(&pcpu_lock);

			pcpu_chunk_depopulated(chunk, i + 1, end + 1);
			freed_page_start = min(freed_page_start, i + 1);
			freed_page_end = max(freed_page_end, end + 1);

			/* reset the range and continue */
			end = -1;
		}

		/* batch tlb flush per chunk to amortize cost */
		if (freed_page_start < freed_page_end) {
			spin_unlock_irq(&pcpu_lock);
			pcpu_post_unmap_tlb_flush(chunk,
						  freed_page_start,
						  freed_page_end);
			cond_resched();
			spin_lock_irq(&pcpu_lock);
		}

		if (reintegrate || chunk->free_bytes == pcpu_unit_size)
			pcpu_reintegrate_chunk(chunk);
		else
			list_move_tail(&chunk->list,
				       &pcpu_chunk_lists[pcpu_sidelined_slot]);
	}
}

/**
 * pcpu_balance_workfn - manage the amount of free chunks and populated pages
 * @work: unused
 *
 * For each chunk type, manage the number of fully free chunks and the number of
 * populated pages.  An important thing to consider is when pages are freed and
 * how they contribute to the global counts.
 */
static void pcpu_balance_workfn(struct work_struct *work)
{
	/*
	 * pcpu_balance_free() is called twice because the first time we may
	 * trim pages in the active pcpu_nr_empty_pop_pages which may cause us
	 * to grow other chunks.  This then gives pcpu_reclaim_populated() time
	 * to move fully free chunks to the active list to be freed if
	 * appropriate.
	 */
	mutex_lock(&pcpu_alloc_mutex);
	spin_lock_irq(&pcpu_lock);

	pcpu_balance_free(false);
	pcpu_reclaim_populated();
	pcpu_balance_populated();
	pcpu_balance_free(true);

	spin_unlock_irq(&pcpu_lock);
	mutex_unlock(&pcpu_alloc_mutex);
}

/**
 * pcpu_alloc_size - the size of the dynamic percpu area
 * @ptr: pointer to the dynamic percpu area
 *
 * Returns the size of the @ptr allocation.  This is undefined for statically
 * defined percpu variables as there is no corresponding chunk->bound_map.
 *
 * RETURNS:
 * The size of the dynamic percpu area.
 *
 * CONTEXT:
 * Can be called from atomic context.
 */
size_t pcpu_alloc_size(void __percpu *ptr)
{
	struct pcpu_chunk *chunk;
	unsigned long bit_off, end;
	void *addr;

	if (!ptr)
		return 0;

	addr = __pcpu_ptr_to_addr(ptr);
	/* No pcpu_lock here: ptr has not been freed, so chunk is still alive */
	chunk = pcpu_chunk_addr_search(addr);
	bit_off = (addr - chunk->base_addr) / PCPU_MIN_ALLOC_SIZE;
	end = find_next_bit(chunk->bound_map, pcpu_chunk_map_bits(chunk),
			    bit_off + 1);
	return (end - bit_off) * PCPU_MIN_ALLOC_SIZE;
}

/**
 * free_percpu - free percpu area
 * @ptr: pointer to area to free
 *
 * Free percpu area @ptr.
 *
 * CONTEXT:
 * Can be called from atomic context.
 */
void free_percpu(void __percpu *ptr)
{
	void *addr;
	struct pcpu_chunk *chunk;
	unsigned long flags;
	int size, off;
	bool need_balance = false;

	if (!ptr)
		return;

	kmemleak_free_percpu(ptr);

	addr = __pcpu_ptr_to_addr(ptr);
	chunk = pcpu_chunk_addr_search(addr);
	off = addr - chunk->base_addr;

	spin_lock_irqsave(&pcpu_lock, flags);
	size = pcpu_free_area(chunk, off);

	pcpu_alloc_tag_free_hook(chunk, off, size);

	pcpu_memcg_free_hook(chunk, off, size);

	/*
	 * If there are more than one fully free chunks, wake up grim reaper.
	 * If the chunk is isolated, it may be in the process of being
	 * reclaimed.  Let reclaim manage cleaning up of that chunk.
	 */
	if (!chunk->isolated && chunk->free_bytes == pcpu_unit_size) {
		struct pcpu_chunk *pos;

		list_for_each_entry(pos, &pcpu_chunk_lists[pcpu_free_slot], list)
			if (pos != chunk) {
				need_balance = true;
				break;
			}
	} else if (pcpu_should_reclaim_chunk(chunk)) {
		pcpu_isolate_chunk(chunk);
		need_balance = true;
	}

	trace_percpu_free_percpu(chunk->base_addr, off, ptr);

	spin_unlock_irqrestore(&pcpu_lock, flags);

	if (need_balance)
		pcpu_schedule_balance_work();
}
EXPORT_SYMBOL_GPL(free_percpu);

bool __is_kernel_percpu_address(unsigned long addr, unsigned long *can_addr)
{
#ifdef CONFIG_SMP
	const size_t static_size = __per_cpu_end - __per_cpu_start;
	void __percpu *base = __addr_to_pcpu_ptr(pcpu_base_addr);
	unsigned int cpu;

	for_each_possible_cpu(cpu) {
		void *start = per_cpu_ptr(base, cpu);
		void *va = (void *)addr;

		if (va >= start && va < start + static_size) {
			if (can_addr) {
				*can_addr = (unsigned long) (va - start);
				*can_addr += (unsigned long)
					per_cpu_ptr(base, get_boot_cpu_id());
			}
			return true;
		}
	}
#endif
	/* on UP, can't distinguish from other static vars, always false */
	return false;
}

/**
 * is_kernel_percpu_address - test whether address is from static percpu area
 * @addr: address to test
 *
 * Test whether @addr belongs to in-kernel static percpu area.  Module
 * static percpu areas are not considered.  For those, use
 * is_module_percpu_address().
 *
 * RETURNS:
 * %true if @addr is from in-kernel static percpu area, %false otherwise.
 */
bool is_kernel_percpu_address(unsigned long addr)
{
	return __is_kernel_percpu_address(addr, NULL);
}

/**
 * per_cpu_ptr_to_phys - convert translated percpu address to physical address
 * @addr: the address to be converted to physical address
 *
 * Given @addr which is dereferenceable address obtained via one of
 * percpu access macros, this function translates it into its physical
 * address.  The caller is responsible for ensuring @addr stays valid
 * until this function finishes.
 *
 * percpu allocator has special setup for the first chunk, which currently
 * supports either embedding in linear address space or vmalloc mapping,
 * and, from the second one, the backing allocator (currently either vm or
 * km) provides translation.
 *
 * The addr can be translated simply without checking if it falls into the
 * first chunk. But the current code reflects better how percpu allocator
 * actually works, and the verification can discover both bugs in percpu
 * allocator itself and per_cpu_ptr_to_phys() callers. So we keep current
 * code.
 *
 * RETURNS:
 * The physical address for @addr.
 */
phys_addr_t per_cpu_ptr_to_phys(void *addr)
{
	void __percpu *base = __addr_to_pcpu_ptr(pcpu_base_addr);
	bool in_first_chunk = false;
	unsigned long first_low, first_high;
	unsigned int cpu;

	/*
	 * The following test on unit_low/high isn't strictly
	 * necessary but will speed up lookups of addresses which
	 * aren't in the first chunk.
	 *
	 * The address check is against full chunk sizes.  pcpu_base_addr
	 * points to the beginning of the first chunk including the
	 * static region.  Assumes good intent as the first chunk may
	 * not be full (ie. < pcpu_unit_pages in size).
	 */
	first_low = (unsigned long)pcpu_base_addr +
		    pcpu_unit_page_offset(pcpu_low_unit_cpu, 0);
	first_high = (unsigned long)pcpu_base_addr +
		     pcpu_unit_page_offset(pcpu_high_unit_cpu, pcpu_unit_pages);
	if ((unsigned long)addr >= first_low &&
	    (unsigned long)addr < first_high) {
		for_each_possible_cpu(cpu) {
			void *start = per_cpu_ptr(base, cpu);

			if (addr >= start && addr < start + pcpu_unit_size) {
				in_first_chunk = true;
				break;
			}
		}
	}

	if (in_first_chunk) {
		if (!is_vmalloc_addr(addr))
			return __pa(addr);
		else
			return page_to_phys(vmalloc_to_page(addr)) +
			       offset_in_page(addr);
	} else
		return page_to_phys(pcpu_addr_to_page(addr)) +
		       offset_in_page(addr);
}

/**
 * pcpu_alloc_alloc_info - allocate percpu allocation info
 * @nr_groups: the number of groups
 * @nr_units: the number of units
 *
 * Allocate ai which is large enough for @nr_groups groups containing
 * @nr_units units.  The returned ai's groups[0].cpu_map points to the
 * cpu_map array which is long enough for @nr_units and filled with
 * NR_CPUS.  It's the caller's responsibility to initialize cpu_map
 * pointer of other groups.
 *
 * RETURNS:
 * Pointer to the allocated pcpu_alloc_info on success, NULL on
 * failure.
 */
struct pcpu_alloc_info * __init pcpu_alloc_alloc_info(int nr_groups,
						      int nr_units)
{
	struct pcpu_alloc_info *ai;
	size_t base_size, ai_size;
	void *ptr;
	int unit;

	base_size = ALIGN(struct_size(ai, groups, nr_groups),
			  __alignof__(ai->groups[0].cpu_map[0]));
	ai_size = base_size + nr_units * sizeof(ai->groups[0].cpu_map[0]);

	ptr = memblock_alloc(PFN_ALIGN(ai_size), PAGE_SIZE);
	if (!ptr)
		return NULL;
	ai = ptr;
	ptr += base_size;

	ai->groups[0].cpu_map = ptr;

	for (unit = 0; unit < nr_units; unit++)
		ai->groups[0].cpu_map[unit] = NR_CPUS;

	ai->nr_groups = nr_groups;
	ai->__ai_size = PFN_ALIGN(ai_size);

	return ai;
}

/**
 * pcpu_free_alloc_info - free percpu allocation info
 * @ai: pcpu_alloc_info to free
 *
 * Free @ai which was allocated by pcpu_alloc_alloc_info().
 */
void __init pcpu_free_alloc_info(struct pcpu_alloc_info *ai)
{
	memblock_free(ai, ai->__ai_size);
}

/**
 * pcpu_dump_alloc_info - print out information about pcpu_alloc_info
 * @lvl: loglevel
 * @ai: allocation info to dump
 *
 * Print out information about @ai using loglevel @lvl.
 */
static void pcpu_dump_alloc_info(const char *lvl,
				 const struct pcpu_alloc_info *ai)
{
	int group_width = 1, cpu_width = 1, width;
	char empty_str[] = "--------";
	int alloc = 0, alloc_end = 0;
	int group, v;
	int upa, apl;	/* units per alloc, allocs per line */

	v = ai->nr_groups;
	while (v /= 10)
		group_width++;

	v = num_possible_cpus();
	while (v /= 10)
		cpu_width++;
	empty_str[min_t(int, cpu_width, sizeof(empty_str) - 1)] = '\0';

	upa = ai->alloc_size / ai->unit_size;
	width = upa * (cpu_width + 1) + group_width + 3;
	apl = rounddown_pow_of_two(max(60 / width, 1));

	printk("%spcpu-alloc: s%zu r%zu d%zu u%zu alloc=%zu*%zu",
	       lvl, ai->static_size, ai->reserved_size, ai->dyn_size,
	       ai->unit_size, ai->alloc_size / ai->atom_size, ai->atom_size);

	for (group = 0; group < ai->nr_groups; group++) {
		const struct pcpu_group_info *gi = &ai->groups[group];
		int unit = 0, unit_end = 0;

		BUG_ON(gi->nr_units % upa);
		for (alloc_end += gi->nr_units / upa;
		     alloc < alloc_end; alloc++) {
			if (!(alloc % apl)) {
				pr_cont("\n");
				printk("%spcpu-alloc: ", lvl);
			}
			pr_cont("[%0*d] ", group_width, group);

			for (unit_end += upa; unit < unit_end; unit++)
				if (gi->cpu_map[unit] != NR_CPUS)
					pr_cont("%0*d ",
						cpu_width, gi->cpu_map[unit]);
				else
					pr_cont("%s ", empty_str);
		}
	}
	pr_cont("\n");
}

/**
 * pcpu_setup_first_chunk - initialize the first percpu chunk
 * @ai: pcpu_alloc_info describing how to percpu area is shaped
 * @base_addr: mapped address
 *
 * Initialize the first percpu chunk which contains the kernel static
 * percpu area.  This function is to be called from arch percpu area
 * setup path.
 *
 * @ai contains all information necessary to initialize the first
 * chunk and prime the dynamic percpu allocator.
 *
 * @ai->static_size is the size of static percpu area.
 *
 * @ai->reserved_size, if non-zero, specifies the amount of bytes to
 * reserve after the static area in the first chunk.  This reserves
 * the first chunk such that it's available only through reserved
 * percpu allocation.  This is primarily used to serve module percpu
 * static areas on architectures where the addressing model has
 * limited offset range for symbol relocations to guarantee module
 * percpu symbols fall inside the relocatable range.
 *
 * @ai->dyn_size determines the number of bytes available for dynamic
 * allocation in the first chunk.  The area between @ai->static_size +
 * @ai->reserved_size + @ai->dyn_size and @ai->unit_size is unused.
 *
 * @ai->unit_size specifies unit size and must be aligned to PAGE_SIZE
 * and equal to or larger than @ai->static_size + @ai->reserved_size +
 * @ai->dyn_size.
 *
 * @ai->atom_size is the allocation atom size and used as alignment
 * for vm areas.
 *
 * @ai->alloc_size is the allocation size and always multiple of
 * @ai->atom_size.  This is larger than @ai->atom_size if
 * @ai->unit_size is larger than @ai->atom_size.
 *
 * @ai->nr_groups and @ai->groups describe virtual memory layout of
 * percpu areas.  Units which should be colocated are put into the
 * same group.  Dynamic VM areas will be allocated according to these
 * groupings.  If @ai->nr_groups is zero, a single group containing
 * all units is assumed.
 *
 * The caller should have mapped the first chunk at @base_addr and
 * copied static data to each unit.
 *
 * The first chunk will always contain a static and a dynamic region.
 * However, the static region is not managed by any chunk.  If the first
 * chunk also contains a reserved region, it is served by two chunks -
 * one for the reserved region and one for the dynamic region.  They
 * share the same vm, but use offset regions in the area allocation map.
 * The chunk serving the dynamic region is circulated in the chunk slots
 * and available for dynamic allocation like any other chunk.
 */
void __init pcpu_setup_first_chunk(const struct pcpu_alloc_info *ai,
				   void *base_addr)
{
	size_t size_sum = ai->static_size + ai->reserved_size + ai->dyn_size;
	size_t static_size, dyn_size;
	unsigned long *group_offsets;
	size_t *group_sizes;
	unsigned long *unit_off;
	unsigned int cpu;
	int *unit_map;
	int group, unit, i;
	unsigned long tmp_addr;
	size_t alloc_size;

#define PCPU_SETUP_BUG_ON(cond)	do {					\
	if (unlikely(cond)) {						\
		pr_emerg("failed to initialize, %s\n", #cond);		\
		pr_emerg("cpu_possible_mask=%*pb\n",			\
			 cpumask_pr_args(cpu_possible_mask));		\
		pcpu_dump_alloc_info(KERN_EMERG, ai);			\
		BUG();							\
	}								\
} while (0)

	/* sanity checks */
	PCPU_SETUP_BUG_ON(ai->nr_groups <= 0);
#ifdef CONFIG_SMP
	PCPU_SETUP_BUG_ON(!ai->static_size);
	PCPU_SETUP_BUG_ON(offset_in_page(__per_cpu_start));
#endif
	PCPU_SETUP_BUG_ON(!base_addr);
	PCPU_SETUP_BUG_ON(offset_in_page(base_addr));
	PCPU_SETUP_BUG_ON(ai->unit_size < size_sum);
	PCPU_SETUP_BUG_ON(offset_in_page(ai->unit_size));
	PCPU_SETUP_BUG_ON(ai->unit_size < PCPU_MIN_UNIT_SIZE);
	PCPU_SETUP_BUG_ON(!IS_ALIGNED(ai->unit_size, PCPU_BITMAP_BLOCK_SIZE));
	PCPU_SETUP_BUG_ON(ai->dyn_size < PERCPU_DYNAMIC_EARLY_SIZE);
	PCPU_SETUP_BUG_ON(!IS_ALIGNED(ai->reserved_size, PCPU_MIN_ALLOC_SIZE));
	PCPU_SETUP_BUG_ON(!(IS_ALIGNED(PCPU_BITMAP_BLOCK_SIZE, PAGE_SIZE) ||
			    IS_ALIGNED(PAGE_SIZE, PCPU_BITMAP_BLOCK_SIZE)));
	PCPU_SETUP_BUG_ON(pcpu_verify_alloc_info(ai) < 0);

	/* process group information and build config tables accordingly */
	alloc_size = ai->nr_groups * sizeof(group_offsets[0]);
	group_offsets = memblock_alloc(alloc_size, SMP_CACHE_BYTES);
	if (!group_offsets)
		panic("%s: Failed to allocate %zu bytes\n", __func__,
		      alloc_size);

	alloc_size = ai->nr_groups * sizeof(group_sizes[0]);
	group_sizes = memblock_alloc(alloc_size, SMP_CACHE_BYTES);
	if (!group_sizes)
		panic("%s: Failed to allocate %zu bytes\n", __func__,
		      alloc_size);

	alloc_size = nr_cpu_ids * sizeof(unit_map[0]);
	unit_map = memblock_alloc(alloc_size, SMP_CACHE_BYTES);
	if (!unit_map)
		panic("%s: Failed to allocate %zu bytes\n", __func__,
		      alloc_size);

	alloc_size = nr_cpu_ids * sizeof(unit_off[0]);
	unit_off = memblock_alloc(alloc_size, SMP_CACHE_BYTES);
	if (!unit_off)
		panic("%s: Failed to allocate %zu bytes\n", __func__,
		      alloc_size);

	for (cpu = 0; cpu < nr_cpu_ids; cpu++)
		unit_map[cpu] = UINT_MAX;

	pcpu_low_unit_cpu = NR_CPUS;
	pcpu_high_unit_cpu = NR_CPUS;

	for (group = 0, unit = 0; group < ai->nr_groups; group++, unit += i) {
		const struct pcpu_group_info *gi = &ai->groups[group];

		group_offsets[group] = gi->base_offset;
		group_sizes[group] = gi->nr_units * ai->unit_size;

		for (i = 0; i < gi->nr_units; i++) {
			cpu = gi->cpu_map[i];
			if (cpu == NR_CPUS)
				continue;

			PCPU_SETUP_BUG_ON(cpu >= nr_cpu_ids);
			PCPU_SETUP_BUG_ON(!cpu_possible(cpu));
			PCPU_SETUP_BUG_ON(unit_map[cpu] != UINT_MAX);

			unit_map[cpu] = unit + i;
			unit_off[cpu] = gi->base_offset + i * ai->unit_size;

			/* determine low/high unit_cpu */
			if (pcpu_low_unit_cpu == NR_CPUS ||
			    unit_off[cpu] < unit_off[pcpu_low_unit_cpu])
				pcpu_low_unit_cpu = cpu;
			if (pcpu_high_unit_cpu == NR_CPUS ||
			    unit_off[cpu] > unit_off[pcpu_high_unit_cpu])
				pcpu_high_unit_cpu = cpu;
		}
	}
	pcpu_nr_units = unit;

	for_each_possible_cpu(cpu)
		PCPU_SETUP_BUG_ON(unit_map[cpu] == UINT_MAX);

	/* we're done parsing the input, undefine BUG macro and dump config */
#undef PCPU_SETUP_BUG_ON
	pcpu_dump_alloc_info(KERN_DEBUG, ai);

	pcpu_nr_groups = ai->nr_groups;
	pcpu_group_offsets = group_offsets;
	pcpu_group_sizes = group_sizes;
	pcpu_unit_map = unit_map;
	pcpu_unit_offsets = unit_off;

	/* determine basic parameters */
	pcpu_unit_pages = ai->unit_size >> PAGE_SHIFT;
	pcpu_unit_size = pcpu_unit_pages << PAGE_SHIFT;
	pcpu_atom_size = ai->atom_size;
	pcpu_chunk_struct_size = struct_size((struct pcpu_chunk *)0, populated,
					     BITS_TO_LONGS(pcpu_unit_pages));

	pcpu_stats_save_ai(ai);

	/*
	 * Allocate chunk slots.  The slots after the active slots are:
	 *   sidelined_slot - isolated, depopulated chunks
	 *   free_slot - fully free chunks
	 *   to_depopulate_slot - isolated, chunks to depopulate
	 */
	pcpu_sidelined_slot = __pcpu_size_to_slot(pcpu_unit_size) + 1;
	pcpu_free_slot = pcpu_sidelined_slot + 1;
	pcpu_to_depopulate_slot = pcpu_free_slot + 1;
	pcpu_nr_slots = pcpu_to_depopulate_slot + 1;
	pcpu_chunk_lists = memblock_alloc(pcpu_nr_slots *
					  sizeof(pcpu_chunk_lists[0]),
					  SMP_CACHE_BYTES);
	if (!pcpu_chunk_lists)
		panic("%s: Failed to allocate %zu bytes\n", __func__,
		      pcpu_nr_slots * sizeof(pcpu_chunk_lists[0]));

	for (i = 0; i < pcpu_nr_slots; i++)
		INIT_LIST_HEAD(&pcpu_chunk_lists[i]);

	/*
	 * The end of the static region needs to be aligned with the
	 * minimum allocation size as this offsets the reserved and
	 * dynamic region.  The first chunk ends page aligned by
	 * expanding the dynamic region, therefore the dynamic region
	 * can be shrunk to compensate while still staying above the
	 * configured sizes.
	 */
	static_size = ALIGN(ai->static_size, PCPU_MIN_ALLOC_SIZE);
	dyn_size = ai->dyn_size - (static_size - ai->static_size);

	/*
	 * Initialize first chunk:
	 * This chunk is broken up into 3 parts:
	 *		< static | [reserved] | dynamic >
	 * - static - there is no backing chunk because these allocations can
	 *   never be freed.
	 * - reserved (pcpu_reserved_chunk) - exists primarily to serve
	 *   allocations from module load.
	 * - dynamic (pcpu_first_chunk) - serves the dynamic part of the first
	 *   chunk.
	 */
	tmp_addr = (unsigned long)base_addr + static_size;
	if (ai->reserved_size)
		pcpu_reserved_chunk = pcpu_alloc_first_chunk(tmp_addr,
						ai->reserved_size);
	tmp_addr = (unsigned long)base_addr + static_size + ai->reserved_size;
	pcpu_first_chunk = pcpu_alloc_first_chunk(tmp_addr, dyn_size);

	pcpu_nr_empty_pop_pages = pcpu_first_chunk->nr_empty_pop_pages;
	pcpu_chunk_relocate(pcpu_first_chunk, -1);

	/* include all regions of the first chunk */
	pcpu_nr_populated += PFN_DOWN(size_sum);

	pcpu_stats_chunk_alloc();
	trace_percpu_create_chunk(base_addr);

	/* we're done */
	pcpu_base_addr = base_addr;
}

#ifdef CONFIG_SMP

const char * const pcpu_fc_names[PCPU_FC_NR] __initconst = {
	[PCPU_FC_AUTO]	= "auto",
	[PCPU_FC_EMBED]	= "embed",
	[PCPU_FC_PAGE]	= "page",
};

enum pcpu_fc pcpu_chosen_fc __initdata = PCPU_FC_AUTO;

static int __init percpu_alloc_setup(char *str)
{
	if (!str)
		return -EINVAL;

	if (0)
		/* nada */;
#ifdef CONFIG_NEED_PER_CPU_EMBED_FIRST_CHUNK
	else if (!strcmp(str, "embed"))
		pcpu_chosen_fc = PCPU_FC_EMBED;
#endif
#ifdef CONFIG_NEED_PER_CPU_PAGE_FIRST_CHUNK
	else if (!strcmp(str, "page"))
		pcpu_chosen_fc = PCPU_FC_PAGE;
#endif
	else
		pr_warn("unknown allocator %s specified\n", str);

	return 0;
}
early_param("percpu_alloc", percpu_alloc_setup);

/*
 * pcpu_embed_first_chunk() is used by the generic percpu setup.
 * Build it if needed by the arch config or the generic setup is going
 * to be used.
 */
#if defined(CONFIG_NEED_PER_CPU_EMBED_FIRST_CHUNK) || \
	!defined(CONFIG_HAVE_SETUP_PER_CPU_AREA)
#define BUILD_EMBED_FIRST_CHUNK
#endif

/* build pcpu_page_first_chunk() iff needed by the arch config */
#if defined(CONFIG_NEED_PER_CPU_PAGE_FIRST_CHUNK)
#define BUILD_PAGE_FIRST_CHUNK
#endif

/* pcpu_build_alloc_info() is used by both embed and page first chunk */
#if defined(BUILD_EMBED_FIRST_CHUNK) || defined(BUILD_PAGE_FIRST_CHUNK)
/**
 * pcpu_build_alloc_info - build alloc_info considering distances between CPUs
 * @reserved_size: the size of reserved percpu area in bytes
 * @dyn_size: minimum free size for dynamic allocation in bytes
 * @atom_size: allocation atom size
 * @cpu_distance_fn: callback to determine distance between cpus, optional
 *
 * This function determines grouping of units, their mappings to cpus
 * and other parameters considering needed percpu size, allocation
 * atom size and distances between CPUs.
 *
 * Groups are always multiples of atom size and CPUs which are of
 * LOCAL_DISTANCE both ways are grouped together and share space for
 * units in the same group.  The returned configuration is guaranteed
 * to have CPUs on different nodes on different groups and >=75% usage
 * of allocated virtual address space.
 *
 * RETURNS:
 * On success, pointer to the new allocation_info is returned.  On
 * failure, ERR_PTR value is returned.
 */
static struct pcpu_alloc_info * __init __flatten pcpu_build_alloc_info(
				size_t reserved_size, size_t dyn_size,
				size_t atom_size,
				pcpu_fc_cpu_distance_fn_t cpu_distance_fn)
{
	static int group_map[NR_CPUS] __initdata;
	static int group_cnt[NR_CPUS] __initdata;
	static struct cpumask mask __initdata;
	const size_t static_size = __per_cpu_end - __per_cpu_start;
	int nr_groups = 1, nr_units = 0;
	size_t size_sum, min_unit_size, alloc_size;
	int upa, max_upa, best_upa;	/* units_per_alloc */
	int last_allocs, group, unit;
	unsigned int cpu, tcpu;
	struct pcpu_alloc_info *ai;
	unsigned int *cpu_map;

	/* this function may be called multiple times */
	memset(group_map, 0, sizeof(group_map));
	memset(group_cnt, 0, sizeof(group_cnt));
	cpumask_clear(&mask);

	/* calculate size_sum and ensure dyn_size is enough for early alloc */
	size_sum = PFN_ALIGN(static_size + reserved_size +
			    max_t(size_t, dyn_size, PERCPU_DYNAMIC_EARLY_SIZE));
	dyn_size = size_sum - static_size - reserved_size;

	/*
	 * Determine min_unit_size, alloc_size and max_upa such that
	 * alloc_size is multiple of atom_size and is the smallest
	 * which can accommodate 4k aligned segments which are equal to
	 * or larger than min_unit_size.
	 */
	min_unit_size = max_t(size_t, size_sum, PCPU_MIN_UNIT_SIZE);

	/* determine the maximum # of units that can fit in an allocation */
	alloc_size = roundup(min_unit_size, atom_size);
	upa = alloc_size / min_unit_size;
	while (alloc_size % upa || (offset_in_page(alloc_size / upa)))
		upa--;
	max_upa = upa;

	cpumask_copy(&mask, cpu_possible_mask);

	/* group cpus according to their proximity */
	for (group = 0; !cpumask_empty(&mask); group++) {
		/* pop the group's first cpu */
		cpu = cpumask_first(&mask);
		group_map[cpu] = group;
		group_cnt[group]++;
		cpumask_clear_cpu(cpu, &mask);

		for_each_cpu(tcpu, &mask) {
			if (!cpu_distance_fn ||
			    (cpu_distance_fn(cpu, tcpu) == LOCAL_DISTANCE &&
			     cpu_distance_fn(tcpu, cpu) == LOCAL_DISTANCE)) {
				group_map[tcpu] = group;
				group_cnt[group]++;
				cpumask_clear_cpu(tcpu, &mask);
			}
		}
	}
	nr_groups = group;

	/*
	 * Wasted space is caused by a ratio imbalance of upa to group_cnt.
	 * Expand the unit_size until we use >= 75% of the units allocated.
	 * Related to atom_size, which could be much larger than the unit_size.
	 */
	last_allocs = INT_MAX;
	best_upa = 0;
	for (upa = max_upa; upa; upa--) {
		int allocs = 0, wasted = 0;

		if (alloc_size % upa || (offset_in_page(alloc_size / upa)))
			continue;

		for (group = 0; group < nr_groups; group++) {
			int this_allocs = DIV_ROUND_UP(group_cnt[group], upa);
			allocs += this_allocs;
			wasted += this_allocs * upa - group_cnt[group];
		}

		/*
		 * Don't accept if wastage is over 1/3.  The
		 * greater-than comparison ensures upa==1 always
		 * passes the following check.
		 */
		if (wasted > num_possible_cpus() / 3)
			continue;

		/* and then don't consume more memory */
		if (allocs > last_allocs)
			break;
		last_allocs = allocs;
		best_upa = upa;
	}
	BUG_ON(!best_upa);
	upa = best_upa;

	/* allocate and fill alloc_info */
	for (group = 0; group < nr_groups; group++)
		nr_units += roundup(group_cnt[group], upa);

	ai = pcpu_alloc_alloc_info(nr_groups, nr_units);
	if (!ai)
		return ERR_PTR(-ENOMEM);
	cpu_map = ai->groups[0].cpu_map;

	for (group = 0; group < nr_groups; group++) {
		ai->groups[group].cpu_map = cpu_map;
		cpu_map += roundup(group_cnt[group], upa);
	}

	ai->static_size = static_size;
	ai->reserved_size = reserved_size;
	ai->dyn_size = dyn_size;
	ai->unit_size = alloc_size / upa;
	ai->atom_size = atom_size;
	ai->alloc_size = alloc_size;

	for (group = 0, unit = 0; group < nr_groups; group++) {
		struct pcpu_group_info *gi = &ai->groups[group];

		/*
		 * Initialize base_offset as if all groups are located
		 * back-to-back.  The caller should update this to
		 * reflect actual allocation.
		 */
		gi->base_offset = unit * ai->unit_size;

		for_each_possible_cpu(cpu)
			if (group_map[cpu] == group)
				gi->cpu_map[gi->nr_units++] = cpu;
		gi->nr_units = roundup(gi->nr_units, upa);
		unit += gi->nr_units;
	}
	BUG_ON(unit != nr_units);

	return ai;
}

static void * __init pcpu_fc_alloc(unsigned int cpu, size_t size, size_t align,
				   pcpu_fc_cpu_to_node_fn_t cpu_to_nd_fn)
{
	const unsigned long goal = __pa(MAX_DMA_ADDRESS);
#ifdef CONFIG_NUMA
	int node = NUMA_NO_NODE;
	void *ptr;

	if (cpu_to_nd_fn)
		node = cpu_to_nd_fn(cpu);

	if (node == NUMA_NO_NODE || !node_online(node) || !NODE_DATA(node)) {
		ptr = memblock_alloc_from(size, align, goal);
		pr_info("cpu %d has no node %d or node-local memory\n",
			cpu, node);
		pr_debug("per cpu data for cpu%d %zu bytes at 0x%llx\n",
			 cpu, size, (u64)__pa(ptr));
	} else {
		ptr = memblock_alloc_try_nid(size, align, goal,
					     MEMBLOCK_ALLOC_ACCESSIBLE,
					     node);

		pr_debug("per cpu data for cpu%d %zu bytes on node%d at 0x%llx\n",
			 cpu, size, node, (u64)__pa(ptr));
	}
	return ptr;
#else
	return memblock_alloc_from(size, align, goal);
#endif
}

static void __init pcpu_fc_free(void *ptr, size_t size)
{
	memblock_free(ptr, size);
}
#endif /* BUILD_EMBED_FIRST_CHUNK || BUILD_PAGE_FIRST_CHUNK */

#if defined(BUILD_EMBED_FIRST_CHUNK)
/**
 * pcpu_embed_first_chunk - embed the first percpu chunk into bootmem
 * @reserved_size: the size of reserved percpu area in bytes
 * @dyn_size: minimum free size for dynamic allocation in bytes
 * @atom_size: allocation atom size
 * @cpu_distance_fn: callback to determine distance between cpus, optional
 * @cpu_to_nd_fn: callback to convert cpu to it's node, optional
 *
 * This is a helper to ease setting up embedded first percpu chunk and
 * can be called where pcpu_setup_first_chunk() is expected.
 *
 * If this function is used to setup the first chunk, it is allocated
 * by calling pcpu_fc_alloc and used as-is without being mapped into
 * vmalloc area.  Allocations are always whole multiples of @atom_size
 * aligned to @atom_size.
 *
 * This enables the first chunk to piggy back on the linear physical
 * mapping which often uses larger page size.  Please note that this
 * can result in very sparse cpu->unit mapping on NUMA machines thus
 * requiring large vmalloc address space.  Don't use this allocator if
 * vmalloc space is not orders of magnitude larger than distances
 * between node memory addresses (ie. 32bit NUMA machines).
 *
 * @dyn_size specifies the minimum dynamic area size.
 *
 * If the needed size is smaller than the minimum or specified unit
 * size, the leftover is returned using pcpu_fc_free.
 *
 * RETURNS:
 * 0 on success, -errno on failure.
 */
int __init pcpu_embed_first_chunk(size_t reserved_size, size_t dyn_size,
				  size_t atom_size,
				  pcpu_fc_cpu_distance_fn_t cpu_distance_fn,
				  pcpu_fc_cpu_to_node_fn_t cpu_to_nd_fn)
{
	void *base = (void *)ULONG_MAX;
	void **areas = NULL;
	struct pcpu_alloc_info *ai;
	size_t size_sum, areas_size;
	unsigned long max_distance;
	int group, i, highest_group, rc = 0;

	ai = pcpu_build_alloc_info(reserved_size, dyn_size, atom_size,
				   cpu_distance_fn);
	if (IS_ERR(ai))
		return PTR_ERR(ai);

	size_sum = ai->static_size + ai->reserved_size + ai->dyn_size;
	areas_size = PFN_ALIGN(ai->nr_groups * sizeof(void *));

	areas = memblock_alloc(areas_size, SMP_CACHE_BYTES);
	if (!areas) {
		rc = -ENOMEM;
		goto out_free;
	}

	/* allocate, copy and determine base address & max_distance */
	highest_group = 0;
	for (group = 0; group < ai->nr_groups; group++) {
		struct pcpu_group_info *gi = &ai->groups[group];
		unsigned int cpu = NR_CPUS;
		void *ptr;

		for (i = 0; i < gi->nr_units && cpu == NR_CPUS; i++)
			cpu = gi->cpu_map[i];
		BUG_ON(cpu == NR_CPUS);

		/* allocate space for the whole group */
		ptr = pcpu_fc_alloc(cpu, gi->nr_units * ai->unit_size, atom_size, cpu_to_nd_fn);
		if (!ptr) {
			rc = -ENOMEM;
			goto out_free_areas;
		}
		/* kmemleak tracks the percpu allocations separately */
		kmemleak_ignore_phys(__pa(ptr));
		areas[group] = ptr;

		base = min(ptr, base);
		if (ptr > areas[highest_group])
			highest_group = group;
	}
	max_distance = areas[highest_group] - base;
	max_distance += ai->unit_size * ai->groups[highest_group].nr_units;

	/* warn if maximum distance is further than 75% of vmalloc space */
	if (max_distance > VMALLOC_TOTAL * 3 / 4) {
		pr_warn("max_distance=0x%lx too large for vmalloc space 0x%lx\n",
				max_distance, VMALLOC_TOTAL);
#ifdef CONFIG_NEED_PER_CPU_PAGE_FIRST_CHUNK
		/* and fail if we have fallback */
		rc = -EINVAL;
		goto out_free_areas;
#endif
	}

	/*
	 * Copy data and free unused parts.  This should happen after all
	 * allocations are complete; otherwise, we may end up with
	 * overlapping groups.
	 */
	for (group = 0; group < ai->nr_groups; group++) {
		struct pcpu_group_info *gi = &ai->groups[group];
		void *ptr = areas[group];

		for (i = 0; i < gi->nr_units; i++, ptr += ai->unit_size) {
			if (gi->cpu_map[i] == NR_CPUS) {
				/* unused unit, free whole */
				pcpu_fc_free(ptr, ai->unit_size);
				continue;
			}
			/* copy and return the unused part */
			memcpy(ptr, __per_cpu_load, ai->static_size);
			pcpu_fc_free(ptr + size_sum, ai->unit_size - size_sum);
		}
	}

	/* base address is now known, determine group base offsets */
	for (group = 0; group < ai->nr_groups; group++) {
		ai->groups[group].base_offset = areas[group] - base;
	}

	pr_info("Embedded %zu pages/cpu s%zu r%zu d%zu u%zu\n",
		PFN_DOWN(size_sum), ai->static_size, ai->reserved_size,
		ai->dyn_size, ai->unit_size);

	pcpu_setup_first_chunk(ai, base);
	goto out_free;

out_free_areas:
	for (group = 0; group < ai->nr_groups; group++)
		if (areas[group])
			pcpu_fc_free(areas[group],
				ai->groups[group].nr_units * ai->unit_size);
out_free:
	pcpu_free_alloc_info(ai);
	if (areas)
		memblock_free(areas, areas_size);
	return rc;
}
#endif /* BUILD_EMBED_FIRST_CHUNK */

#ifdef BUILD_PAGE_FIRST_CHUNK
#include <asm/pgalloc.h>

#ifndef P4D_TABLE_SIZE
#define P4D_TABLE_SIZE PAGE_SIZE
#endif

#ifndef PUD_TABLE_SIZE
#define PUD_TABLE_SIZE PAGE_SIZE
#endif

#ifndef PMD_TABLE_SIZE
#define PMD_TABLE_SIZE PAGE_SIZE
#endif

#ifndef PTE_TABLE_SIZE
#define PTE_TABLE_SIZE PAGE_SIZE
#endif
void __init __weak pcpu_populate_pte(unsigned long addr)
{
	pgd_t *pgd = pgd_offset_k(addr);
	p4d_t *p4d;
	pud_t *pud;
	pmd_t *pmd;

	if (pgd_none(*pgd)) {
		p4d = memblock_alloc(P4D_TABLE_SIZE, P4D_TABLE_SIZE);
		if (!p4d)
			goto err_alloc;
		pgd_populate(&init_mm, pgd, p4d);
	}

	p4d = p4d_offset(pgd, addr);
	if (p4d_none(*p4d)) {
		pud = memblock_alloc(PUD_TABLE_SIZE, PUD_TABLE_SIZE);
		if (!pud)
			goto err_alloc;
		p4d_populate(&init_mm, p4d, pud);
	}

	pud = pud_offset(p4d, addr);
	if (pud_none(*pud)) {
		pmd = memblock_alloc(PMD_TABLE_SIZE, PMD_TABLE_SIZE);
		if (!pmd)
			goto err_alloc;
		pud_populate(&init_mm, pud, pmd);
	}

	pmd = pmd_offset(pud, addr);
	if (!pmd_present(*pmd)) {
		pte_t *new;

		new = memblock_alloc(PTE_TABLE_SIZE, PTE_TABLE_SIZE);
		if (!new)
			goto err_alloc;
		pmd_populate_kernel(&init_mm, pmd, new);
	}

	return;

err_alloc:
	panic("%s: Failed to allocate memory\n", __func__);
}

/**
 * pcpu_page_first_chunk - map the first chunk using PAGE_SIZE pages
 * @reserved_size: the size of reserved percpu area in bytes
 * @cpu_to_nd_fn: callback to convert cpu to it's node, optional
 *
 * This is a helper to ease setting up page-remapped first percpu
 * chunk and can be called where pcpu_setup_first_chunk() is expected.
 *
 * This is the basic allocator.  Static percpu area is allocated
 * page-by-page into vmalloc area.
 *
 * RETURNS:
 * 0 on success, -errno on failure.
 */
int __init pcpu_page_first_chunk(size_t reserved_size, pcpu_fc_cpu_to_node_fn_t cpu_to_nd_fn)
{
	static struct vm_struct vm;
	struct pcpu_alloc_info *ai;
	char psize_str[16];
	int unit_pages;
	size_t pages_size;
	struct page **pages;
	int unit, i, j, rc = 0;
	int upa;
	int nr_g0_units;

	snprintf(psize_str, sizeof(psize_str), "%luK", PAGE_SIZE >> 10);

	ai = pcpu_build_alloc_info(reserved_size, 0, PAGE_SIZE, NULL);
	if (IS_ERR(ai))
		return PTR_ERR(ai);
	BUG_ON(ai->nr_groups != 1);
	upa = ai->alloc_size/ai->unit_size;
	nr_g0_units = roundup(num_possible_cpus(), upa);
	if (WARN_ON(ai->groups[0].nr_units != nr_g0_units)) {
		pcpu_free_alloc_info(ai);
		return -EINVAL;
	}

	unit_pages = ai->unit_size >> PAGE_SHIFT;

	/* unaligned allocations can't be freed, round up to page size */
	pages_size = PFN_ALIGN(unit_pages * num_possible_cpus() *
			       sizeof(pages[0]));
	pages = memblock_alloc(pages_size, SMP_CACHE_BYTES);
	if (!pages)
		panic("%s: Failed to allocate %zu bytes\n", __func__,
		      pages_size);

	/* allocate pages */
	j = 0;
	for (unit = 0; unit < num_possible_cpus(); unit++) {
		unsigned int cpu = ai->groups[0].cpu_map[unit];
		for (i = 0; i < unit_pages; i++) {
			void *ptr;

			ptr = pcpu_fc_alloc(cpu, PAGE_SIZE, PAGE_SIZE, cpu_to_nd_fn);
			if (!ptr) {
				pr_warn("failed to allocate %s page for cpu%u\n",
						psize_str, cpu);
				goto enomem;
			}
			/* kmemleak tracks the percpu allocations separately */
			kmemleak_ignore_phys(__pa(ptr));
			pages[j++] = virt_to_page(ptr);
		}
	}

	/* allocate vm area, map the pages and copy static data */
	vm.flags = VM_ALLOC;
	vm.size = num_possible_cpus() * ai->unit_size;
	vm_area_register_early(&vm, PAGE_SIZE);

	for (unit = 0; unit < num_possible_cpus(); unit++) {
		unsigned long unit_addr =
			(unsigned long)vm.addr + unit * ai->unit_size;

		for (i = 0; i < unit_pages; i++)
			pcpu_populate_pte(unit_addr + (i << PAGE_SHIFT));

		/* pte already populated, the following shouldn't fail */
		rc = __pcpu_map_pages(unit_addr, &pages[unit * unit_pages],
				      unit_pages);
		if (rc < 0)
			panic("failed to map percpu area, err=%d\n", rc);

		flush_cache_vmap_early(unit_addr, unit_addr + ai->unit_size);

		/* copy static data */
		memcpy((void *)unit_addr, __per_cpu_load, ai->static_size);
	}

	/* we're ready, commit */
	pr_info("%d %s pages/cpu s%zu r%zu d%zu\n",
		unit_pages, psize_str, ai->static_size,
		ai->reserved_size, ai->dyn_size);

	pcpu_setup_first_chunk(ai, vm.addr);
	goto out_free_ar;

enomem:
	while (--j >= 0)
		pcpu_fc_free(page_address(pages[j]), PAGE_SIZE);
	rc = -ENOMEM;
out_free_ar:
	memblock_free(pages, pages_size);
	pcpu_free_alloc_info(ai);
	return rc;
}
#endif /* BUILD_PAGE_FIRST_CHUNK */

#ifndef	CONFIG_HAVE_SETUP_PER_CPU_AREA
/*
 * Generic SMP percpu area setup.
 *
 * The embedding helper is used because its behavior closely resembles
 * the original non-dynamic generic percpu area setup.  This is
 * important because many archs have addressing restrictions and might
 * fail if the percpu area is located far away from the previous
 * location.  As an added bonus, in non-NUMA cases, embedding is
 * generally a good idea TLB-wise because percpu area can piggy back
 * on the physical linear memory mapping which uses large page
 * mappings on applicable archs.
 */
unsigned long __per_cpu_offset[NR_CPUS] __read_mostly;
EXPORT_SYMBOL(__per_cpu_offset);

void __init setup_per_cpu_areas(void)
{
	unsigned long delta;
	unsigned int cpu;
	int rc;

	/*
	 * Always reserve area for module percpu variables.  That's
	 * what the legacy allocator did.
	 */
	rc = pcpu_embed_first_chunk(PERCPU_MODULE_RESERVE, PERCPU_DYNAMIC_RESERVE,
				    PAGE_SIZE, NULL, NULL);
	if (rc < 0)
		panic("Failed to initialize percpu areas.");

	delta = (unsigned long)pcpu_base_addr - (unsigned long)__per_cpu_start;
	for_each_possible_cpu(cpu)
		__per_cpu_offset[cpu] = delta + pcpu_unit_offsets[cpu];
}
#endif	/* CONFIG_HAVE_SETUP_PER_CPU_AREA */

#else	/* CONFIG_SMP */

/*
 * UP percpu area setup.
 *
 * UP always uses km-based percpu allocator with identity mapping.
 * Static percpu variables are indistinguishable from the usual static
 * variables and don't require any special preparation.
 */
void __init setup_per_cpu_areas(void)
{
	const size_t unit_size =
		roundup_pow_of_two(max_t(size_t, PCPU_MIN_UNIT_SIZE,
					 PERCPU_DYNAMIC_RESERVE));
	struct pcpu_alloc_info *ai;
	void *fc;

	ai = pcpu_alloc_alloc_info(1, 1);
	fc = memblock_alloc_from(unit_size, PAGE_SIZE, __pa(MAX_DMA_ADDRESS));
	if (!ai || !fc)
		panic("Failed to allocate memory for percpu areas.");
	/* kmemleak tracks the percpu allocations separately */
	kmemleak_ignore_phys(__pa(fc));

	ai->dyn_size = unit_size;
	ai->unit_size = unit_size;
	ai->atom_size = unit_size;
	ai->alloc_size = unit_size;
	ai->groups[0].nr_units = 1;
	ai->groups[0].cpu_map[0] = 0;

	pcpu_setup_first_chunk(ai, fc);
	pcpu_free_alloc_info(ai);
}

#endif	/* CONFIG_SMP */

/*
 * pcpu_nr_pages - calculate total number of populated backing pages
 *
 * This reflects the number of pages populated to back chunks.  Metadata is
 * excluded in the number exposed in meminfo as the number of backing pages
 * scales with the number of cpus and can quickly outweigh the memory used for
 * metadata.  It also keeps this calculation nice and simple.
 *
 * RETURNS:
 * Total number of populated backing pages in use by the allocator.
 */
unsigned long pcpu_nr_pages(void)
{
	return pcpu_nr_populated * pcpu_nr_units;
}

/*
 * Percpu allocator is initialized early during boot when neither slab or
 * workqueue is available.  Plug async management until everything is up
 * and running.
 */
static int __init percpu_enable_async(void)
{
	pcpu_async_enabled = true;
	return 0;
}
subsys_initcall(percpu_enable_async);<|MERGE_RESOLUTION|>--- conflicted
+++ resolved
@@ -1646,15 +1646,9 @@
 	if (!objcg)
 		return;
 
-<<<<<<< HEAD
-	if (likely(chunk && chunk->obj_cgroups)) {
-		obj_cgroup_get(objcg);
-		chunk->obj_cgroups[off >> PCPU_MIN_ALLOC_SHIFT] = objcg;
-=======
 	if (likely(chunk && chunk->obj_exts)) {
 		obj_cgroup_get(objcg);
 		chunk->obj_exts[off >> PCPU_MIN_ALLOC_SHIFT].cgroup = objcg;
->>>>>>> 0c383648
 
 		rcu_read_lock();
 		mod_memcg_state(obj_cgroup_memcg(objcg), MEMCG_PERCPU_B,
