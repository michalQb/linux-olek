// SPDX-License-Identifier: GPL-2.0
/*
 * DAMON Debugfs Interface
 *
 * Author: SeongJae Park <sjpark@amazon.de>
 */

#define pr_fmt(fmt) "damon-dbgfs: " fmt

#include <linux/damon.h>
#include <linux/debugfs.h>
#include <linux/file.h>
#include <linux/mm.h>
#include <linux/module.h>
#include <linux/page_idle.h>
#include <linux/slab.h>

static struct damon_ctx **dbgfs_ctxs;
static int dbgfs_nr_ctxs;
static struct dentry **dbgfs_dirs;
static DEFINE_MUTEX(damon_dbgfs_lock);

/*
 * Returns non-empty string on success, negative error code otherwise.
 */
static char *user_input_str(const char __user *buf, size_t count, loff_t *ppos)
{
	char *kbuf;
	ssize_t ret;

	/* We do not accept continuous write */
	if (*ppos)
		return ERR_PTR(-EINVAL);

	kbuf = kmalloc(count + 1, GFP_KERNEL | __GFP_NOWARN);
	if (!kbuf)
		return ERR_PTR(-ENOMEM);

	ret = simple_write_to_buffer(kbuf, count + 1, ppos, buf, count);
	if (ret != count) {
		kfree(kbuf);
		return ERR_PTR(-EIO);
	}
	kbuf[ret] = '\0';

	return kbuf;
}

static ssize_t dbgfs_attrs_read(struct file *file,
		char __user *buf, size_t count, loff_t *ppos)
{
	struct damon_ctx *ctx = file->private_data;
	char kbuf[128];
	int ret;

	mutex_lock(&ctx->kdamond_lock);
	ret = scnprintf(kbuf, ARRAY_SIZE(kbuf), "%lu %lu %lu %lu %lu\n",
			ctx->sample_interval, ctx->aggr_interval,
			ctx->primitive_update_interval, ctx->min_nr_regions,
			ctx->max_nr_regions);
	mutex_unlock(&ctx->kdamond_lock);

	return simple_read_from_buffer(buf, count, ppos, kbuf, ret);
}

static ssize_t dbgfs_attrs_write(struct file *file,
		const char __user *buf, size_t count, loff_t *ppos)
{
	struct damon_ctx *ctx = file->private_data;
	unsigned long s, a, r, minr, maxr;
	char *kbuf;
	ssize_t ret;

	kbuf = user_input_str(buf, count, ppos);
	if (IS_ERR(kbuf))
		return PTR_ERR(kbuf);

	if (sscanf(kbuf, "%lu %lu %lu %lu %lu",
				&s, &a, &r, &minr, &maxr) != 5) {
		ret = -EINVAL;
		goto out;
	}

	mutex_lock(&ctx->kdamond_lock);
	if (ctx->kdamond) {
		ret = -EBUSY;
		goto unlock_out;
	}

	ret = damon_set_attrs(ctx, s, a, r, minr, maxr);
	if (!ret)
		ret = count;
unlock_out:
	mutex_unlock(&ctx->kdamond_lock);
out:
	kfree(kbuf);
	return ret;
}

static ssize_t sprint_schemes(struct damon_ctx *c, char *buf, ssize_t len)
{
	struct damos *s;
	int written = 0;
	int rc;

	damon_for_each_scheme(s, c) {
		rc = scnprintf(&buf[written], len - written,
				"%lu %lu %u %u %u %u %d %lu %lu %lu %u %u %u %d %lu %lu %lu %lu %lu %lu\n",
				s->min_sz_region, s->max_sz_region,
				s->min_nr_accesses, s->max_nr_accesses,
				s->min_age_region, s->max_age_region,
				s->action,
				s->quota.ms, s->quota.sz,
				s->quota.reset_interval,
				s->quota.weight_sz,
				s->quota.weight_nr_accesses,
				s->quota.weight_age,
				s->wmarks.metric, s->wmarks.interval,
				s->wmarks.high, s->wmarks.mid, s->wmarks.low,
				s->stat_count, s->stat_sz);
		if (!rc)
			return -ENOMEM;

		written += rc;
	}
	return written;
}

static ssize_t dbgfs_schemes_read(struct file *file, char __user *buf,
		size_t count, loff_t *ppos)
{
	struct damon_ctx *ctx = file->private_data;
	char *kbuf;
	ssize_t len;

	kbuf = kmalloc(count, GFP_KERNEL | __GFP_NOWARN);
	if (!kbuf)
		return -ENOMEM;

	mutex_lock(&ctx->kdamond_lock);
	len = sprint_schemes(ctx, kbuf, count);
	mutex_unlock(&ctx->kdamond_lock);
	if (len < 0)
		goto out;
	len = simple_read_from_buffer(buf, count, ppos, kbuf, len);

out:
	kfree(kbuf);
	return len;
}

static void free_schemes_arr(struct damos **schemes, ssize_t nr_schemes)
{
	ssize_t i;

	for (i = 0; i < nr_schemes; i++)
		kfree(schemes[i]);
	kfree(schemes);
}

static bool damos_action_valid(int action)
{
	switch (action) {
	case DAMOS_WILLNEED:
	case DAMOS_COLD:
	case DAMOS_PAGEOUT:
	case DAMOS_HUGEPAGE:
	case DAMOS_NOHUGEPAGE:
	case DAMOS_STAT:
		return true;
	default:
		return false;
	}
}

/*
 * Converts a string into an array of struct damos pointers
 *
 * Returns an array of struct damos pointers that converted if the conversion
 * success, or NULL otherwise.
 */
static struct damos **str_to_schemes(const char *str, ssize_t len,
				ssize_t *nr_schemes)
{
	struct damos *scheme, **schemes;
	const int max_nr_schemes = 256;
	int pos = 0, parsed, ret;
	unsigned long min_sz, max_sz;
	unsigned int min_nr_a, max_nr_a, min_age, max_age;
	unsigned int action;

	schemes = kmalloc_array(max_nr_schemes, sizeof(scheme),
			GFP_KERNEL);
	if (!schemes)
		return NULL;

	*nr_schemes = 0;
	while (pos < len && *nr_schemes < max_nr_schemes) {
		struct damos_quota quota = {};
		struct damos_watermarks wmarks;

		ret = sscanf(&str[pos],
				"%lu %lu %u %u %u %u %u %lu %lu %lu %u %u %u %u %lu %lu %lu %lu%n",
				&min_sz, &max_sz, &min_nr_a, &max_nr_a,
				&min_age, &max_age, &action, &quota.ms,
				&quota.sz, &quota.reset_interval,
				&quota.weight_sz, &quota.weight_nr_accesses,
				&quota.weight_age, &wmarks.metric,
				&wmarks.interval, &wmarks.high, &wmarks.mid,
				&wmarks.low, &parsed);
		if (ret != 18)
			break;
		if (!damos_action_valid(action))
<<<<<<< HEAD
=======
			goto fail;

		if (min_sz > max_sz || min_nr_a > max_nr_a || min_age > max_age)
			goto fail;

		if (wmarks.high < wmarks.mid || wmarks.high < wmarks.low ||
		    wmarks.mid <  wmarks.low)
>>>>>>> 4517023d
			goto fail;

		pos += parsed;
		scheme = damon_new_scheme(min_sz, max_sz, min_nr_a, max_nr_a,
				min_age, max_age, action, &quota, &wmarks);
		if (!scheme)
			goto fail;

		schemes[*nr_schemes] = scheme;
		*nr_schemes += 1;
	}
	return schemes;
fail:
	free_schemes_arr(schemes, *nr_schemes);
	return NULL;
}

static ssize_t dbgfs_schemes_write(struct file *file, const char __user *buf,
		size_t count, loff_t *ppos)
{
	struct damon_ctx *ctx = file->private_data;
	char *kbuf;
	struct damos **schemes;
	ssize_t nr_schemes = 0, ret;

	kbuf = user_input_str(buf, count, ppos);
	if (IS_ERR(kbuf))
		return PTR_ERR(kbuf);

	schemes = str_to_schemes(kbuf, count, &nr_schemes);
	if (!schemes) {
		ret = -EINVAL;
		goto out;
	}

	mutex_lock(&ctx->kdamond_lock);
	if (ctx->kdamond) {
		ret = -EBUSY;
		goto unlock_out;
	}

	ret = damon_set_schemes(ctx, schemes, nr_schemes);
	if (!ret) {
		ret = count;
		nr_schemes = 0;
	}

unlock_out:
	mutex_unlock(&ctx->kdamond_lock);
	free_schemes_arr(schemes, nr_schemes);
out:
	kfree(kbuf);
	return ret;
}

static inline bool targetid_is_pid(const struct damon_ctx *ctx)
{
	return ctx->primitive.target_valid == damon_va_target_valid;
}

static ssize_t sprint_target_ids(struct damon_ctx *ctx, char *buf, ssize_t len)
{
	struct damon_target *t;
	unsigned long id;
	int written = 0;
	int rc;

	damon_for_each_target(t, ctx) {
		id = t->id;
		if (targetid_is_pid(ctx))
			/* Show pid numbers to debugfs users */
			id = (unsigned long)pid_vnr((struct pid *)id);

		rc = scnprintf(&buf[written], len - written, "%lu ", id);
		if (!rc)
			return -ENOMEM;
		written += rc;
	}
	if (written)
		written -= 1;
	written += scnprintf(&buf[written], len - written, "\n");
	return written;
}

static ssize_t dbgfs_target_ids_read(struct file *file,
		char __user *buf, size_t count, loff_t *ppos)
{
	struct damon_ctx *ctx = file->private_data;
	ssize_t len;
	char ids_buf[320];

	mutex_lock(&ctx->kdamond_lock);
	len = sprint_target_ids(ctx, ids_buf, 320);
	mutex_unlock(&ctx->kdamond_lock);
	if (len < 0)
		return len;

	return simple_read_from_buffer(buf, count, ppos, ids_buf, len);
}

/*
 * Converts a string into an array of unsigned long integers
 *
 * Returns an array of unsigned long integers if the conversion success, or
 * NULL otherwise.
 */
static unsigned long *str_to_target_ids(const char *str, ssize_t len,
					ssize_t *nr_ids)
{
	unsigned long *ids;
	const int max_nr_ids = 32;
	unsigned long id;
	int pos = 0, parsed, ret;

	*nr_ids = 0;
	ids = kmalloc_array(max_nr_ids, sizeof(id), GFP_KERNEL);
	if (!ids)
		return NULL;
	while (*nr_ids < max_nr_ids && pos < len) {
		ret = sscanf(&str[pos], "%lu%n", &id, &parsed);
		pos += parsed;
		if (ret != 1)
			break;
		ids[*nr_ids] = id;
		*nr_ids += 1;
	}

	return ids;
}

static void dbgfs_put_pids(unsigned long *ids, int nr_ids)
{
	int i;

	for (i = 0; i < nr_ids; i++)
		put_pid((struct pid *)ids[i]);
}

static ssize_t dbgfs_target_ids_write(struct file *file,
		const char __user *buf, size_t count, loff_t *ppos)
{
	struct damon_ctx *ctx = file->private_data;
	bool id_is_pid = true;
	char *kbuf, *nrs;
	unsigned long *targets;
	ssize_t nr_targets;
	ssize_t ret;
	int i;

	kbuf = user_input_str(buf, count, ppos);
	if (IS_ERR(kbuf))
		return PTR_ERR(kbuf);

	nrs = kbuf;
	if (!strncmp(kbuf, "paddr\n", count)) {
		id_is_pid = false;
		/* target id is meaningless here, but we set it just for fun */
		scnprintf(kbuf, count, "42    ");
	}

	targets = str_to_target_ids(nrs, count, &nr_targets);
	if (!targets) {
		ret = -ENOMEM;
		goto out;
	}

	if (id_is_pid) {
		for (i = 0; i < nr_targets; i++) {
			targets[i] = (unsigned long)find_get_pid(
					(int)targets[i]);
			if (!targets[i]) {
				dbgfs_put_pids(targets, i);
				ret = -EINVAL;
				goto free_targets_out;
			}
		}
	}

	mutex_lock(&ctx->kdamond_lock);
	if (ctx->kdamond) {
		if (id_is_pid)
			dbgfs_put_pids(targets, nr_targets);
		ret = -EBUSY;
		goto unlock_out;
	}

	/* remove targets with previously-set primitive */
	damon_set_targets(ctx, NULL, 0);

	/* Configure the context for the address space type */
	if (id_is_pid)
		damon_va_set_primitives(ctx);
	else
		damon_pa_set_primitives(ctx);

	ret = damon_set_targets(ctx, targets, nr_targets);
	if (ret) {
		if (id_is_pid)
			dbgfs_put_pids(targets, nr_targets);
	} else {
		ret = count;
	}

unlock_out:
	mutex_unlock(&ctx->kdamond_lock);
free_targets_out:
	kfree(targets);
out:
	kfree(kbuf);
	return ret;
}

static ssize_t sprint_init_regions(struct damon_ctx *c, char *buf, ssize_t len)
{
	struct damon_target *t;
	struct damon_region *r;
	int written = 0;
	int rc;

	damon_for_each_target(t, c) {
		damon_for_each_region(r, t) {
			rc = scnprintf(&buf[written], len - written,
					"%lu %lu %lu\n",
					t->id, r->ar.start, r->ar.end);
			if (!rc)
				return -ENOMEM;
			written += rc;
		}
	}
	return written;
}

static ssize_t dbgfs_init_regions_read(struct file *file, char __user *buf,
		size_t count, loff_t *ppos)
{
	struct damon_ctx *ctx = file->private_data;
	char *kbuf;
	ssize_t len;

	kbuf = kmalloc(count, GFP_KERNEL | __GFP_NOWARN);
	if (!kbuf)
		return -ENOMEM;

	mutex_lock(&ctx->kdamond_lock);
	if (ctx->kdamond) {
		mutex_unlock(&ctx->kdamond_lock);
		len = -EBUSY;
		goto out;
	}

	len = sprint_init_regions(ctx, kbuf, count);
	mutex_unlock(&ctx->kdamond_lock);
	if (len < 0)
		goto out;
	len = simple_read_from_buffer(buf, count, ppos, kbuf, len);

out:
	kfree(kbuf);
	return len;
}

static int add_init_region(struct damon_ctx *c,
			 unsigned long target_id, struct damon_addr_range *ar)
{
	struct damon_target *t;
	struct damon_region *r, *prev;
	unsigned long id;
	int rc = -EINVAL;

	if (ar->start >= ar->end)
		return -EINVAL;

	damon_for_each_target(t, c) {
		id = t->id;
		if (targetid_is_pid(c))
			id = (unsigned long)pid_vnr((struct pid *)id);
		if (id == target_id) {
			r = damon_new_region(ar->start, ar->end);
			if (!r)
				return -ENOMEM;
			damon_add_region(r, t);
			if (damon_nr_regions(t) > 1) {
				prev = damon_prev_region(r);
				if (prev->ar.end > r->ar.start) {
					damon_destroy_region(r, t);
					return -EINVAL;
				}
			}
			rc = 0;
		}
	}
	return rc;
}

static int set_init_regions(struct damon_ctx *c, const char *str, ssize_t len)
{
	struct damon_target *t;
	struct damon_region *r, *next;
	int pos = 0, parsed, ret;
	unsigned long target_id;
	struct damon_addr_range ar;
	int err;

	damon_for_each_target(t, c) {
		damon_for_each_region_safe(r, next, t)
			damon_destroy_region(r, t);
	}

	while (pos < len) {
		ret = sscanf(&str[pos], "%lu %lu %lu%n",
				&target_id, &ar.start, &ar.end, &parsed);
		if (ret != 3)
			break;
		err = add_init_region(c, target_id, &ar);
		if (err)
			goto fail;
		pos += parsed;
	}

	return 0;

fail:
	damon_for_each_target(t, c) {
		damon_for_each_region_safe(r, next, t)
			damon_destroy_region(r, t);
	}
	return err;
}

static ssize_t dbgfs_init_regions_write(struct file *file,
					  const char __user *buf, size_t count,
					  loff_t *ppos)
{
	struct damon_ctx *ctx = file->private_data;
	char *kbuf;
	ssize_t ret = count;
	int err;

	kbuf = user_input_str(buf, count, ppos);
	if (IS_ERR(kbuf))
		return PTR_ERR(kbuf);

	mutex_lock(&ctx->kdamond_lock);
	if (ctx->kdamond) {
		ret = -EBUSY;
		goto unlock_out;
	}

	err = set_init_regions(ctx, kbuf, ret);
	if (err)
		ret = err;

unlock_out:
	mutex_unlock(&ctx->kdamond_lock);
	kfree(kbuf);
	return ret;
}

static ssize_t dbgfs_kdamond_pid_read(struct file *file,
		char __user *buf, size_t count, loff_t *ppos)
{
	struct damon_ctx *ctx = file->private_data;
	char *kbuf;
	ssize_t len;

	kbuf = kmalloc(count, GFP_KERNEL | __GFP_NOWARN);
	if (!kbuf)
		return -ENOMEM;

	mutex_lock(&ctx->kdamond_lock);
	if (ctx->kdamond)
		len = scnprintf(kbuf, count, "%d\n", ctx->kdamond->pid);
	else
		len = scnprintf(kbuf, count, "none\n");
	mutex_unlock(&ctx->kdamond_lock);
	if (!len)
		goto out;
	len = simple_read_from_buffer(buf, count, ppos, kbuf, len);

out:
	kfree(kbuf);
	return len;
}

static int damon_dbgfs_open(struct inode *inode, struct file *file)
{
	file->private_data = inode->i_private;

	return nonseekable_open(inode, file);
}

static const struct file_operations attrs_fops = {
	.open = damon_dbgfs_open,
	.read = dbgfs_attrs_read,
	.write = dbgfs_attrs_write,
};

static const struct file_operations schemes_fops = {
	.open = damon_dbgfs_open,
	.read = dbgfs_schemes_read,
	.write = dbgfs_schemes_write,
};

static const struct file_operations target_ids_fops = {
	.open = damon_dbgfs_open,
	.read = dbgfs_target_ids_read,
	.write = dbgfs_target_ids_write,
};

static const struct file_operations init_regions_fops = {
	.open = damon_dbgfs_open,
	.read = dbgfs_init_regions_read,
	.write = dbgfs_init_regions_write,
};

static const struct file_operations kdamond_pid_fops = {
	.open = damon_dbgfs_open,
	.read = dbgfs_kdamond_pid_read,
};

static void dbgfs_fill_ctx_dir(struct dentry *dir, struct damon_ctx *ctx)
{
	const char * const file_names[] = {"attrs", "schemes", "target_ids",
		"init_regions", "kdamond_pid"};
	const struct file_operations *fops[] = {&attrs_fops, &schemes_fops,
		&target_ids_fops, &init_regions_fops, &kdamond_pid_fops};
	int i;

	for (i = 0; i < ARRAY_SIZE(file_names); i++)
		debugfs_create_file(file_names[i], 0600, dir, ctx, fops[i]);
}

static void dbgfs_before_terminate(struct damon_ctx *ctx)
{
	struct damon_target *t, *next;

	if (!targetid_is_pid(ctx))
		return;

	damon_for_each_target_safe(t, next, ctx) {
		put_pid((struct pid *)t->id);
		damon_destroy_target(t);
	}
}

static struct damon_ctx *dbgfs_new_ctx(void)
{
	struct damon_ctx *ctx;

	ctx = damon_new_ctx();
	if (!ctx)
		return NULL;

	damon_va_set_primitives(ctx);
	ctx->callback.before_terminate = dbgfs_before_terminate;
	return ctx;
}

static void dbgfs_destroy_ctx(struct damon_ctx *ctx)
{
	damon_destroy_ctx(ctx);
}

/*
 * Make a context of @name and create a debugfs directory for it.
 *
 * This function should be called while holding damon_dbgfs_lock.
 *
 * Returns 0 on success, negative error code otherwise.
 */
static int dbgfs_mk_context(char *name)
{
	struct dentry *root, **new_dirs, *new_dir;
	struct damon_ctx **new_ctxs, *new_ctx;

	if (damon_nr_running_ctxs())
		return -EBUSY;

	new_ctxs = krealloc(dbgfs_ctxs, sizeof(*dbgfs_ctxs) *
			(dbgfs_nr_ctxs + 1), GFP_KERNEL);
	if (!new_ctxs)
		return -ENOMEM;
	dbgfs_ctxs = new_ctxs;

	new_dirs = krealloc(dbgfs_dirs, sizeof(*dbgfs_dirs) *
			(dbgfs_nr_ctxs + 1), GFP_KERNEL);
	if (!new_dirs)
		return -ENOMEM;
	dbgfs_dirs = new_dirs;

	root = dbgfs_dirs[0];
	if (!root)
		return -ENOENT;

	new_dir = debugfs_create_dir(name, root);
	dbgfs_dirs[dbgfs_nr_ctxs] = new_dir;

	new_ctx = dbgfs_new_ctx();
	if (!new_ctx) {
		debugfs_remove(new_dir);
		dbgfs_dirs[dbgfs_nr_ctxs] = NULL;
		return -ENOMEM;
	}

	dbgfs_ctxs[dbgfs_nr_ctxs] = new_ctx;
	dbgfs_fill_ctx_dir(dbgfs_dirs[dbgfs_nr_ctxs],
			dbgfs_ctxs[dbgfs_nr_ctxs]);
	dbgfs_nr_ctxs++;

	return 0;
}

static ssize_t dbgfs_mk_context_write(struct file *file,
		const char __user *buf, size_t count, loff_t *ppos)
{
	char *kbuf;
	char *ctx_name;
	ssize_t ret;

	kbuf = user_input_str(buf, count, ppos);
	if (IS_ERR(kbuf))
		return PTR_ERR(kbuf);
	ctx_name = kmalloc(count + 1, GFP_KERNEL);
	if (!ctx_name) {
		kfree(kbuf);
		return -ENOMEM;
	}

	/* Trim white space */
	if (sscanf(kbuf, "%s", ctx_name) != 1) {
		ret = -EINVAL;
		goto out;
	}

	mutex_lock(&damon_dbgfs_lock);
	ret = dbgfs_mk_context(ctx_name);
	if (!ret)
		ret = count;
	mutex_unlock(&damon_dbgfs_lock);

out:
	kfree(kbuf);
	kfree(ctx_name);
	return ret;
}

/*
 * Remove a context of @name and its debugfs directory.
 *
 * This function should be called while holding damon_dbgfs_lock.
 *
 * Return 0 on success, negative error code otherwise.
 */
static int dbgfs_rm_context(char *name)
{
	struct dentry *root, *dir, **new_dirs;
	struct damon_ctx **new_ctxs;
	int i, j;

	if (damon_nr_running_ctxs())
		return -EBUSY;

	root = dbgfs_dirs[0];
	if (!root)
		return -ENOENT;

	dir = debugfs_lookup(name, root);
	if (!dir)
		return -ENOENT;

	new_dirs = kmalloc_array(dbgfs_nr_ctxs - 1, sizeof(*dbgfs_dirs),
			GFP_KERNEL);
	if (!new_dirs)
		return -ENOMEM;

	new_ctxs = kmalloc_array(dbgfs_nr_ctxs - 1, sizeof(*dbgfs_ctxs),
			GFP_KERNEL);
	if (!new_ctxs) {
		kfree(new_dirs);
		return -ENOMEM;
	}

	for (i = 0, j = 0; i < dbgfs_nr_ctxs; i++) {
		if (dbgfs_dirs[i] == dir) {
			debugfs_remove(dbgfs_dirs[i]);
			dbgfs_destroy_ctx(dbgfs_ctxs[i]);
			continue;
		}
		new_dirs[j] = dbgfs_dirs[i];
		new_ctxs[j++] = dbgfs_ctxs[i];
	}

	kfree(dbgfs_dirs);
	kfree(dbgfs_ctxs);

	dbgfs_dirs = new_dirs;
	dbgfs_ctxs = new_ctxs;
	dbgfs_nr_ctxs--;

	return 0;
}

static ssize_t dbgfs_rm_context_write(struct file *file,
		const char __user *buf, size_t count, loff_t *ppos)
{
	char *kbuf;
	ssize_t ret;
	char *ctx_name;

	kbuf = user_input_str(buf, count, ppos);
	if (IS_ERR(kbuf))
		return PTR_ERR(kbuf);
	ctx_name = kmalloc(count + 1, GFP_KERNEL);
	if (!ctx_name) {
		kfree(kbuf);
		return -ENOMEM;
	}

	/* Trim white space */
	if (sscanf(kbuf, "%s", ctx_name) != 1) {
		ret = -EINVAL;
		goto out;
	}

	mutex_lock(&damon_dbgfs_lock);
	ret = dbgfs_rm_context(ctx_name);
	if (!ret)
		ret = count;
	mutex_unlock(&damon_dbgfs_lock);

out:
	kfree(kbuf);
	kfree(ctx_name);
	return ret;
}

static ssize_t dbgfs_monitor_on_read(struct file *file,
		char __user *buf, size_t count, loff_t *ppos)
{
	char monitor_on_buf[5];
	bool monitor_on = damon_nr_running_ctxs() != 0;
	int len;

	len = scnprintf(monitor_on_buf, 5, monitor_on ? "on\n" : "off\n");

	return simple_read_from_buffer(buf, count, ppos, monitor_on_buf, len);
}

static ssize_t dbgfs_monitor_on_write(struct file *file,
		const char __user *buf, size_t count, loff_t *ppos)
{
	ssize_t ret;
	char *kbuf;

	kbuf = user_input_str(buf, count, ppos);
	if (IS_ERR(kbuf))
		return PTR_ERR(kbuf);

	/* Remove white space */
	if (sscanf(kbuf, "%s", kbuf) != 1) {
		kfree(kbuf);
		return -EINVAL;
	}

	mutex_lock(&damon_dbgfs_lock);
	if (!strncmp(kbuf, "on", count)) {
		int i;

		for (i = 0; i < dbgfs_nr_ctxs; i++) {
			if (damon_targets_empty(dbgfs_ctxs[i])) {
				kfree(kbuf);
				mutex_unlock(&damon_dbgfs_lock);
				return -EINVAL;
			}
		}
		ret = damon_start(dbgfs_ctxs, dbgfs_nr_ctxs);
	} else if (!strncmp(kbuf, "off", count)) {
		ret = damon_stop(dbgfs_ctxs, dbgfs_nr_ctxs);
	} else {
		ret = -EINVAL;
	}
	mutex_unlock(&damon_dbgfs_lock);

	if (!ret)
		ret = count;
	kfree(kbuf);
	return ret;
}

static const struct file_operations mk_contexts_fops = {
	.write = dbgfs_mk_context_write,
};

static const struct file_operations rm_contexts_fops = {
	.write = dbgfs_rm_context_write,
};

static const struct file_operations monitor_on_fops = {
	.read = dbgfs_monitor_on_read,
	.write = dbgfs_monitor_on_write,
};

static int __init __damon_dbgfs_init(void)
{
	struct dentry *dbgfs_root;
	const char * const file_names[] = {"mk_contexts", "rm_contexts",
		"monitor_on"};
	const struct file_operations *fops[] = {&mk_contexts_fops,
		&rm_contexts_fops, &monitor_on_fops};
	int i;

	dbgfs_root = debugfs_create_dir("damon", NULL);

	for (i = 0; i < ARRAY_SIZE(file_names); i++)
		debugfs_create_file(file_names[i], 0600, dbgfs_root, NULL,
				fops[i]);
	dbgfs_fill_ctx_dir(dbgfs_root, dbgfs_ctxs[0]);

	dbgfs_dirs = kmalloc_array(1, sizeof(dbgfs_root), GFP_KERNEL);
	if (!dbgfs_dirs) {
		debugfs_remove(dbgfs_root);
		return -ENOMEM;
	}
	dbgfs_dirs[0] = dbgfs_root;

	return 0;
}

/*
 * Functions for the initialization
 */

static int __init damon_dbgfs_init(void)
{
	int rc = -ENOMEM;

	mutex_lock(&damon_dbgfs_lock);
	dbgfs_ctxs = kmalloc(sizeof(*dbgfs_ctxs), GFP_KERNEL);
	if (!dbgfs_ctxs)
		goto out;
	dbgfs_ctxs[0] = dbgfs_new_ctx();
	if (!dbgfs_ctxs[0]) {
		kfree(dbgfs_ctxs);
		goto out;
	}
	dbgfs_nr_ctxs = 1;

	rc = __damon_dbgfs_init();
	if (rc) {
		kfree(dbgfs_ctxs[0]);
		kfree(dbgfs_ctxs);
		pr_err("%s: dbgfs init failed\n", __func__);
	}

out:
	mutex_unlock(&damon_dbgfs_lock);
	return rc;
}

module_init(damon_dbgfs_init);

#include "dbgfs-test.h"<|MERGE_RESOLUTION|>--- conflicted
+++ resolved
@@ -211,8 +211,6 @@
 		if (ret != 18)
 			break;
 		if (!damos_action_valid(action))
-<<<<<<< HEAD
-=======
 			goto fail;
 
 		if (min_sz > max_sz || min_nr_a > max_nr_a || min_age > max_age)
@@ -220,7 +218,6 @@
 
 		if (wmarks.high < wmarks.mid || wmarks.high < wmarks.low ||
 		    wmarks.mid <  wmarks.low)
->>>>>>> 4517023d
 			goto fail;
 
 		pos += parsed;
