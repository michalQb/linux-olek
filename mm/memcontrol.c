// SPDX-License-Identifier: GPL-2.0-or-later
/* memcontrol.c - Memory Controller
 *
 * Copyright IBM Corporation, 2007
 * Author Balbir Singh <balbir@linux.vnet.ibm.com>
 *
 * Copyright 2007 OpenVZ SWsoft Inc
 * Author: Pavel Emelianov <xemul@openvz.org>
 *
 * Memory thresholds
 * Copyright (C) 2009 Nokia Corporation
 * Author: Kirill A. Shutemov
 *
 * Kernel Memory Controller
 * Copyright (C) 2012 Parallels Inc. and Google Inc.
 * Authors: Glauber Costa and Suleiman Souhlal
 *
 * Native page reclaim
 * Charge lifetime sanitation
 * Lockless page tracking & accounting
 * Unified hierarchy configuration model
 * Copyright (C) 2015 Red Hat, Inc., Johannes Weiner
 *
 * Per memcg lru locking
 * Copyright (C) 2020 Alibaba, Inc, Alex Shi
 */

#include <linux/page_counter.h>
#include <linux/memcontrol.h>
#include <linux/cgroup.h>
#include <linux/pagewalk.h>
#include <linux/sched/mm.h>
#include <linux/shmem_fs.h>
#include <linux/hugetlb.h>
#include <linux/pagemap.h>
#include <linux/vm_event_item.h>
#include <linux/smp.h>
#include <linux/page-flags.h>
#include <linux/backing-dev.h>
#include <linux/bit_spinlock.h>
#include <linux/rcupdate.h>
#include <linux/limits.h>
#include <linux/export.h>
#include <linux/mutex.h>
#include <linux/rbtree.h>
#include <linux/slab.h>
#include <linux/swap.h>
#include <linux/swapops.h>
#include <linux/spinlock.h>
#include <linux/eventfd.h>
#include <linux/poll.h>
#include <linux/sort.h>
#include <linux/fs.h>
#include <linux/seq_file.h>
#include <linux/vmpressure.h>
#include <linux/mm_inline.h>
#include <linux/swap_cgroup.h>
#include <linux/cpu.h>
#include <linux/oom.h>
#include <linux/lockdep.h>
#include <linux/file.h>
#include <linux/tracehook.h>
#include <linux/psi.h>
#include <linux/seq_buf.h>
#include "internal.h"
#include <net/sock.h>
#include <net/ip.h>
#include "slab.h"

#include <linux/uaccess.h>

#include <trace/events/vmscan.h>

struct cgroup_subsys memory_cgrp_subsys __read_mostly;
EXPORT_SYMBOL(memory_cgrp_subsys);

struct mem_cgroup *root_mem_cgroup __read_mostly;

/* Active memory cgroup to use from an interrupt context */
DEFINE_PER_CPU(struct mem_cgroup *, int_active_memcg);
EXPORT_PER_CPU_SYMBOL_GPL(int_active_memcg);

/* Socket memory accounting disabled? */
static bool cgroup_memory_nosocket __ro_after_init;

/* Kernel memory accounting disabled? */
bool cgroup_memory_nokmem __ro_after_init;

/* Whether the swap controller is active */
#ifdef CONFIG_MEMCG_SWAP
bool cgroup_memory_noswap __ro_after_init;
#else
#define cgroup_memory_noswap		1
#endif

#ifdef CONFIG_CGROUP_WRITEBACK
static DECLARE_WAIT_QUEUE_HEAD(memcg_cgwb_frn_waitq);
#endif

/* Whether legacy memory+swap accounting is active */
static bool do_memsw_account(void)
{
	return !cgroup_subsys_on_dfl(memory_cgrp_subsys) && !cgroup_memory_noswap;
}

#define THRESHOLDS_EVENTS_TARGET 128
#define SOFTLIMIT_EVENTS_TARGET 1024

/*
 * Cgroups above their limits are maintained in a RB-Tree, independent of
 * their hierarchy representation
 */

struct mem_cgroup_tree_per_node {
	struct rb_root rb_root;
	struct rb_node *rb_rightmost;
	spinlock_t lock;
};

struct mem_cgroup_tree {
	struct mem_cgroup_tree_per_node *rb_tree_per_node[MAX_NUMNODES];
};

static struct mem_cgroup_tree soft_limit_tree __read_mostly;

/* for OOM */
struct mem_cgroup_eventfd_list {
	struct list_head list;
	struct eventfd_ctx *eventfd;
};

/*
 * cgroup_event represents events which userspace want to receive.
 */
struct mem_cgroup_event {
	/*
	 * memcg which the event belongs to.
	 */
	struct mem_cgroup *memcg;
	/*
	 * eventfd to signal userspace about the event.
	 */
	struct eventfd_ctx *eventfd;
	/*
	 * Each of these stored in a list by the cgroup.
	 */
	struct list_head list;
	/*
	 * register_event() callback will be used to add new userspace
	 * waiter for changes related to this event.  Use eventfd_signal()
	 * on eventfd to send notification to userspace.
	 */
	int (*register_event)(struct mem_cgroup *memcg,
			      struct eventfd_ctx *eventfd, const char *args);
	/*
	 * unregister_event() callback will be called when userspace closes
	 * the eventfd or on cgroup removing.  This callback must be set,
	 * if you want provide notification functionality.
	 */
	void (*unregister_event)(struct mem_cgroup *memcg,
				 struct eventfd_ctx *eventfd);
	/*
	 * All fields below needed to unregister event when
	 * userspace closes eventfd.
	 */
	poll_table pt;
	wait_queue_head_t *wqh;
	wait_queue_entry_t wait;
	struct work_struct remove;
};

static void mem_cgroup_threshold(struct mem_cgroup *memcg);
static void mem_cgroup_oom_notify(struct mem_cgroup *memcg);

/* Stuffs for move charges at task migration. */
/*
 * Types of charges to be moved.
 */
#define MOVE_ANON	0x1U
#define MOVE_FILE	0x2U
#define MOVE_MASK	(MOVE_ANON | MOVE_FILE)

/* "mc" and its members are protected by cgroup_mutex */
static struct move_charge_struct {
	spinlock_t	  lock; /* for from, to */
	struct mm_struct  *mm;
	struct mem_cgroup *from;
	struct mem_cgroup *to;
	unsigned long flags;
	unsigned long precharge;
	unsigned long moved_charge;
	unsigned long moved_swap;
	struct task_struct *moving_task;	/* a task moving charges */
	wait_queue_head_t waitq;		/* a waitq for other context */
} mc = {
	.lock = __SPIN_LOCK_UNLOCKED(mc.lock),
	.waitq = __WAIT_QUEUE_HEAD_INITIALIZER(mc.waitq),
};

/*
 * Maximum loops in mem_cgroup_hierarchical_reclaim(), used for soft
 * limit reclaim to prevent infinite loops, if they ever occur.
 */
#define	MEM_CGROUP_MAX_RECLAIM_LOOPS		100
#define	MEM_CGROUP_MAX_SOFT_LIMIT_RECLAIM_LOOPS	2

/* for encoding cft->private value on file */
enum res_type {
	_MEM,
	_MEMSWAP,
	_OOM_TYPE,
	_KMEM,
	_TCP,
};

#define MEMFILE_PRIVATE(x, val)	((x) << 16 | (val))
#define MEMFILE_TYPE(val)	((val) >> 16 & 0xffff)
#define MEMFILE_ATTR(val)	((val) & 0xffff)
/* Used for OOM notifier */
#define OOM_CONTROL		(0)

/*
 * Iteration constructs for visiting all cgroups (under a tree).  If
 * loops are exited prematurely (break), mem_cgroup_iter_break() must
 * be used for reference counting.
 */
#define for_each_mem_cgroup_tree(iter, root)		\
	for (iter = mem_cgroup_iter(root, NULL, NULL);	\
	     iter != NULL;				\
	     iter = mem_cgroup_iter(root, iter, NULL))

#define for_each_mem_cgroup(iter)			\
	for (iter = mem_cgroup_iter(NULL, NULL, NULL);	\
	     iter != NULL;				\
	     iter = mem_cgroup_iter(NULL, iter, NULL))

static inline bool task_is_dying(void)
{
	return tsk_is_oom_victim(current) || fatal_signal_pending(current) ||
		(current->flags & PF_EXITING);
}

/* Some nice accessors for the vmpressure. */
struct vmpressure *memcg_to_vmpressure(struct mem_cgroup *memcg)
{
	if (!memcg)
		memcg = root_mem_cgroup;
	return &memcg->vmpressure;
}

struct mem_cgroup *vmpressure_to_memcg(struct vmpressure *vmpr)
{
	return container_of(vmpr, struct mem_cgroup, vmpressure);
}

#ifdef CONFIG_MEMCG_KMEM
extern spinlock_t css_set_lock;

bool mem_cgroup_kmem_disabled(void)
{
	return cgroup_memory_nokmem;
}

static void obj_cgroup_uncharge_pages(struct obj_cgroup *objcg,
				      unsigned int nr_pages);

static void obj_cgroup_release(struct percpu_ref *ref)
{
	struct obj_cgroup *objcg = container_of(ref, struct obj_cgroup, refcnt);
	unsigned int nr_bytes;
	unsigned int nr_pages;
	unsigned long flags;

	/*
	 * At this point all allocated objects are freed, and
	 * objcg->nr_charged_bytes can't have an arbitrary byte value.
	 * However, it can be PAGE_SIZE or (x * PAGE_SIZE).
	 *
	 * The following sequence can lead to it:
	 * 1) CPU0: objcg == stock->cached_objcg
	 * 2) CPU1: we do a small allocation (e.g. 92 bytes),
	 *          PAGE_SIZE bytes are charged
	 * 3) CPU1: a process from another memcg is allocating something,
	 *          the stock if flushed,
	 *          objcg->nr_charged_bytes = PAGE_SIZE - 92
	 * 5) CPU0: we do release this object,
	 *          92 bytes are added to stock->nr_bytes
	 * 6) CPU0: stock is flushed,
	 *          92 bytes are added to objcg->nr_charged_bytes
	 *
	 * In the result, nr_charged_bytes == PAGE_SIZE.
	 * This page will be uncharged in obj_cgroup_release().
	 */
	nr_bytes = atomic_read(&objcg->nr_charged_bytes);
	WARN_ON_ONCE(nr_bytes & (PAGE_SIZE - 1));
	nr_pages = nr_bytes >> PAGE_SHIFT;

	if (nr_pages)
		obj_cgroup_uncharge_pages(objcg, nr_pages);

	spin_lock_irqsave(&css_set_lock, flags);
	list_del(&objcg->list);
	spin_unlock_irqrestore(&css_set_lock, flags);

	percpu_ref_exit(ref);
	kfree_rcu(objcg, rcu);
}

static struct obj_cgroup *obj_cgroup_alloc(void)
{
	struct obj_cgroup *objcg;
	int ret;

	objcg = kzalloc(sizeof(struct obj_cgroup), GFP_KERNEL);
	if (!objcg)
		return NULL;

	ret = percpu_ref_init(&objcg->refcnt, obj_cgroup_release, 0,
			      GFP_KERNEL);
	if (ret) {
		kfree(objcg);
		return NULL;
	}
	INIT_LIST_HEAD(&objcg->list);
	return objcg;
}

static void memcg_reparent_objcgs(struct mem_cgroup *memcg,
				  struct mem_cgroup *parent)
{
	struct obj_cgroup *objcg, *iter;

	objcg = rcu_replace_pointer(memcg->objcg, NULL, true);

	spin_lock_irq(&css_set_lock);

	/* 1) Ready to reparent active objcg. */
	list_add(&objcg->list, &memcg->objcg_list);
	/* 2) Reparent active objcg and already reparented objcgs to parent. */
	list_for_each_entry(iter, &memcg->objcg_list, list)
		WRITE_ONCE(iter->memcg, parent);
	/* 3) Move already reparented objcgs to the parent's list */
	list_splice(&memcg->objcg_list, &parent->objcg_list);

	spin_unlock_irq(&css_set_lock);

	percpu_ref_kill(&objcg->refcnt);
}

/*
 * This will be used as a shrinker list's index.
 * The main reason for not using cgroup id for this:
 *  this works better in sparse environments, where we have a lot of memcgs,
 *  but only a few kmem-limited. Or also, if we have, for instance, 200
 *  memcgs, and none but the 200th is kmem-limited, we'd have to have a
 *  200 entry array for that.
 *
 * The current size of the caches array is stored in memcg_nr_cache_ids. It
 * will double each time we have to increase it.
 */
static DEFINE_IDA(memcg_cache_ida);
int memcg_nr_cache_ids;

/* Protects memcg_nr_cache_ids */
static DECLARE_RWSEM(memcg_cache_ids_sem);

void memcg_get_cache_ids(void)
{
	down_read(&memcg_cache_ids_sem);
}

void memcg_put_cache_ids(void)
{
	up_read(&memcg_cache_ids_sem);
}

/*
 * MIN_SIZE is different than 1, because we would like to avoid going through
 * the alloc/free process all the time. In a small machine, 4 kmem-limited
 * cgroups is a reasonable guess. In the future, it could be a parameter or
 * tunable, but that is strictly not necessary.
 *
 * MAX_SIZE should be as large as the number of cgrp_ids. Ideally, we could get
 * this constant directly from cgroup, but it is understandable that this is
 * better kept as an internal representation in cgroup.c. In any case, the
 * cgrp_id space is not getting any smaller, and we don't have to necessarily
 * increase ours as well if it increases.
 */
#define MEMCG_CACHES_MIN_SIZE 4
#define MEMCG_CACHES_MAX_SIZE MEM_CGROUP_ID_MAX

/*
 * A lot of the calls to the cache allocation functions are expected to be
 * inlined by the compiler. Since the calls to memcg_slab_pre_alloc_hook() are
 * conditional to this static branch, we'll have to allow modules that does
 * kmem_cache_alloc and the such to see this symbol as well
 */
DEFINE_STATIC_KEY_FALSE(memcg_kmem_enabled_key);
EXPORT_SYMBOL(memcg_kmem_enabled_key);
#endif

/**
 * mem_cgroup_css_from_page - css of the memcg associated with a page
 * @page: page of interest
 *
 * If memcg is bound to the default hierarchy, css of the memcg associated
 * with @page is returned.  The returned css remains associated with @page
 * until it is released.
 *
 * If memcg is bound to a traditional hierarchy, the css of root_mem_cgroup
 * is returned.
 */
struct cgroup_subsys_state *mem_cgroup_css_from_page(struct page *page)
{
	struct mem_cgroup *memcg;

	memcg = page_memcg(page);

	if (!memcg || !cgroup_subsys_on_dfl(memory_cgrp_subsys))
		memcg = root_mem_cgroup;

	return &memcg->css;
}

/**
 * page_cgroup_ino - return inode number of the memcg a page is charged to
 * @page: the page
 *
 * Look up the closest online ancestor of the memory cgroup @page is charged to
 * and return its inode number or 0 if @page is not charged to any cgroup. It
 * is safe to call this function without holding a reference to @page.
 *
 * Note, this function is inherently racy, because there is nothing to prevent
 * the cgroup inode from getting torn down and potentially reallocated a moment
 * after page_cgroup_ino() returns, so it only should be used by callers that
 * do not care (such as procfs interfaces).
 */
ino_t page_cgroup_ino(struct page *page)
{
	struct mem_cgroup *memcg;
	unsigned long ino = 0;

	rcu_read_lock();
	memcg = page_memcg_check(page);

	while (memcg && !(memcg->css.flags & CSS_ONLINE))
		memcg = parent_mem_cgroup(memcg);
	if (memcg)
		ino = cgroup_ino(memcg->css.cgroup);
	rcu_read_unlock();
	return ino;
}

static void __mem_cgroup_insert_exceeded(struct mem_cgroup_per_node *mz,
					 struct mem_cgroup_tree_per_node *mctz,
					 unsigned long new_usage_in_excess)
{
	struct rb_node **p = &mctz->rb_root.rb_node;
	struct rb_node *parent = NULL;
	struct mem_cgroup_per_node *mz_node;
	bool rightmost = true;

	if (mz->on_tree)
		return;

	mz->usage_in_excess = new_usage_in_excess;
	if (!mz->usage_in_excess)
		return;
	while (*p) {
		parent = *p;
		mz_node = rb_entry(parent, struct mem_cgroup_per_node,
					tree_node);
		if (mz->usage_in_excess < mz_node->usage_in_excess) {
			p = &(*p)->rb_left;
			rightmost = false;
		} else {
			p = &(*p)->rb_right;
		}
	}

	if (rightmost)
		mctz->rb_rightmost = &mz->tree_node;

	rb_link_node(&mz->tree_node, parent, p);
	rb_insert_color(&mz->tree_node, &mctz->rb_root);
	mz->on_tree = true;
}

static void __mem_cgroup_remove_exceeded(struct mem_cgroup_per_node *mz,
					 struct mem_cgroup_tree_per_node *mctz)
{
	if (!mz->on_tree)
		return;

	if (&mz->tree_node == mctz->rb_rightmost)
		mctz->rb_rightmost = rb_prev(&mz->tree_node);

	rb_erase(&mz->tree_node, &mctz->rb_root);
	mz->on_tree = false;
}

static void mem_cgroup_remove_exceeded(struct mem_cgroup_per_node *mz,
				       struct mem_cgroup_tree_per_node *mctz)
{
	unsigned long flags;

	spin_lock_irqsave(&mctz->lock, flags);
	__mem_cgroup_remove_exceeded(mz, mctz);
	spin_unlock_irqrestore(&mctz->lock, flags);
}

static unsigned long soft_limit_excess(struct mem_cgroup *memcg)
{
	unsigned long nr_pages = page_counter_read(&memcg->memory);
	unsigned long soft_limit = READ_ONCE(memcg->soft_limit);
	unsigned long excess = 0;

	if (nr_pages > soft_limit)
		excess = nr_pages - soft_limit;

	return excess;
}

static void mem_cgroup_update_tree(struct mem_cgroup *memcg, int nid)
{
	unsigned long excess;
	struct mem_cgroup_per_node *mz;
	struct mem_cgroup_tree_per_node *mctz;

	mctz = soft_limit_tree.rb_tree_per_node[nid];
	if (!mctz)
		return;
	/*
	 * Necessary to update all ancestors when hierarchy is used.
	 * because their event counter is not touched.
	 */
	for (; memcg; memcg = parent_mem_cgroup(memcg)) {
		mz = memcg->nodeinfo[nid];
		excess = soft_limit_excess(memcg);
		/*
		 * We have to update the tree if mz is on RB-tree or
		 * mem is over its softlimit.
		 */
		if (excess || mz->on_tree) {
			unsigned long flags;

			spin_lock_irqsave(&mctz->lock, flags);
			/* if on-tree, remove it */
			if (mz->on_tree)
				__mem_cgroup_remove_exceeded(mz, mctz);
			/*
			 * Insert again. mz->usage_in_excess will be updated.
			 * If excess is 0, no tree ops.
			 */
			__mem_cgroup_insert_exceeded(mz, mctz, excess);
			spin_unlock_irqrestore(&mctz->lock, flags);
		}
	}
}

static void mem_cgroup_remove_from_trees(struct mem_cgroup *memcg)
{
	struct mem_cgroup_tree_per_node *mctz;
	struct mem_cgroup_per_node *mz;
	int nid;

	for_each_node(nid) {
		mz = memcg->nodeinfo[nid];
		mctz = soft_limit_tree.rb_tree_per_node[nid];
		if (mctz)
			mem_cgroup_remove_exceeded(mz, mctz);
	}
}

static struct mem_cgroup_per_node *
__mem_cgroup_largest_soft_limit_node(struct mem_cgroup_tree_per_node *mctz)
{
	struct mem_cgroup_per_node *mz;

retry:
	mz = NULL;
	if (!mctz->rb_rightmost)
		goto done;		/* Nothing to reclaim from */

	mz = rb_entry(mctz->rb_rightmost,
		      struct mem_cgroup_per_node, tree_node);
	/*
	 * Remove the node now but someone else can add it back,
	 * we will to add it back at the end of reclaim to its correct
	 * position in the tree.
	 */
	__mem_cgroup_remove_exceeded(mz, mctz);
	if (!soft_limit_excess(mz->memcg) ||
	    !css_tryget(&mz->memcg->css))
		goto retry;
done:
	return mz;
}

static struct mem_cgroup_per_node *
mem_cgroup_largest_soft_limit_node(struct mem_cgroup_tree_per_node *mctz)
{
	struct mem_cgroup_per_node *mz;

	spin_lock_irq(&mctz->lock);
	mz = __mem_cgroup_largest_soft_limit_node(mctz);
	spin_unlock_irq(&mctz->lock);
	return mz;
}

/*
 * memcg and lruvec stats flushing
 *
 * Many codepaths leading to stats update or read are performance sensitive and
 * adding stats flushing in such codepaths is not desirable. So, to optimize the
 * flushing the kernel does:
 *
 * 1) Periodically and asynchronously flush the stats every 2 seconds to not let
 *    rstat update tree grow unbounded.
 *
 * 2) Flush the stats synchronously on reader side only when there are more than
 *    (MEMCG_CHARGE_BATCH * nr_cpus) update events. Though this optimization
 *    will let stats be out of sync by atmost (MEMCG_CHARGE_BATCH * nr_cpus) but
 *    only for 2 seconds due to (1).
 */
static void flush_memcg_stats_dwork(struct work_struct *w);
static DECLARE_DEFERRABLE_WORK(stats_flush_dwork, flush_memcg_stats_dwork);
static DEFINE_SPINLOCK(stats_flush_lock);
static DEFINE_PER_CPU(unsigned int, stats_updates);
static atomic_t stats_flush_threshold = ATOMIC_INIT(0);

static inline void memcg_rstat_updated(struct mem_cgroup *memcg)
{
	cgroup_rstat_updated(memcg->css.cgroup, smp_processor_id());
	if (!(__this_cpu_inc_return(stats_updates) % MEMCG_CHARGE_BATCH))
		atomic_inc(&stats_flush_threshold);
}

static void __mem_cgroup_flush_stats(void)
{
	unsigned long flag;

	if (!spin_trylock_irqsave(&stats_flush_lock, flag))
		return;

	cgroup_rstat_flush_irqsafe(root_mem_cgroup->css.cgroup);
	atomic_set(&stats_flush_threshold, 0);
	spin_unlock_irqrestore(&stats_flush_lock, flag);
}

void mem_cgroup_flush_stats(void)
{
	if (atomic_read(&stats_flush_threshold) > num_online_cpus())
		__mem_cgroup_flush_stats();
}

static void flush_memcg_stats_dwork(struct work_struct *w)
{
	mem_cgroup_flush_stats();
	queue_delayed_work(system_unbound_wq, &stats_flush_dwork, 2UL*HZ);
}

/**
 * __mod_memcg_state - update cgroup memory statistics
 * @memcg: the memory cgroup
 * @idx: the stat item - can be enum memcg_stat_item or enum node_stat_item
 * @val: delta to add to the counter, can be negative
 */
void __mod_memcg_state(struct mem_cgroup *memcg, int idx, int val)
{
	if (mem_cgroup_disabled())
		return;

	__this_cpu_add(memcg->vmstats_percpu->state[idx], val);
	memcg_rstat_updated(memcg);
}

/* idx can be of type enum memcg_stat_item or node_stat_item. */
static unsigned long memcg_page_state_local(struct mem_cgroup *memcg, int idx)
{
	long x = 0;
	int cpu;

	for_each_possible_cpu(cpu)
		x += per_cpu(memcg->vmstats_percpu->state[idx], cpu);
#ifdef CONFIG_SMP
	if (x < 0)
		x = 0;
#endif
	return x;
}

void __mod_memcg_lruvec_state(struct lruvec *lruvec, enum node_stat_item idx,
			      int val)
{
	struct mem_cgroup_per_node *pn;
	struct mem_cgroup *memcg;

	pn = container_of(lruvec, struct mem_cgroup_per_node, lruvec);
	memcg = pn->memcg;

	/* Update memcg */
	__this_cpu_add(memcg->vmstats_percpu->state[idx], val);

	/* Update lruvec */
	__this_cpu_add(pn->lruvec_stats_percpu->state[idx], val);

	memcg_rstat_updated(memcg);
}

/**
 * __mod_lruvec_state - update lruvec memory statistics
 * @lruvec: the lruvec
 * @idx: the stat item
 * @val: delta to add to the counter, can be negative
 *
 * The lruvec is the intersection of the NUMA node and a cgroup. This
 * function updates the all three counters that are affected by a
 * change of state at this level: per-node, per-cgroup, per-lruvec.
 */
void __mod_lruvec_state(struct lruvec *lruvec, enum node_stat_item idx,
			int val)
{
	/* Update node */
	__mod_node_page_state(lruvec_pgdat(lruvec), idx, val);

	/* Update memcg and lruvec */
	if (!mem_cgroup_disabled())
		__mod_memcg_lruvec_state(lruvec, idx, val);
}

void __mod_lruvec_page_state(struct page *page, enum node_stat_item idx,
			     int val)
{
	struct page *head = compound_head(page); /* rmap on tail pages */
	struct mem_cgroup *memcg;
	pg_data_t *pgdat = page_pgdat(page);
	struct lruvec *lruvec;

	rcu_read_lock();
	memcg = page_memcg(head);
	/* Untracked pages have no memcg, no lruvec. Update only the node */
	if (!memcg) {
		rcu_read_unlock();
		__mod_node_page_state(pgdat, idx, val);
		return;
	}

	lruvec = mem_cgroup_lruvec(memcg, pgdat);
	__mod_lruvec_state(lruvec, idx, val);
	rcu_read_unlock();
}
EXPORT_SYMBOL(__mod_lruvec_page_state);

void __mod_lruvec_kmem_state(void *p, enum node_stat_item idx, int val)
{
	pg_data_t *pgdat = page_pgdat(virt_to_page(p));
	struct mem_cgroup *memcg;
	struct lruvec *lruvec;

	rcu_read_lock();
	memcg = mem_cgroup_from_obj(p);

	/*
	 * Untracked pages have no memcg, no lruvec. Update only the
	 * node. If we reparent the slab objects to the root memcg,
	 * when we free the slab object, we need to update the per-memcg
	 * vmstats to keep it correct for the root memcg.
	 */
	if (!memcg) {
		__mod_node_page_state(pgdat, idx, val);
	} else {
		lruvec = mem_cgroup_lruvec(memcg, pgdat);
		__mod_lruvec_state(lruvec, idx, val);
	}
	rcu_read_unlock();
}

/**
 * __count_memcg_events - account VM events in a cgroup
 * @memcg: the memory cgroup
 * @idx: the event item
 * @count: the number of events that occurred
 */
void __count_memcg_events(struct mem_cgroup *memcg, enum vm_event_item idx,
			  unsigned long count)
{
	if (mem_cgroup_disabled())
		return;

	__this_cpu_add(memcg->vmstats_percpu->events[idx], count);
	memcg_rstat_updated(memcg);
}

static unsigned long memcg_events(struct mem_cgroup *memcg, int event)
{
	return READ_ONCE(memcg->vmstats.events[event]);
}

static unsigned long memcg_events_local(struct mem_cgroup *memcg, int event)
{
	long x = 0;
	int cpu;

	for_each_possible_cpu(cpu)
		x += per_cpu(memcg->vmstats_percpu->events[event], cpu);
	return x;
}

static void mem_cgroup_charge_statistics(struct mem_cgroup *memcg,
					 int nr_pages)
{
	/* pagein of a big page is an event. So, ignore page size */
	if (nr_pages > 0)
		__count_memcg_events(memcg, PGPGIN, 1);
	else {
		__count_memcg_events(memcg, PGPGOUT, 1);
		nr_pages = -nr_pages; /* for event */
	}

	__this_cpu_add(memcg->vmstats_percpu->nr_page_events, nr_pages);
}

static bool mem_cgroup_event_ratelimit(struct mem_cgroup *memcg,
				       enum mem_cgroup_events_target target)
{
	unsigned long val, next;

	val = __this_cpu_read(memcg->vmstats_percpu->nr_page_events);
	next = __this_cpu_read(memcg->vmstats_percpu->targets[target]);
	/* from time_after() in jiffies.h */
	if ((long)(next - val) < 0) {
		switch (target) {
		case MEM_CGROUP_TARGET_THRESH:
			next = val + THRESHOLDS_EVENTS_TARGET;
			break;
		case MEM_CGROUP_TARGET_SOFTLIMIT:
			next = val + SOFTLIMIT_EVENTS_TARGET;
			break;
		default:
			break;
		}
		__this_cpu_write(memcg->vmstats_percpu->targets[target], next);
		return true;
	}
	return false;
}

/*
 * Check events in order.
 *
 */
static void memcg_check_events(struct mem_cgroup *memcg, int nid)
{
	/* threshold event is triggered in finer grain than soft limit */
	if (unlikely(mem_cgroup_event_ratelimit(memcg,
						MEM_CGROUP_TARGET_THRESH))) {
		bool do_softlimit;

		do_softlimit = mem_cgroup_event_ratelimit(memcg,
						MEM_CGROUP_TARGET_SOFTLIMIT);
		mem_cgroup_threshold(memcg);
		if (unlikely(do_softlimit))
			mem_cgroup_update_tree(memcg, nid);
	}
}

struct mem_cgroup *mem_cgroup_from_task(struct task_struct *p)
{
	/*
	 * mm_update_next_owner() may clear mm->owner to NULL
	 * if it races with swapoff, page migration, etc.
	 * So this can be called with p == NULL.
	 */
	if (unlikely(!p))
		return NULL;

	return mem_cgroup_from_css(task_css(p, memory_cgrp_id));
}
EXPORT_SYMBOL(mem_cgroup_from_task);

static __always_inline struct mem_cgroup *active_memcg(void)
{
	if (!in_task())
		return this_cpu_read(int_active_memcg);
	else
		return current->active_memcg;
}

/**
 * get_mem_cgroup_from_mm: Obtain a reference on given mm_struct's memcg.
 * @mm: mm from which memcg should be extracted. It can be NULL.
 *
 * Obtain a reference on mm->memcg and returns it if successful. If mm
 * is NULL, then the memcg is chosen as follows:
 * 1) The active memcg, if set.
 * 2) current->mm->memcg, if available
 * 3) root memcg
 * If mem_cgroup is disabled, NULL is returned.
 */
struct mem_cgroup *get_mem_cgroup_from_mm(struct mm_struct *mm)
{
	struct mem_cgroup *memcg;

	if (mem_cgroup_disabled())
		return NULL;

	/*
	 * Page cache insertions can happen without an
	 * actual mm context, e.g. during disk probing
	 * on boot, loopback IO, acct() writes etc.
	 *
	 * No need to css_get on root memcg as the reference
	 * counting is disabled on the root level in the
	 * cgroup core. See CSS_NO_REF.
	 */
	if (unlikely(!mm)) {
		memcg = active_memcg();
		if (unlikely(memcg)) {
			/* remote memcg must hold a ref */
			css_get(&memcg->css);
			return memcg;
		}
		mm = current->mm;
		if (unlikely(!mm))
			return root_mem_cgroup;
	}

	rcu_read_lock();
	do {
		memcg = mem_cgroup_from_task(rcu_dereference(mm->owner));
		if (unlikely(!memcg))
			memcg = root_mem_cgroup;
	} while (!css_tryget(&memcg->css));
	rcu_read_unlock();
	return memcg;
}
EXPORT_SYMBOL(get_mem_cgroup_from_mm);

static __always_inline bool memcg_kmem_bypass(void)
{
	/* Allow remote memcg charging from any context. */
	if (unlikely(active_memcg()))
		return false;

	/* Memcg to charge can't be determined. */
	if (!in_task() || !current->mm || (current->flags & PF_KTHREAD))
		return true;

	return false;
}

/**
 * mem_cgroup_iter - iterate over memory cgroup hierarchy
 * @root: hierarchy root
 * @prev: previously returned memcg, NULL on first invocation
 * @reclaim: cookie for shared reclaim walks, NULL for full walks
 *
 * Returns references to children of the hierarchy below @root, or
 * @root itself, or %NULL after a full round-trip.
 *
 * Caller must pass the return value in @prev on subsequent
 * invocations for reference counting, or use mem_cgroup_iter_break()
 * to cancel a hierarchy walk before the round-trip is complete.
 *
 * Reclaimers can specify a node in @reclaim to divide up the memcgs
 * in the hierarchy among all concurrent reclaimers operating on the
 * same node.
 */
struct mem_cgroup *mem_cgroup_iter(struct mem_cgroup *root,
				   struct mem_cgroup *prev,
				   struct mem_cgroup_reclaim_cookie *reclaim)
{
	struct mem_cgroup_reclaim_iter *iter;
	struct cgroup_subsys_state *css = NULL;
	struct mem_cgroup *memcg = NULL;
	struct mem_cgroup *pos = NULL;

	if (mem_cgroup_disabled())
		return NULL;

	if (!root)
		root = root_mem_cgroup;

	if (prev && !reclaim)
		pos = prev;

	rcu_read_lock();

	if (reclaim) {
		struct mem_cgroup_per_node *mz;

		mz = root->nodeinfo[reclaim->pgdat->node_id];
		iter = &mz->iter;

		if (prev && reclaim->generation != iter->generation)
			goto out_unlock;

		while (1) {
			pos = READ_ONCE(iter->position);
			if (!pos || css_tryget(&pos->css))
				break;
			/*
			 * css reference reached zero, so iter->position will
			 * be cleared by ->css_released. However, we should not
			 * rely on this happening soon, because ->css_released
			 * is called from a work queue, and by busy-waiting we
			 * might block it. So we clear iter->position right
			 * away.
			 */
			(void)cmpxchg(&iter->position, pos, NULL);
		}
	}

	if (pos)
		css = &pos->css;

	for (;;) {
		css = css_next_descendant_pre(css, &root->css);
		if (!css) {
			/*
			 * Reclaimers share the hierarchy walk, and a
			 * new one might jump in right at the end of
			 * the hierarchy - make sure they see at least
			 * one group and restart from the beginning.
			 */
			if (!prev)
				continue;
			break;
		}

		/*
		 * Verify the css and acquire a reference.  The root
		 * is provided by the caller, so we know it's alive
		 * and kicking, and don't take an extra reference.
		 */
		memcg = mem_cgroup_from_css(css);

		if (css == &root->css)
			break;

		if (css_tryget(css))
			break;

		memcg = NULL;
	}

	if (reclaim) {
		/*
		 * The position could have already been updated by a competing
		 * thread, so check that the value hasn't changed since we read
		 * it to avoid reclaiming from the same cgroup twice.
		 */
		(void)cmpxchg(&iter->position, pos, memcg);

		if (pos)
			css_put(&pos->css);

		if (!memcg)
			iter->generation++;
		else if (!prev)
			reclaim->generation = iter->generation;
	}

out_unlock:
	rcu_read_unlock();
	if (prev && prev != root)
		css_put(&prev->css);

	return memcg;
}

/**
 * mem_cgroup_iter_break - abort a hierarchy walk prematurely
 * @root: hierarchy root
 * @prev: last visited hierarchy member as returned by mem_cgroup_iter()
 */
void mem_cgroup_iter_break(struct mem_cgroup *root,
			   struct mem_cgroup *prev)
{
	if (!root)
		root = root_mem_cgroup;
	if (prev && prev != root)
		css_put(&prev->css);
}

static void __invalidate_reclaim_iterators(struct mem_cgroup *from,
					struct mem_cgroup *dead_memcg)
{
	struct mem_cgroup_reclaim_iter *iter;
	struct mem_cgroup_per_node *mz;
	int nid;

	for_each_node(nid) {
		mz = from->nodeinfo[nid];
		iter = &mz->iter;
		cmpxchg(&iter->position, dead_memcg, NULL);
	}
}

static void invalidate_reclaim_iterators(struct mem_cgroup *dead_memcg)
{
	struct mem_cgroup *memcg = dead_memcg;
	struct mem_cgroup *last;

	do {
		__invalidate_reclaim_iterators(memcg, dead_memcg);
		last = memcg;
	} while ((memcg = parent_mem_cgroup(memcg)));

	/*
	 * When cgruop1 non-hierarchy mode is used,
	 * parent_mem_cgroup() does not walk all the way up to the
	 * cgroup root (root_mem_cgroup). So we have to handle
	 * dead_memcg from cgroup root separately.
	 */
	if (last != root_mem_cgroup)
		__invalidate_reclaim_iterators(root_mem_cgroup,
						dead_memcg);
}

/**
 * mem_cgroup_scan_tasks - iterate over tasks of a memory cgroup hierarchy
 * @memcg: hierarchy root
 * @fn: function to call for each task
 * @arg: argument passed to @fn
 *
 * This function iterates over tasks attached to @memcg or to any of its
 * descendants and calls @fn for each task. If @fn returns a non-zero
 * value, the function breaks the iteration loop and returns the value.
 * Otherwise, it will iterate over all tasks and return 0.
 *
 * This function must not be called for the root memory cgroup.
 */
int mem_cgroup_scan_tasks(struct mem_cgroup *memcg,
			  int (*fn)(struct task_struct *, void *), void *arg)
{
	struct mem_cgroup *iter;
	int ret = 0;

	BUG_ON(memcg == root_mem_cgroup);

	for_each_mem_cgroup_tree(iter, memcg) {
		struct css_task_iter it;
		struct task_struct *task;

		css_task_iter_start(&iter->css, CSS_TASK_ITER_PROCS, &it);
		while (!ret && (task = css_task_iter_next(&it)))
			ret = fn(task, arg);
		css_task_iter_end(&it);
		if (ret) {
			mem_cgroup_iter_break(memcg, iter);
			break;
		}
	}
	return ret;
}

#ifdef CONFIG_DEBUG_VM
void lruvec_memcg_debug(struct lruvec *lruvec, struct folio *folio)
{
	struct mem_cgroup *memcg;

	if (mem_cgroup_disabled())
		return;

	memcg = folio_memcg(folio);

	if (!memcg)
		VM_BUG_ON_FOLIO(lruvec_memcg(lruvec) != root_mem_cgroup, folio);
	else
		VM_BUG_ON_FOLIO(lruvec_memcg(lruvec) != memcg, folio);
}
#endif

/**
 * folio_lruvec_lock - Lock the lruvec for a folio.
 * @folio: Pointer to the folio.
 *
 * These functions are safe to use under any of the following conditions:
 * - folio locked
 * - folio_test_lru false
 * - folio_memcg_lock()
 * - folio frozen (refcount of 0)
 *
 * Return: The lruvec this folio is on with its lock held.
 */
struct lruvec *folio_lruvec_lock(struct folio *folio)
{
	struct lruvec *lruvec = folio_lruvec(folio);

	spin_lock(&lruvec->lru_lock);
	lruvec_memcg_debug(lruvec, folio);

	return lruvec;
}

/**
 * folio_lruvec_lock_irq - Lock the lruvec for a folio.
 * @folio: Pointer to the folio.
 *
 * These functions are safe to use under any of the following conditions:
 * - folio locked
 * - folio_test_lru false
 * - folio_memcg_lock()
 * - folio frozen (refcount of 0)
 *
 * Return: The lruvec this folio is on with its lock held and interrupts
 * disabled.
 */
struct lruvec *folio_lruvec_lock_irq(struct folio *folio)
{
	struct lruvec *lruvec = folio_lruvec(folio);

	spin_lock_irq(&lruvec->lru_lock);
	lruvec_memcg_debug(lruvec, folio);

	return lruvec;
}

/**
 * folio_lruvec_lock_irqsave - Lock the lruvec for a folio.
 * @folio: Pointer to the folio.
 * @flags: Pointer to irqsave flags.
 *
 * These functions are safe to use under any of the following conditions:
 * - folio locked
 * - folio_test_lru false
 * - folio_memcg_lock()
 * - folio frozen (refcount of 0)
 *
 * Return: The lruvec this folio is on with its lock held and interrupts
 * disabled.
 */
struct lruvec *folio_lruvec_lock_irqsave(struct folio *folio,
		unsigned long *flags)
{
	struct lruvec *lruvec = folio_lruvec(folio);

	spin_lock_irqsave(&lruvec->lru_lock, *flags);
	lruvec_memcg_debug(lruvec, folio);

	return lruvec;
}

/**
 * mem_cgroup_update_lru_size - account for adding or removing an lru page
 * @lruvec: mem_cgroup per zone lru vector
 * @lru: index of lru list the page is sitting on
 * @zid: zone id of the accounted pages
 * @nr_pages: positive when adding or negative when removing
 *
 * This function must be called under lru_lock, just before a page is added
 * to or just after a page is removed from an lru list (that ordering being
 * so as to allow it to check that lru_size 0 is consistent with list_empty).
 */
void mem_cgroup_update_lru_size(struct lruvec *lruvec, enum lru_list lru,
				int zid, int nr_pages)
{
	struct mem_cgroup_per_node *mz;
	unsigned long *lru_size;
	long size;

	if (mem_cgroup_disabled())
		return;

	mz = container_of(lruvec, struct mem_cgroup_per_node, lruvec);
	lru_size = &mz->lru_zone_size[zid][lru];

	if (nr_pages < 0)
		*lru_size += nr_pages;

	size = *lru_size;
	if (WARN_ONCE(size < 0,
		"%s(%p, %d, %d): lru_size %ld\n",
		__func__, lruvec, lru, nr_pages, size)) {
		VM_BUG_ON(1);
		*lru_size = 0;
	}

	if (nr_pages > 0)
		*lru_size += nr_pages;
}

/**
 * mem_cgroup_margin - calculate chargeable space of a memory cgroup
 * @memcg: the memory cgroup
 *
 * Returns the maximum amount of memory @mem can be charged with, in
 * pages.
 */
static unsigned long mem_cgroup_margin(struct mem_cgroup *memcg)
{
	unsigned long margin = 0;
	unsigned long count;
	unsigned long limit;

	count = page_counter_read(&memcg->memory);
	limit = READ_ONCE(memcg->memory.max);
	if (count < limit)
		margin = limit - count;

	if (do_memsw_account()) {
		count = page_counter_read(&memcg->memsw);
		limit = READ_ONCE(memcg->memsw.max);
		if (count < limit)
			margin = min(margin, limit - count);
		else
			margin = 0;
	}

	return margin;
}

/*
 * A routine for checking "mem" is under move_account() or not.
 *
 * Checking a cgroup is mc.from or mc.to or under hierarchy of
 * moving cgroups. This is for waiting at high-memory pressure
 * caused by "move".
 */
static bool mem_cgroup_under_move(struct mem_cgroup *memcg)
{
	struct mem_cgroup *from;
	struct mem_cgroup *to;
	bool ret = false;
	/*
	 * Unlike task_move routines, we access mc.to, mc.from not under
	 * mutual exclusion by cgroup_mutex. Here, we take spinlock instead.
	 */
	spin_lock(&mc.lock);
	from = mc.from;
	to = mc.to;
	if (!from)
		goto unlock;

	ret = mem_cgroup_is_descendant(from, memcg) ||
		mem_cgroup_is_descendant(to, memcg);
unlock:
	spin_unlock(&mc.lock);
	return ret;
}

static bool mem_cgroup_wait_acct_move(struct mem_cgroup *memcg)
{
	if (mc.moving_task && current != mc.moving_task) {
		if (mem_cgroup_under_move(memcg)) {
			DEFINE_WAIT(wait);
			prepare_to_wait(&mc.waitq, &wait, TASK_INTERRUPTIBLE);
			/* moving charge context might have finished. */
			if (mc.moving_task)
				schedule();
			finish_wait(&mc.waitq, &wait);
			return true;
		}
	}
	return false;
}

struct memory_stat {
	const char *name;
	unsigned int idx;
};

static const struct memory_stat memory_stats[] = {
	{ "anon",			NR_ANON_MAPPED			},
	{ "file",			NR_FILE_PAGES			},
	{ "kernel_stack",		NR_KERNEL_STACK_KB		},
	{ "pagetables",			NR_PAGETABLE			},
	{ "percpu",			MEMCG_PERCPU_B			},
	{ "sock",			MEMCG_SOCK			},
	{ "shmem",			NR_SHMEM			},
	{ "file_mapped",		NR_FILE_MAPPED			},
	{ "file_dirty",			NR_FILE_DIRTY			},
	{ "file_writeback",		NR_WRITEBACK			},
#ifdef CONFIG_SWAP
	{ "swapcached",			NR_SWAPCACHE			},
#endif
#ifdef CONFIG_TRANSPARENT_HUGEPAGE
	{ "anon_thp",			NR_ANON_THPS			},
	{ "file_thp",			NR_FILE_THPS			},
	{ "shmem_thp",			NR_SHMEM_THPS			},
#endif
	{ "inactive_anon",		NR_INACTIVE_ANON		},
	{ "active_anon",		NR_ACTIVE_ANON			},
	{ "inactive_file",		NR_INACTIVE_FILE		},
	{ "active_file",		NR_ACTIVE_FILE			},
	{ "unevictable",		NR_UNEVICTABLE			},
	{ "slab_reclaimable",		NR_SLAB_RECLAIMABLE_B		},
	{ "slab_unreclaimable",		NR_SLAB_UNRECLAIMABLE_B		},

	/* The memory events */
	{ "workingset_refault_anon",	WORKINGSET_REFAULT_ANON		},
	{ "workingset_refault_file",	WORKINGSET_REFAULT_FILE		},
	{ "workingset_activate_anon",	WORKINGSET_ACTIVATE_ANON	},
	{ "workingset_activate_file",	WORKINGSET_ACTIVATE_FILE	},
	{ "workingset_restore_anon",	WORKINGSET_RESTORE_ANON		},
	{ "workingset_restore_file",	WORKINGSET_RESTORE_FILE		},
	{ "workingset_nodereclaim",	WORKINGSET_NODERECLAIM		},
};

/* Translate stat items to the correct unit for memory.stat output */
static int memcg_page_state_unit(int item)
{
	switch (item) {
	case MEMCG_PERCPU_B:
	case NR_SLAB_RECLAIMABLE_B:
	case NR_SLAB_UNRECLAIMABLE_B:
	case WORKINGSET_REFAULT_ANON:
	case WORKINGSET_REFAULT_FILE:
	case WORKINGSET_ACTIVATE_ANON:
	case WORKINGSET_ACTIVATE_FILE:
	case WORKINGSET_RESTORE_ANON:
	case WORKINGSET_RESTORE_FILE:
	case WORKINGSET_NODERECLAIM:
		return 1;
	case NR_KERNEL_STACK_KB:
		return SZ_1K;
	default:
		return PAGE_SIZE;
	}
}

static inline unsigned long memcg_page_state_output(struct mem_cgroup *memcg,
						    int item)
{
	return memcg_page_state(memcg, item) * memcg_page_state_unit(item);
}

static char *memory_stat_format(struct mem_cgroup *memcg)
{
	struct seq_buf s;
	int i;

	seq_buf_init(&s, kmalloc(PAGE_SIZE, GFP_KERNEL), PAGE_SIZE);
	if (!s.buffer)
		return NULL;

	/*
	 * Provide statistics on the state of the memory subsystem as
	 * well as cumulative event counters that show past behavior.
	 *
	 * This list is ordered following a combination of these gradients:
	 * 1) generic big picture -> specifics and details
	 * 2) reflecting userspace activity -> reflecting kernel heuristics
	 *
	 * Current memory state:
	 */
	mem_cgroup_flush_stats();

	for (i = 0; i < ARRAY_SIZE(memory_stats); i++) {
		u64 size;

		size = memcg_page_state_output(memcg, memory_stats[i].idx);
		seq_buf_printf(&s, "%s %llu\n", memory_stats[i].name, size);

		if (unlikely(memory_stats[i].idx == NR_SLAB_UNRECLAIMABLE_B)) {
			size += memcg_page_state_output(memcg,
							NR_SLAB_RECLAIMABLE_B);
			seq_buf_printf(&s, "slab %llu\n", size);
		}
	}

	/* Accumulated memory events */

	seq_buf_printf(&s, "%s %lu\n", vm_event_name(PGFAULT),
		       memcg_events(memcg, PGFAULT));
	seq_buf_printf(&s, "%s %lu\n", vm_event_name(PGMAJFAULT),
		       memcg_events(memcg, PGMAJFAULT));
	seq_buf_printf(&s, "%s %lu\n",  vm_event_name(PGREFILL),
		       memcg_events(memcg, PGREFILL));
	seq_buf_printf(&s, "pgscan %lu\n",
		       memcg_events(memcg, PGSCAN_KSWAPD) +
		       memcg_events(memcg, PGSCAN_DIRECT));
	seq_buf_printf(&s, "pgsteal %lu\n",
		       memcg_events(memcg, PGSTEAL_KSWAPD) +
		       memcg_events(memcg, PGSTEAL_DIRECT));
	seq_buf_printf(&s, "%s %lu\n", vm_event_name(PGACTIVATE),
		       memcg_events(memcg, PGACTIVATE));
	seq_buf_printf(&s, "%s %lu\n", vm_event_name(PGDEACTIVATE),
		       memcg_events(memcg, PGDEACTIVATE));
	seq_buf_printf(&s, "%s %lu\n", vm_event_name(PGLAZYFREE),
		       memcg_events(memcg, PGLAZYFREE));
	seq_buf_printf(&s, "%s %lu\n", vm_event_name(PGLAZYFREED),
		       memcg_events(memcg, PGLAZYFREED));

#ifdef CONFIG_TRANSPARENT_HUGEPAGE
	seq_buf_printf(&s, "%s %lu\n", vm_event_name(THP_FAULT_ALLOC),
		       memcg_events(memcg, THP_FAULT_ALLOC));
	seq_buf_printf(&s, "%s %lu\n", vm_event_name(THP_COLLAPSE_ALLOC),
		       memcg_events(memcg, THP_COLLAPSE_ALLOC));
#endif /* CONFIG_TRANSPARENT_HUGEPAGE */

	/* The above should easily fit into one page */
	WARN_ON_ONCE(seq_buf_has_overflowed(&s));

	return s.buffer;
}

#define K(x) ((x) << (PAGE_SHIFT-10))
/**
 * mem_cgroup_print_oom_context: Print OOM information relevant to
 * memory controller.
 * @memcg: The memory cgroup that went over limit
 * @p: Task that is going to be killed
 *
 * NOTE: @memcg and @p's mem_cgroup can be different when hierarchy is
 * enabled
 */
void mem_cgroup_print_oom_context(struct mem_cgroup *memcg, struct task_struct *p)
{
	rcu_read_lock();

	if (memcg) {
		pr_cont(",oom_memcg=");
		pr_cont_cgroup_path(memcg->css.cgroup);
	} else
		pr_cont(",global_oom");
	if (p) {
		pr_cont(",task_memcg=");
		pr_cont_cgroup_path(task_cgroup(p, memory_cgrp_id));
	}
	rcu_read_unlock();
}

/**
 * mem_cgroup_print_oom_meminfo: Print OOM memory information relevant to
 * memory controller.
 * @memcg: The memory cgroup that went over limit
 */
void mem_cgroup_print_oom_meminfo(struct mem_cgroup *memcg)
{
	char *buf;

	pr_info("memory: usage %llukB, limit %llukB, failcnt %lu\n",
		K((u64)page_counter_read(&memcg->memory)),
		K((u64)READ_ONCE(memcg->memory.max)), memcg->memory.failcnt);
	if (cgroup_subsys_on_dfl(memory_cgrp_subsys))
		pr_info("swap: usage %llukB, limit %llukB, failcnt %lu\n",
			K((u64)page_counter_read(&memcg->swap)),
			K((u64)READ_ONCE(memcg->swap.max)), memcg->swap.failcnt);
	else {
		pr_info("memory+swap: usage %llukB, limit %llukB, failcnt %lu\n",
			K((u64)page_counter_read(&memcg->memsw)),
			K((u64)memcg->memsw.max), memcg->memsw.failcnt);
		pr_info("kmem: usage %llukB, limit %llukB, failcnt %lu\n",
			K((u64)page_counter_read(&memcg->kmem)),
			K((u64)memcg->kmem.max), memcg->kmem.failcnt);
	}

	pr_info("Memory cgroup stats for ");
	pr_cont_cgroup_path(memcg->css.cgroup);
	pr_cont(":");
	buf = memory_stat_format(memcg);
	if (!buf)
		return;
	pr_info("%s", buf);
	kfree(buf);
}

/*
 * Return the memory (and swap, if configured) limit for a memcg.
 */
unsigned long mem_cgroup_get_max(struct mem_cgroup *memcg)
{
	unsigned long max = READ_ONCE(memcg->memory.max);

	if (cgroup_subsys_on_dfl(memory_cgrp_subsys)) {
		if (mem_cgroup_swappiness(memcg))
			max += min(READ_ONCE(memcg->swap.max),
				   (unsigned long)total_swap_pages);
	} else { /* v1 */
		if (mem_cgroup_swappiness(memcg)) {
			/* Calculate swap excess capacity from memsw limit */
			unsigned long swap = READ_ONCE(memcg->memsw.max) - max;

			max += min(swap, (unsigned long)total_swap_pages);
		}
	}
	return max;
}

unsigned long mem_cgroup_size(struct mem_cgroup *memcg)
{
	return page_counter_read(&memcg->memory);
}

static bool mem_cgroup_out_of_memory(struct mem_cgroup *memcg, gfp_t gfp_mask,
				     int order)
{
	struct oom_control oc = {
		.zonelist = NULL,
		.nodemask = NULL,
		.memcg = memcg,
		.gfp_mask = gfp_mask,
		.order = order,
	};
	bool ret = true;

	if (mutex_lock_killable(&oom_lock))
		return true;

	if (mem_cgroup_margin(memcg) >= (1 << order))
		goto unlock;

	/*
	 * A few threads which were not waiting at mutex_lock_killable() can
	 * fail to bail out. Therefore, check again after holding oom_lock.
	 */
	ret = task_is_dying() || out_of_memory(&oc);

unlock:
	mutex_unlock(&oom_lock);
	return ret;
}

static int mem_cgroup_soft_reclaim(struct mem_cgroup *root_memcg,
				   pg_data_t *pgdat,
				   gfp_t gfp_mask,
				   unsigned long *total_scanned)
{
	struct mem_cgroup *victim = NULL;
	int total = 0;
	int loop = 0;
	unsigned long excess;
	unsigned long nr_scanned;
	struct mem_cgroup_reclaim_cookie reclaim = {
		.pgdat = pgdat,
	};

	excess = soft_limit_excess(root_memcg);

	while (1) {
		victim = mem_cgroup_iter(root_memcg, victim, &reclaim);
		if (!victim) {
			loop++;
			if (loop >= 2) {
				/*
				 * If we have not been able to reclaim
				 * anything, it might because there are
				 * no reclaimable pages under this hierarchy
				 */
				if (!total)
					break;
				/*
				 * We want to do more targeted reclaim.
				 * excess >> 2 is not to excessive so as to
				 * reclaim too much, nor too less that we keep
				 * coming back to reclaim from this cgroup
				 */
				if (total >= (excess >> 2) ||
					(loop > MEM_CGROUP_MAX_RECLAIM_LOOPS))
					break;
			}
			continue;
		}
		total += mem_cgroup_shrink_node(victim, gfp_mask, false,
					pgdat, &nr_scanned);
		*total_scanned += nr_scanned;
		if (!soft_limit_excess(root_memcg))
			break;
	}
	mem_cgroup_iter_break(root_memcg, victim);
	return total;
}

#ifdef CONFIG_LOCKDEP
static struct lockdep_map memcg_oom_lock_dep_map = {
	.name = "memcg_oom_lock",
};
#endif

static DEFINE_SPINLOCK(memcg_oom_lock);

/*
 * Check OOM-Killer is already running under our hierarchy.
 * If someone is running, return false.
 */
static bool mem_cgroup_oom_trylock(struct mem_cgroup *memcg)
{
	struct mem_cgroup *iter, *failed = NULL;

	spin_lock(&memcg_oom_lock);

	for_each_mem_cgroup_tree(iter, memcg) {
		if (iter->oom_lock) {
			/*
			 * this subtree of our hierarchy is already locked
			 * so we cannot give a lock.
			 */
			failed = iter;
			mem_cgroup_iter_break(memcg, iter);
			break;
		} else
			iter->oom_lock = true;
	}

	if (failed) {
		/*
		 * OK, we failed to lock the whole subtree so we have
		 * to clean up what we set up to the failing subtree
		 */
		for_each_mem_cgroup_tree(iter, memcg) {
			if (iter == failed) {
				mem_cgroup_iter_break(memcg, iter);
				break;
			}
			iter->oom_lock = false;
		}
	} else
		mutex_acquire(&memcg_oom_lock_dep_map, 0, 1, _RET_IP_);

	spin_unlock(&memcg_oom_lock);

	return !failed;
}

static void mem_cgroup_oom_unlock(struct mem_cgroup *memcg)
{
	struct mem_cgroup *iter;

	spin_lock(&memcg_oom_lock);
	mutex_release(&memcg_oom_lock_dep_map, _RET_IP_);
	for_each_mem_cgroup_tree(iter, memcg)
		iter->oom_lock = false;
	spin_unlock(&memcg_oom_lock);
}

static void mem_cgroup_mark_under_oom(struct mem_cgroup *memcg)
{
	struct mem_cgroup *iter;

	spin_lock(&memcg_oom_lock);
	for_each_mem_cgroup_tree(iter, memcg)
		iter->under_oom++;
	spin_unlock(&memcg_oom_lock);
}

static void mem_cgroup_unmark_under_oom(struct mem_cgroup *memcg)
{
	struct mem_cgroup *iter;

	/*
	 * Be careful about under_oom underflows because a child memcg
	 * could have been added after mem_cgroup_mark_under_oom.
	 */
	spin_lock(&memcg_oom_lock);
	for_each_mem_cgroup_tree(iter, memcg)
		if (iter->under_oom > 0)
			iter->under_oom--;
	spin_unlock(&memcg_oom_lock);
}

static DECLARE_WAIT_QUEUE_HEAD(memcg_oom_waitq);

struct oom_wait_info {
	struct mem_cgroup *memcg;
	wait_queue_entry_t	wait;
};

static int memcg_oom_wake_function(wait_queue_entry_t *wait,
	unsigned mode, int sync, void *arg)
{
	struct mem_cgroup *wake_memcg = (struct mem_cgroup *)arg;
	struct mem_cgroup *oom_wait_memcg;
	struct oom_wait_info *oom_wait_info;

	oom_wait_info = container_of(wait, struct oom_wait_info, wait);
	oom_wait_memcg = oom_wait_info->memcg;

	if (!mem_cgroup_is_descendant(wake_memcg, oom_wait_memcg) &&
	    !mem_cgroup_is_descendant(oom_wait_memcg, wake_memcg))
		return 0;
	return autoremove_wake_function(wait, mode, sync, arg);
}

static void memcg_oom_recover(struct mem_cgroup *memcg)
{
	/*
	 * For the following lockless ->under_oom test, the only required
	 * guarantee is that it must see the state asserted by an OOM when
	 * this function is called as a result of userland actions
	 * triggered by the notification of the OOM.  This is trivially
	 * achieved by invoking mem_cgroup_mark_under_oom() before
	 * triggering notification.
	 */
	if (memcg && memcg->under_oom)
		__wake_up(&memcg_oom_waitq, TASK_NORMAL, 0, memcg);
}

enum oom_status {
	OOM_SUCCESS,
	OOM_FAILED,
	OOM_ASYNC,
	OOM_SKIPPED
};

static enum oom_status mem_cgroup_oom(struct mem_cgroup *memcg, gfp_t mask, int order)
{
	enum oom_status ret;
	bool locked;

	if (order > PAGE_ALLOC_COSTLY_ORDER)
		return OOM_SKIPPED;

	memcg_memory_event(memcg, MEMCG_OOM);

	/*
	 * We are in the middle of the charge context here, so we
	 * don't want to block when potentially sitting on a callstack
	 * that holds all kinds of filesystem and mm locks.
	 *
	 * cgroup1 allows disabling the OOM killer and waiting for outside
	 * handling until the charge can succeed; remember the context and put
	 * the task to sleep at the end of the page fault when all locks are
	 * released.
	 *
	 * On the other hand, in-kernel OOM killer allows for an async victim
	 * memory reclaim (oom_reaper) and that means that we are not solely
	 * relying on the oom victim to make a forward progress and we can
	 * invoke the oom killer here.
	 *
	 * Please note that mem_cgroup_out_of_memory might fail to find a
	 * victim and then we have to bail out from the charge path.
	 */
	if (memcg->oom_kill_disable) {
		if (!current->in_user_fault)
			return OOM_SKIPPED;
		css_get(&memcg->css);
		current->memcg_in_oom = memcg;
		current->memcg_oom_gfp_mask = mask;
		current->memcg_oom_order = order;

		return OOM_ASYNC;
	}

	mem_cgroup_mark_under_oom(memcg);

	locked = mem_cgroup_oom_trylock(memcg);

	if (locked)
		mem_cgroup_oom_notify(memcg);

	mem_cgroup_unmark_under_oom(memcg);
	if (mem_cgroup_out_of_memory(memcg, mask, order))
		ret = OOM_SUCCESS;
	else
		ret = OOM_FAILED;

	if (locked)
		mem_cgroup_oom_unlock(memcg);

	return ret;
}

/**
 * mem_cgroup_oom_synchronize - complete memcg OOM handling
 * @handle: actually kill/wait or just clean up the OOM state
 *
 * This has to be called at the end of a page fault if the memcg OOM
 * handler was enabled.
 *
 * Memcg supports userspace OOM handling where failed allocations must
 * sleep on a waitqueue until the userspace task resolves the
 * situation.  Sleeping directly in the charge context with all kinds
 * of locks held is not a good idea, instead we remember an OOM state
 * in the task and mem_cgroup_oom_synchronize() has to be called at
 * the end of the page fault to complete the OOM handling.
 *
 * Returns %true if an ongoing memcg OOM situation was detected and
 * completed, %false otherwise.
 */
bool mem_cgroup_oom_synchronize(bool handle)
{
	struct mem_cgroup *memcg = current->memcg_in_oom;
	struct oom_wait_info owait;
	bool locked;

	/* OOM is global, do not handle */
	if (!memcg)
		return false;

	if (!handle)
		goto cleanup;

	owait.memcg = memcg;
	owait.wait.flags = 0;
	owait.wait.func = memcg_oom_wake_function;
	owait.wait.private = current;
	INIT_LIST_HEAD(&owait.wait.entry);

	prepare_to_wait(&memcg_oom_waitq, &owait.wait, TASK_KILLABLE);
	mem_cgroup_mark_under_oom(memcg);

	locked = mem_cgroup_oom_trylock(memcg);

	if (locked)
		mem_cgroup_oom_notify(memcg);

	if (locked && !memcg->oom_kill_disable) {
		mem_cgroup_unmark_under_oom(memcg);
		finish_wait(&memcg_oom_waitq, &owait.wait);
		mem_cgroup_out_of_memory(memcg, current->memcg_oom_gfp_mask,
					 current->memcg_oom_order);
	} else {
		schedule();
		mem_cgroup_unmark_under_oom(memcg);
		finish_wait(&memcg_oom_waitq, &owait.wait);
	}

	if (locked) {
		mem_cgroup_oom_unlock(memcg);
		/*
		 * There is no guarantee that an OOM-lock contender
		 * sees the wakeups triggered by the OOM kill
		 * uncharges.  Wake any sleepers explicitly.
		 */
		memcg_oom_recover(memcg);
	}
cleanup:
	current->memcg_in_oom = NULL;
	css_put(&memcg->css);
	return true;
}

/**
 * mem_cgroup_get_oom_group - get a memory cgroup to clean up after OOM
 * @victim: task to be killed by the OOM killer
 * @oom_domain: memcg in case of memcg OOM, NULL in case of system-wide OOM
 *
 * Returns a pointer to a memory cgroup, which has to be cleaned up
 * by killing all belonging OOM-killable tasks.
 *
 * Caller has to call mem_cgroup_put() on the returned non-NULL memcg.
 */
struct mem_cgroup *mem_cgroup_get_oom_group(struct task_struct *victim,
					    struct mem_cgroup *oom_domain)
{
	struct mem_cgroup *oom_group = NULL;
	struct mem_cgroup *memcg;

	if (!cgroup_subsys_on_dfl(memory_cgrp_subsys))
		return NULL;

	if (!oom_domain)
		oom_domain = root_mem_cgroup;

	rcu_read_lock();

	memcg = mem_cgroup_from_task(victim);
	if (memcg == root_mem_cgroup)
		goto out;

	/*
	 * If the victim task has been asynchronously moved to a different
	 * memory cgroup, we might end up killing tasks outside oom_domain.
	 * In this case it's better to ignore memory.group.oom.
	 */
	if (unlikely(!mem_cgroup_is_descendant(memcg, oom_domain)))
		goto out;

	/*
	 * Traverse the memory cgroup hierarchy from the victim task's
	 * cgroup up to the OOMing cgroup (or root) to find the
	 * highest-level memory cgroup with oom.group set.
	 */
	for (; memcg; memcg = parent_mem_cgroup(memcg)) {
		if (memcg->oom_group)
			oom_group = memcg;

		if (memcg == oom_domain)
			break;
	}

	if (oom_group)
		css_get(&oom_group->css);
out:
	rcu_read_unlock();

	return oom_group;
}

void mem_cgroup_print_oom_group(struct mem_cgroup *memcg)
{
	pr_info("Tasks in ");
	pr_cont_cgroup_path(memcg->css.cgroup);
	pr_cont(" are going to be killed due to memory.oom.group set\n");
}

/**
 * folio_memcg_lock - Bind a folio to its memcg.
 * @folio: The folio.
 *
 * This function prevents unlocked LRU folios from being moved to
 * another cgroup.
 *
 * It ensures lifetime of the bound memcg.  The caller is responsible
 * for the lifetime of the folio.
 */
void folio_memcg_lock(struct folio *folio)
{
	struct mem_cgroup *memcg;
	unsigned long flags;

	/*
	 * The RCU lock is held throughout the transaction.  The fast
	 * path can get away without acquiring the memcg->move_lock
	 * because page moving starts with an RCU grace period.
         */
	rcu_read_lock();

	if (mem_cgroup_disabled())
		return;
again:
	memcg = folio_memcg(folio);
	if (unlikely(!memcg))
		return;

#ifdef CONFIG_PROVE_LOCKING
	local_irq_save(flags);
	might_lock(&memcg->move_lock);
	local_irq_restore(flags);
#endif

	if (atomic_read(&memcg->moving_account) <= 0)
		return;

	spin_lock_irqsave(&memcg->move_lock, flags);
	if (memcg != folio_memcg(folio)) {
		spin_unlock_irqrestore(&memcg->move_lock, flags);
		goto again;
	}

	/*
	 * When charge migration first begins, we can have multiple
	 * critical sections holding the fast-path RCU lock and one
	 * holding the slowpath move_lock. Track the task who has the
	 * move_lock for unlock_page_memcg().
	 */
	memcg->move_lock_task = current;
	memcg->move_lock_flags = flags;
}

void lock_page_memcg(struct page *page)
{
	folio_memcg_lock(page_folio(page));
}

static void __folio_memcg_unlock(struct mem_cgroup *memcg)
{
	if (memcg && memcg->move_lock_task == current) {
		unsigned long flags = memcg->move_lock_flags;

		memcg->move_lock_task = NULL;
		memcg->move_lock_flags = 0;

		spin_unlock_irqrestore(&memcg->move_lock, flags);
	}

	rcu_read_unlock();
}

/**
 * folio_memcg_unlock - Release the binding between a folio and its memcg.
 * @folio: The folio.
 *
 * This releases the binding created by folio_memcg_lock().  This does
 * not change the accounting of this folio to its memcg, but it does
 * permit others to change it.
 */
void folio_memcg_unlock(struct folio *folio)
{
	__folio_memcg_unlock(folio_memcg(folio));
}

void unlock_page_memcg(struct page *page)
{
	folio_memcg_unlock(page_folio(page));
}

struct obj_stock {
#ifdef CONFIG_MEMCG_KMEM
	struct obj_cgroup *cached_objcg;
	struct pglist_data *cached_pgdat;
	unsigned int nr_bytes;
	int nr_slab_reclaimable_b;
	int nr_slab_unreclaimable_b;
#else
	int dummy[0];
#endif
};

struct memcg_stock_pcp {
	struct mem_cgroup *cached; /* this never be root cgroup */
	unsigned int nr_pages;
	struct obj_stock task_obj;
	struct obj_stock irq_obj;

	struct work_struct work;
	unsigned long flags;
#define FLUSHING_CACHED_CHARGE	0
};
static DEFINE_PER_CPU(struct memcg_stock_pcp, memcg_stock);
static DEFINE_MUTEX(percpu_charge_mutex);

#ifdef CONFIG_MEMCG_KMEM
static void drain_obj_stock(struct obj_stock *stock);
static bool obj_stock_flush_required(struct memcg_stock_pcp *stock,
				     struct mem_cgroup *root_memcg);

#else
static inline void drain_obj_stock(struct obj_stock *stock)
{
}
static bool obj_stock_flush_required(struct memcg_stock_pcp *stock,
				     struct mem_cgroup *root_memcg)
{
	return false;
}
#endif

/**
 * consume_stock: Try to consume stocked charge on this cpu.
 * @memcg: memcg to consume from.
 * @nr_pages: how many pages to charge.
 *
 * The charges will only happen if @memcg matches the current cpu's memcg
 * stock, and at least @nr_pages are available in that stock.  Failure to
 * service an allocation will refill the stock.
 *
 * returns true if successful, false otherwise.
 */
static bool consume_stock(struct mem_cgroup *memcg, unsigned int nr_pages)
{
	struct memcg_stock_pcp *stock;
	unsigned long flags;
	bool ret = false;

	if (nr_pages > MEMCG_CHARGE_BATCH)
		return ret;

	local_irq_save(flags);

	stock = this_cpu_ptr(&memcg_stock);
	if (memcg == stock->cached && stock->nr_pages >= nr_pages) {
		stock->nr_pages -= nr_pages;
		ret = true;
	}

	local_irq_restore(flags);

	return ret;
}

/*
 * Returns stocks cached in percpu and reset cached information.
 */
static void drain_stock(struct memcg_stock_pcp *stock)
{
	struct mem_cgroup *old = stock->cached;

	if (!old)
		return;

	if (stock->nr_pages) {
		page_counter_uncharge(&old->memory, stock->nr_pages);
		if (do_memsw_account())
			page_counter_uncharge(&old->memsw, stock->nr_pages);
		stock->nr_pages = 0;
	}

	css_put(&old->css);
	stock->cached = NULL;
}

static void drain_local_stock(struct work_struct *dummy)
{
	struct memcg_stock_pcp *stock;
	unsigned long flags;

	/*
	 * The only protection from cpu hotplug (memcg_hotplug_cpu_dead) vs.
	 * drain_stock races is that we always operate on local CPU stock
	 * here with IRQ disabled
	 */
	local_irq_save(flags);

	stock = this_cpu_ptr(&memcg_stock);
	drain_obj_stock(&stock->irq_obj);
	if (in_task())
		drain_obj_stock(&stock->task_obj);
	drain_stock(stock);
	clear_bit(FLUSHING_CACHED_CHARGE, &stock->flags);

	local_irq_restore(flags);
}

/*
 * Cache charges(val) to local per_cpu area.
 * This will be consumed by consume_stock() function, later.
 */
static void refill_stock(struct mem_cgroup *memcg, unsigned int nr_pages)
{
	struct memcg_stock_pcp *stock;
	unsigned long flags;

	local_irq_save(flags);

	stock = this_cpu_ptr(&memcg_stock);
	if (stock->cached != memcg) { /* reset if necessary */
		drain_stock(stock);
		css_get(&memcg->css);
		stock->cached = memcg;
	}
	stock->nr_pages += nr_pages;

	if (stock->nr_pages > MEMCG_CHARGE_BATCH)
		drain_stock(stock);

	local_irq_restore(flags);
}

/*
 * Drains all per-CPU charge caches for given root_memcg resp. subtree
 * of the hierarchy under it.
 */
static void drain_all_stock(struct mem_cgroup *root_memcg)
{
	int cpu, curcpu;

	/* If someone's already draining, avoid adding running more workers. */
	if (!mutex_trylock(&percpu_charge_mutex))
		return;
	/*
	 * Notify other cpus that system-wide "drain" is running
	 * We do not care about races with the cpu hotplug because cpu down
	 * as well as workers from this path always operate on the local
	 * per-cpu data. CPU up doesn't touch memcg_stock at all.
	 */
	curcpu = get_cpu();
	for_each_online_cpu(cpu) {
		struct memcg_stock_pcp *stock = &per_cpu(memcg_stock, cpu);
		struct mem_cgroup *memcg;
		bool flush = false;

		rcu_read_lock();
		memcg = stock->cached;
		if (memcg && stock->nr_pages &&
		    mem_cgroup_is_descendant(memcg, root_memcg))
			flush = true;
		else if (obj_stock_flush_required(stock, root_memcg))
			flush = true;
		rcu_read_unlock();

		if (flush &&
		    !test_and_set_bit(FLUSHING_CACHED_CHARGE, &stock->flags)) {
			if (cpu == curcpu)
				drain_local_stock(&stock->work);
			else
				schedule_work_on(cpu, &stock->work);
		}
	}
	put_cpu();
	mutex_unlock(&percpu_charge_mutex);
}

static int memcg_hotplug_cpu_dead(unsigned int cpu)
{
	struct memcg_stock_pcp *stock;

	stock = &per_cpu(memcg_stock, cpu);
	drain_stock(stock);

	return 0;
}

static unsigned long reclaim_high(struct mem_cgroup *memcg,
				  unsigned int nr_pages,
				  gfp_t gfp_mask)
{
	unsigned long nr_reclaimed = 0;

	do {
		unsigned long pflags;

		if (page_counter_read(&memcg->memory) <=
		    READ_ONCE(memcg->memory.high))
			continue;

		memcg_memory_event(memcg, MEMCG_HIGH);

		psi_memstall_enter(&pflags);
		nr_reclaimed += try_to_free_mem_cgroup_pages(memcg, nr_pages,
							     gfp_mask, true);
		psi_memstall_leave(&pflags);
	} while ((memcg = parent_mem_cgroup(memcg)) &&
		 !mem_cgroup_is_root(memcg));

	return nr_reclaimed;
}

static void high_work_func(struct work_struct *work)
{
	struct mem_cgroup *memcg;

	memcg = container_of(work, struct mem_cgroup, high_work);
	reclaim_high(memcg, MEMCG_CHARGE_BATCH, GFP_KERNEL);
}

/*
 * Clamp the maximum sleep time per allocation batch to 2 seconds. This is
 * enough to still cause a significant slowdown in most cases, while still
 * allowing diagnostics and tracing to proceed without becoming stuck.
 */
#define MEMCG_MAX_HIGH_DELAY_JIFFIES (2UL*HZ)

/*
 * When calculating the delay, we use these either side of the exponentiation to
 * maintain precision and scale to a reasonable number of jiffies (see the table
 * below.
 *
 * - MEMCG_DELAY_PRECISION_SHIFT: Extra precision bits while translating the
 *   overage ratio to a delay.
 * - MEMCG_DELAY_SCALING_SHIFT: The number of bits to scale down the
 *   proposed penalty in order to reduce to a reasonable number of jiffies, and
 *   to produce a reasonable delay curve.
 *
 * MEMCG_DELAY_SCALING_SHIFT just happens to be a number that produces a
 * reasonable delay curve compared to precision-adjusted overage, not
 * penalising heavily at first, but still making sure that growth beyond the
 * limit penalises misbehaviour cgroups by slowing them down exponentially. For
 * example, with a high of 100 megabytes:
 *
 *  +-------+------------------------+
 *  | usage | time to allocate in ms |
 *  +-------+------------------------+
 *  | 100M  |                      0 |
 *  | 101M  |                      6 |
 *  | 102M  |                     25 |
 *  | 103M  |                     57 |
 *  | 104M  |                    102 |
 *  | 105M  |                    159 |
 *  | 106M  |                    230 |
 *  | 107M  |                    313 |
 *  | 108M  |                    409 |
 *  | 109M  |                    518 |
 *  | 110M  |                    639 |
 *  | 111M  |                    774 |
 *  | 112M  |                    921 |
 *  | 113M  |                   1081 |
 *  | 114M  |                   1254 |
 *  | 115M  |                   1439 |
 *  | 116M  |                   1638 |
 *  | 117M  |                   1849 |
 *  | 118M  |                   2000 |
 *  | 119M  |                   2000 |
 *  | 120M  |                   2000 |
 *  +-------+------------------------+
 */
 #define MEMCG_DELAY_PRECISION_SHIFT 20
 #define MEMCG_DELAY_SCALING_SHIFT 14

static u64 calculate_overage(unsigned long usage, unsigned long high)
{
	u64 overage;

	if (usage <= high)
		return 0;

	/*
	 * Prevent division by 0 in overage calculation by acting as if
	 * it was a threshold of 1 page
	 */
	high = max(high, 1UL);

	overage = usage - high;
	overage <<= MEMCG_DELAY_PRECISION_SHIFT;
	return div64_u64(overage, high);
}

static u64 mem_find_max_overage(struct mem_cgroup *memcg)
{
	u64 overage, max_overage = 0;

	do {
		overage = calculate_overage(page_counter_read(&memcg->memory),
					    READ_ONCE(memcg->memory.high));
		max_overage = max(overage, max_overage);
	} while ((memcg = parent_mem_cgroup(memcg)) &&
		 !mem_cgroup_is_root(memcg));

	return max_overage;
}

static u64 swap_find_max_overage(struct mem_cgroup *memcg)
{
	u64 overage, max_overage = 0;

	do {
		overage = calculate_overage(page_counter_read(&memcg->swap),
					    READ_ONCE(memcg->swap.high));
		if (overage)
			memcg_memory_event(memcg, MEMCG_SWAP_HIGH);
		max_overage = max(overage, max_overage);
	} while ((memcg = parent_mem_cgroup(memcg)) &&
		 !mem_cgroup_is_root(memcg));

	return max_overage;
}

/*
 * Get the number of jiffies that we should penalise a mischievous cgroup which
 * is exceeding its memory.high by checking both it and its ancestors.
 */
static unsigned long calculate_high_delay(struct mem_cgroup *memcg,
					  unsigned int nr_pages,
					  u64 max_overage)
{
	unsigned long penalty_jiffies;

	if (!max_overage)
		return 0;

	/*
	 * We use overage compared to memory.high to calculate the number of
	 * jiffies to sleep (penalty_jiffies). Ideally this value should be
	 * fairly lenient on small overages, and increasingly harsh when the
	 * memcg in question makes it clear that it has no intention of stopping
	 * its crazy behaviour, so we exponentially increase the delay based on
	 * overage amount.
	 */
	penalty_jiffies = max_overage * max_overage * HZ;
	penalty_jiffies >>= MEMCG_DELAY_PRECISION_SHIFT;
	penalty_jiffies >>= MEMCG_DELAY_SCALING_SHIFT;

	/*
	 * Factor in the task's own contribution to the overage, such that four
	 * N-sized allocations are throttled approximately the same as one
	 * 4N-sized allocation.
	 *
	 * MEMCG_CHARGE_BATCH pages is nominal, so work out how much smaller or
	 * larger the current charge patch is than that.
	 */
	return penalty_jiffies * nr_pages / MEMCG_CHARGE_BATCH;
}

/*
 * Scheduled by try_charge() to be executed from the userland return path
 * and reclaims memory over the high limit.
 */
void mem_cgroup_handle_over_high(void)
{
	unsigned long penalty_jiffies;
	unsigned long pflags;
	unsigned long nr_reclaimed;
	unsigned int nr_pages = current->memcg_nr_pages_over_high;
	int nr_retries = MAX_RECLAIM_RETRIES;
	struct mem_cgroup *memcg;
	bool in_retry = false;

	if (likely(!nr_pages))
		return;

	memcg = get_mem_cgroup_from_mm(current->mm);
	current->memcg_nr_pages_over_high = 0;

retry_reclaim:
	/*
	 * The allocating task should reclaim at least the batch size, but for
	 * subsequent retries we only want to do what's necessary to prevent oom
	 * or breaching resource isolation.
	 *
	 * This is distinct from memory.max or page allocator behaviour because
	 * memory.high is currently batched, whereas memory.max and the page
	 * allocator run every time an allocation is made.
	 */
	nr_reclaimed = reclaim_high(memcg,
				    in_retry ? SWAP_CLUSTER_MAX : nr_pages,
				    GFP_KERNEL);

	/*
	 * memory.high is breached and reclaim is unable to keep up. Throttle
	 * allocators proactively to slow down excessive growth.
	 */
	penalty_jiffies = calculate_high_delay(memcg, nr_pages,
					       mem_find_max_overage(memcg));

	penalty_jiffies += calculate_high_delay(memcg, nr_pages,
						swap_find_max_overage(memcg));

	/*
	 * Clamp the max delay per usermode return so as to still keep the
	 * application moving forwards and also permit diagnostics, albeit
	 * extremely slowly.
	 */
	penalty_jiffies = min(penalty_jiffies, MEMCG_MAX_HIGH_DELAY_JIFFIES);

	/*
	 * Don't sleep if the amount of jiffies this memcg owes us is so low
	 * that it's not even worth doing, in an attempt to be nice to those who
	 * go only a small amount over their memory.high value and maybe haven't
	 * been aggressively reclaimed enough yet.
	 */
	if (penalty_jiffies <= HZ / 100)
		goto out;

	/*
	 * If reclaim is making forward progress but we're still over
	 * memory.high, we want to encourage that rather than doing allocator
	 * throttling.
	 */
	if (nr_reclaimed || nr_retries--) {
		in_retry = true;
		goto retry_reclaim;
	}

	/*
	 * If we exit early, we're guaranteed to die (since
	 * schedule_timeout_killable sets TASK_KILLABLE). This means we don't
	 * need to account for any ill-begotten jiffies to pay them off later.
	 */
	psi_memstall_enter(&pflags);
	schedule_timeout_killable(penalty_jiffies);
	psi_memstall_leave(&pflags);

out:
	css_put(&memcg->css);
}

static int try_charge_memcg(struct mem_cgroup *memcg, gfp_t gfp_mask,
			unsigned int nr_pages)
{
	unsigned int batch = max(MEMCG_CHARGE_BATCH, nr_pages);
	int nr_retries = MAX_RECLAIM_RETRIES;
	struct mem_cgroup *mem_over_limit;
	struct page_counter *counter;
	enum oom_status oom_status;
	unsigned long nr_reclaimed;
	bool passed_oom = false;
	bool may_swap = true;
	bool drained = false;
	unsigned long pflags;

retry:
	if (consume_stock(memcg, nr_pages))
		return 0;

	if (!do_memsw_account() ||
	    page_counter_try_charge(&memcg->memsw, batch, &counter)) {
		if (page_counter_try_charge(&memcg->memory, batch, &counter))
			goto done_restock;
		if (do_memsw_account())
			page_counter_uncharge(&memcg->memsw, batch);
		mem_over_limit = mem_cgroup_from_counter(counter, memory);
	} else {
		mem_over_limit = mem_cgroup_from_counter(counter, memsw);
		may_swap = false;
	}

	if (batch > nr_pages) {
		batch = nr_pages;
		goto retry;
	}

	/*
	 * Memcg doesn't have a dedicated reserve for atomic
	 * allocations. But like the global atomic pool, we need to
	 * put the burden of reclaim on regular allocation requests
	 * and let these go through as privileged allocations.
	 */
	if (gfp_mask & __GFP_ATOMIC)
		goto force;

	/*
	 * Prevent unbounded recursion when reclaim operations need to
	 * allocate memory. This might exceed the limits temporarily,
	 * but we prefer facilitating memory reclaim and getting back
	 * under the limit over triggering OOM kills in these cases.
	 */
	if (unlikely(current->flags & PF_MEMALLOC))
		goto force;

	if (unlikely(task_in_memcg_oom(current)))
		goto nomem;

	if (!gfpflags_allow_blocking(gfp_mask))
		goto nomem;

	memcg_memory_event(mem_over_limit, MEMCG_MAX);

	psi_memstall_enter(&pflags);
	nr_reclaimed = try_to_free_mem_cgroup_pages(mem_over_limit, nr_pages,
						    gfp_mask, may_swap);
	psi_memstall_leave(&pflags);

	if (mem_cgroup_margin(mem_over_limit) >= nr_pages)
		goto retry;

	if (!drained) {
		drain_all_stock(mem_over_limit);
		drained = true;
		goto retry;
	}

	if (gfp_mask & __GFP_NORETRY)
		goto nomem;
	/*
	 * Even though the limit is exceeded at this point, reclaim
	 * may have been able to free some pages.  Retry the charge
	 * before killing the task.
	 *
	 * Only for regular pages, though: huge pages are rather
	 * unlikely to succeed so close to the limit, and we fall back
	 * to regular pages anyway in case of failure.
	 */
	if (nr_reclaimed && nr_pages <= (1 << PAGE_ALLOC_COSTLY_ORDER))
		goto retry;
	/*
	 * At task move, charge accounts can be doubly counted. So, it's
	 * better to wait until the end of task_move if something is going on.
	 */
	if (mem_cgroup_wait_acct_move(mem_over_limit))
		goto retry;

	if (nr_retries--)
		goto retry;

	if (gfp_mask & __GFP_RETRY_MAYFAIL)
		goto nomem;

	/* Avoid endless loop for tasks bypassed by the oom killer */
	if (passed_oom && task_is_dying())
		goto nomem;

	/*
	 * keep retrying as long as the memcg oom killer is able to make
	 * a forward progress or bypass the charge if the oom killer
	 * couldn't make any progress.
	 */
	oom_status = mem_cgroup_oom(mem_over_limit, gfp_mask,
		       get_order(nr_pages * PAGE_SIZE));
	if (oom_status == OOM_SUCCESS) {
		passed_oom = true;
		nr_retries = MAX_RECLAIM_RETRIES;
		goto retry;
	}
nomem:
	if (!(gfp_mask & __GFP_NOFAIL))
		return -ENOMEM;
force:
	/*
	 * The allocation either can't fail or will lead to more memory
	 * being freed very soon.  Allow memory usage go over the limit
	 * temporarily by force charging it.
	 */
	page_counter_charge(&memcg->memory, nr_pages);
	if (do_memsw_account())
		page_counter_charge(&memcg->memsw, nr_pages);

	return 0;

done_restock:
	if (batch > nr_pages)
		refill_stock(memcg, batch - nr_pages);

	/*
	 * If the hierarchy is above the normal consumption range, schedule
	 * reclaim on returning to userland.  We can perform reclaim here
	 * if __GFP_RECLAIM but let's always punt for simplicity and so that
	 * GFP_KERNEL can consistently be used during reclaim.  @memcg is
	 * not recorded as it most likely matches current's and won't
	 * change in the meantime.  As high limit is checked again before
	 * reclaim, the cost of mismatch is negligible.
	 */
	do {
		bool mem_high, swap_high;

		mem_high = page_counter_read(&memcg->memory) >
			READ_ONCE(memcg->memory.high);
		swap_high = page_counter_read(&memcg->swap) >
			READ_ONCE(memcg->swap.high);

		/* Don't bother a random interrupted task */
		if (in_interrupt()) {
			if (mem_high) {
				schedule_work(&memcg->high_work);
				break;
			}
			continue;
		}

		if (mem_high || swap_high) {
			/*
			 * The allocating tasks in this cgroup will need to do
			 * reclaim or be throttled to prevent further growth
			 * of the memory or swap footprints.
			 *
			 * Target some best-effort fairness between the tasks,
			 * and distribute reclaim work and delay penalties
			 * based on how much each task is actually allocating.
			 */
			current->memcg_nr_pages_over_high += batch;
			set_notify_resume(current);
			break;
		}
	} while ((memcg = parent_mem_cgroup(memcg)));

	return 0;
}

static inline int try_charge(struct mem_cgroup *memcg, gfp_t gfp_mask,
			     unsigned int nr_pages)
{
	if (mem_cgroup_is_root(memcg))
		return 0;

	return try_charge_memcg(memcg, gfp_mask, nr_pages);
}

static inline void cancel_charge(struct mem_cgroup *memcg, unsigned int nr_pages)
{
	if (mem_cgroup_is_root(memcg))
		return;

	page_counter_uncharge(&memcg->memory, nr_pages);
	if (do_memsw_account())
		page_counter_uncharge(&memcg->memsw, nr_pages);
}

static void commit_charge(struct folio *folio, struct mem_cgroup *memcg)
{
	VM_BUG_ON_FOLIO(folio_memcg(folio), folio);
	/*
	 * Any of the following ensures page's memcg stability:
	 *
	 * - the page lock
	 * - LRU isolation
	 * - lock_page_memcg()
	 * - exclusive reference
	 */
	folio->memcg_data = (unsigned long)memcg;
}

static struct mem_cgroup *get_mem_cgroup_from_objcg(struct obj_cgroup *objcg)
{
	struct mem_cgroup *memcg;

	rcu_read_lock();
retry:
	memcg = obj_cgroup_memcg(objcg);
	if (unlikely(!css_tryget(&memcg->css)))
		goto retry;
	rcu_read_unlock();

	return memcg;
}

#ifdef CONFIG_MEMCG_KMEM
/*
 * The allocated objcg pointers array is not accounted directly.
 * Moreover, it should not come from DMA buffer and is not readily
 * reclaimable. So those GFP bits should be masked off.
 */
#define OBJCGS_CLEAR_MASK	(__GFP_DMA | __GFP_RECLAIMABLE | __GFP_ACCOUNT)

<<<<<<< HEAD
/*
 * Most kmem_cache_alloc() calls are from user context. The irq disable/enable
 * sequence used in this case to access content from object stock is slow.
 * To optimize for user context access, there are now two object stocks for
 * task context and interrupt context access respectively.
 *
 * The task context object stock can be accessed by disabling preemption only
 * which is cheap in non-preempt kernel. The interrupt context object stock
 * can only be accessed after disabling interrupt. User context code can
 * access interrupt object stock, but not vice versa.
 */
static inline struct obj_stock *get_obj_stock(unsigned long *pflags)
{
	struct memcg_stock_pcp *stock;

	if (likely(in_task())) {
		*pflags = 0UL;
		preempt_disable();
		stock = this_cpu_ptr(&memcg_stock);
		return &stock->task_obj;
	}

	local_irq_save(*pflags);
	stock = this_cpu_ptr(&memcg_stock);
	return &stock->irq_obj;
}

static inline void put_obj_stock(unsigned long flags)
{
	if (likely(in_task()))
		preempt_enable();
	else
		local_irq_restore(flags);
}

/*
 * mod_objcg_mlstate() may be called with irq enabled, so
 * mod_memcg_lruvec_state() should be used.
 */
static inline void mod_objcg_mlstate(struct obj_cgroup *objcg,
				     struct pglist_data *pgdat,
				     enum node_stat_item idx, int nr)
{
	struct mem_cgroup *memcg;
	struct lruvec *lruvec;

	rcu_read_lock();
	memcg = obj_cgroup_memcg(objcg);
	lruvec = mem_cgroup_lruvec(memcg, pgdat);
	mod_memcg_lruvec_state(lruvec, idx, nr);
	rcu_read_unlock();
}

int memcg_alloc_page_obj_cgroups(struct page *page, struct kmem_cache *s,
				 gfp_t gfp, bool new_page)
=======
int memcg_alloc_slab_cgroups(struct slab *slab, struct kmem_cache *s,
				 gfp_t gfp, bool new_slab)
>>>>>>> bb880627
{
	unsigned int objects = objs_per_slab(s, slab);
	unsigned long memcg_data;
	void *vec;

	gfp &= ~OBJCGS_CLEAR_MASK;
	vec = kcalloc_node(objects, sizeof(struct obj_cgroup *), gfp,
			   slab_nid(slab));
	if (!vec)
		return -ENOMEM;

	memcg_data = (unsigned long) vec | MEMCG_DATA_OBJCGS;
	if (new_slab) {
		/*
		 * If the slab is brand new and nobody can yet access its
		 * memcg_data, no synchronization is required and memcg_data can
		 * be simply assigned.
		 */
		slab->memcg_data = memcg_data;
	} else if (cmpxchg(&slab->memcg_data, 0, memcg_data)) {
		/*
		 * If the slab is already in use, somebody can allocate and
		 * assign obj_cgroups in parallel. In this case the existing
		 * objcg vector should be reused.
		 */
		kfree(vec);
		return 0;
	}

	kmemleak_not_leak(vec);
	return 0;
}

/*
 * Returns a pointer to the memory cgroup to which the kernel object is charged.
 *
 * A passed kernel object can be a slab object or a generic kernel page, so
 * different mechanisms for getting the memory cgroup pointer should be used.
 * In certain cases (e.g. kernel stacks or large kmallocs with SLUB) the caller
 * can not know for sure how the kernel object is implemented.
 * mem_cgroup_from_obj() can be safely used in such cases.
 *
 * The caller must ensure the memcg lifetime, e.g. by taking rcu_read_lock(),
 * cgroup_mutex, etc.
 */
struct mem_cgroup *mem_cgroup_from_obj(void *p)
{
	struct folio *folio;

	if (mem_cgroup_disabled())
		return NULL;

	folio = virt_to_folio(p);

	/*
	 * Slab objects are accounted individually, not per-page.
	 * Memcg membership data for each individual object is saved in
	 * the page->obj_cgroups.
	 */
	if (folio_test_slab(folio)) {
		struct obj_cgroup **objcgs;
		struct obj_cgroup *objcg;
		struct slab *slab;
		unsigned int off;

		slab = folio_slab(folio);
		objcgs = slab_objcgs_check(slab);
		if (!objcgs)
			return NULL;

		off = obj_to_index(slab->slab_cache, slab, p);
		objcg = objcgs[off];
		if (objcg)
			return obj_cgroup_memcg(objcg);

		return NULL;
	}

	/*
	 * page_memcg_check() is used here, because page_has_obj_cgroups()
	 * check above could fail because the object cgroups vector wasn't set
	 * at that moment, but it can be set concurrently.
	 * page_memcg_check(page) will guarantee that a proper memory
	 * cgroup pointer or NULL will be returned.
	 */
	return page_memcg_check(folio_page(folio, 0));
}

__always_inline struct obj_cgroup *get_obj_cgroup_from_current(void)
{
	struct obj_cgroup *objcg = NULL;
	struct mem_cgroup *memcg;

	if (memcg_kmem_bypass())
		return NULL;

	rcu_read_lock();
	if (unlikely(active_memcg()))
		memcg = active_memcg();
	else
		memcg = mem_cgroup_from_task(current);

	for (; memcg != root_mem_cgroup; memcg = parent_mem_cgroup(memcg)) {
		objcg = rcu_dereference(memcg->objcg);
		if (objcg && obj_cgroup_tryget(objcg))
			break;
		objcg = NULL;
	}
	rcu_read_unlock();

	return objcg;
}

static int memcg_alloc_cache_id(void)
{
	int id, size;
	int err;

	id = ida_simple_get(&memcg_cache_ida,
			    0, MEMCG_CACHES_MAX_SIZE, GFP_KERNEL);
	if (id < 0)
		return id;

	if (id < memcg_nr_cache_ids)
		return id;

	/*
	 * There's no space for the new id in memcg_caches arrays,
	 * so we have to grow them.
	 */
	down_write(&memcg_cache_ids_sem);

	size = 2 * (id + 1);
	if (size < MEMCG_CACHES_MIN_SIZE)
		size = MEMCG_CACHES_MIN_SIZE;
	else if (size > MEMCG_CACHES_MAX_SIZE)
		size = MEMCG_CACHES_MAX_SIZE;

	err = memcg_update_all_list_lrus(size);
	if (!err)
		memcg_nr_cache_ids = size;

	up_write(&memcg_cache_ids_sem);

	if (err) {
		ida_simple_remove(&memcg_cache_ida, id);
		return err;
	}
	return id;
}

static void memcg_free_cache_id(int id)
{
	ida_simple_remove(&memcg_cache_ida, id);
}

/*
 * obj_cgroup_uncharge_pages: uncharge a number of kernel pages from a objcg
 * @objcg: object cgroup to uncharge
 * @nr_pages: number of pages to uncharge
 */
static void obj_cgroup_uncharge_pages(struct obj_cgroup *objcg,
				      unsigned int nr_pages)
{
	struct mem_cgroup *memcg;

	memcg = get_mem_cgroup_from_objcg(objcg);

	if (!cgroup_subsys_on_dfl(memory_cgrp_subsys))
		page_counter_uncharge(&memcg->kmem, nr_pages);
	refill_stock(memcg, nr_pages);

	css_put(&memcg->css);
}

/*
 * obj_cgroup_charge_pages: charge a number of kernel pages to a objcg
 * @objcg: object cgroup to charge
 * @gfp: reclaim mode
 * @nr_pages: number of pages to charge
 *
 * Returns 0 on success, an error code on failure.
 */
static int obj_cgroup_charge_pages(struct obj_cgroup *objcg, gfp_t gfp,
				   unsigned int nr_pages)
{
	struct mem_cgroup *memcg;
	int ret;

	memcg = get_mem_cgroup_from_objcg(objcg);

	ret = try_charge_memcg(memcg, gfp, nr_pages);
	if (ret)
		goto out;

	if (!cgroup_subsys_on_dfl(memory_cgrp_subsys))
		page_counter_charge(&memcg->kmem, nr_pages);
out:
	css_put(&memcg->css);

	return ret;
}

/**
 * __memcg_kmem_charge_page: charge a kmem page to the current memory cgroup
 * @page: page to charge
 * @gfp: reclaim mode
 * @order: allocation order
 *
 * Returns 0 on success, an error code on failure.
 */
int __memcg_kmem_charge_page(struct page *page, gfp_t gfp, int order)
{
	struct obj_cgroup *objcg;
	int ret = 0;

	objcg = get_obj_cgroup_from_current();
	if (objcg) {
		ret = obj_cgroup_charge_pages(objcg, gfp, 1 << order);
		if (!ret) {
			page->memcg_data = (unsigned long)objcg |
				MEMCG_DATA_KMEM;
			return 0;
		}
		obj_cgroup_put(objcg);
	}
	return ret;
}

/**
 * __memcg_kmem_uncharge_page: uncharge a kmem page
 * @page: page to uncharge
 * @order: allocation order
 */
void __memcg_kmem_uncharge_page(struct page *page, int order)
{
	struct folio *folio = page_folio(page);
	struct obj_cgroup *objcg;
	unsigned int nr_pages = 1 << order;

	if (!folio_memcg_kmem(folio))
		return;

	objcg = __folio_objcg(folio);
	obj_cgroup_uncharge_pages(objcg, nr_pages);
	folio->memcg_data = 0;
	obj_cgroup_put(objcg);
}

void mod_objcg_state(struct obj_cgroup *objcg, struct pglist_data *pgdat,
		     enum node_stat_item idx, int nr)
{
	unsigned long flags;
	struct obj_stock *stock = get_obj_stock(&flags);
	int *bytes;

	/*
	 * Save vmstat data in stock and skip vmstat array update unless
	 * accumulating over a page of vmstat data or when pgdat or idx
	 * changes.
	 */
	if (stock->cached_objcg != objcg) {
		drain_obj_stock(stock);
		obj_cgroup_get(objcg);
		stock->nr_bytes = atomic_read(&objcg->nr_charged_bytes)
				? atomic_xchg(&objcg->nr_charged_bytes, 0) : 0;
		stock->cached_objcg = objcg;
		stock->cached_pgdat = pgdat;
	} else if (stock->cached_pgdat != pgdat) {
		/* Flush the existing cached vmstat data */
		struct pglist_data *oldpg = stock->cached_pgdat;

		if (stock->nr_slab_reclaimable_b) {
			mod_objcg_mlstate(objcg, oldpg, NR_SLAB_RECLAIMABLE_B,
					  stock->nr_slab_reclaimable_b);
			stock->nr_slab_reclaimable_b = 0;
		}
		if (stock->nr_slab_unreclaimable_b) {
			mod_objcg_mlstate(objcg, oldpg, NR_SLAB_UNRECLAIMABLE_B,
					  stock->nr_slab_unreclaimable_b);
			stock->nr_slab_unreclaimable_b = 0;
		}
		stock->cached_pgdat = pgdat;
	}

	bytes = (idx == NR_SLAB_RECLAIMABLE_B) ? &stock->nr_slab_reclaimable_b
					       : &stock->nr_slab_unreclaimable_b;
	/*
	 * Even for large object >= PAGE_SIZE, the vmstat data will still be
	 * cached locally at least once before pushing it out.
	 */
	if (!*bytes) {
		*bytes = nr;
		nr = 0;
	} else {
		*bytes += nr;
		if (abs(*bytes) > PAGE_SIZE) {
			nr = *bytes;
			*bytes = 0;
		} else {
			nr = 0;
		}
	}
	if (nr)
		mod_objcg_mlstate(objcg, pgdat, idx, nr);

	put_obj_stock(flags);
}

static bool consume_obj_stock(struct obj_cgroup *objcg, unsigned int nr_bytes)
{
	unsigned long flags;
	struct obj_stock *stock = get_obj_stock(&flags);
	bool ret = false;

	if (objcg == stock->cached_objcg && stock->nr_bytes >= nr_bytes) {
		stock->nr_bytes -= nr_bytes;
		ret = true;
	}

	put_obj_stock(flags);

	return ret;
}

static void drain_obj_stock(struct obj_stock *stock)
{
	struct obj_cgroup *old = stock->cached_objcg;

	if (!old)
		return;

	if (stock->nr_bytes) {
		unsigned int nr_pages = stock->nr_bytes >> PAGE_SHIFT;
		unsigned int nr_bytes = stock->nr_bytes & (PAGE_SIZE - 1);

		if (nr_pages)
			obj_cgroup_uncharge_pages(old, nr_pages);

		/*
		 * The leftover is flushed to the centralized per-memcg value.
		 * On the next attempt to refill obj stock it will be moved
		 * to a per-cpu stock (probably, on an other CPU), see
		 * refill_obj_stock().
		 *
		 * How often it's flushed is a trade-off between the memory
		 * limit enforcement accuracy and potential CPU contention,
		 * so it might be changed in the future.
		 */
		atomic_add(nr_bytes, &old->nr_charged_bytes);
		stock->nr_bytes = 0;
	}

	/*
	 * Flush the vmstat data in current stock
	 */
	if (stock->nr_slab_reclaimable_b || stock->nr_slab_unreclaimable_b) {
		if (stock->nr_slab_reclaimable_b) {
			mod_objcg_mlstate(old, stock->cached_pgdat,
					  NR_SLAB_RECLAIMABLE_B,
					  stock->nr_slab_reclaimable_b);
			stock->nr_slab_reclaimable_b = 0;
		}
		if (stock->nr_slab_unreclaimable_b) {
			mod_objcg_mlstate(old, stock->cached_pgdat,
					  NR_SLAB_UNRECLAIMABLE_B,
					  stock->nr_slab_unreclaimable_b);
			stock->nr_slab_unreclaimable_b = 0;
		}
		stock->cached_pgdat = NULL;
	}

	obj_cgroup_put(old);
	stock->cached_objcg = NULL;
}

static bool obj_stock_flush_required(struct memcg_stock_pcp *stock,
				     struct mem_cgroup *root_memcg)
{
	struct mem_cgroup *memcg;

	if (in_task() && stock->task_obj.cached_objcg) {
		memcg = obj_cgroup_memcg(stock->task_obj.cached_objcg);
		if (memcg && mem_cgroup_is_descendant(memcg, root_memcg))
			return true;
	}
	if (stock->irq_obj.cached_objcg) {
		memcg = obj_cgroup_memcg(stock->irq_obj.cached_objcg);
		if (memcg && mem_cgroup_is_descendant(memcg, root_memcg))
			return true;
	}

	return false;
}

static void refill_obj_stock(struct obj_cgroup *objcg, unsigned int nr_bytes,
			     bool allow_uncharge)
{
	unsigned long flags;
	struct obj_stock *stock = get_obj_stock(&flags);
	unsigned int nr_pages = 0;

	if (stock->cached_objcg != objcg) { /* reset if necessary */
		drain_obj_stock(stock);
		obj_cgroup_get(objcg);
		stock->cached_objcg = objcg;
		stock->nr_bytes = atomic_read(&objcg->nr_charged_bytes)
				? atomic_xchg(&objcg->nr_charged_bytes, 0) : 0;
		allow_uncharge = true;	/* Allow uncharge when objcg changes */
	}
	stock->nr_bytes += nr_bytes;

	if (allow_uncharge && (stock->nr_bytes > PAGE_SIZE)) {
		nr_pages = stock->nr_bytes >> PAGE_SHIFT;
		stock->nr_bytes &= (PAGE_SIZE - 1);
	}

	put_obj_stock(flags);

	if (nr_pages)
		obj_cgroup_uncharge_pages(objcg, nr_pages);
}

int obj_cgroup_charge(struct obj_cgroup *objcg, gfp_t gfp, size_t size)
{
	unsigned int nr_pages, nr_bytes;
	int ret;

	if (consume_obj_stock(objcg, size))
		return 0;

	/*
	 * In theory, objcg->nr_charged_bytes can have enough
	 * pre-charged bytes to satisfy the allocation. However,
	 * flushing objcg->nr_charged_bytes requires two atomic
	 * operations, and objcg->nr_charged_bytes can't be big.
	 * The shared objcg->nr_charged_bytes can also become a
	 * performance bottleneck if all tasks of the same memcg are
	 * trying to update it. So it's better to ignore it and try
	 * grab some new pages. The stock's nr_bytes will be flushed to
	 * objcg->nr_charged_bytes later on when objcg changes.
	 *
	 * The stock's nr_bytes may contain enough pre-charged bytes
	 * to allow one less page from being charged, but we can't rely
	 * on the pre-charged bytes not being changed outside of
	 * consume_obj_stock() or refill_obj_stock(). So ignore those
	 * pre-charged bytes as well when charging pages. To avoid a
	 * page uncharge right after a page charge, we set the
	 * allow_uncharge flag to false when calling refill_obj_stock()
	 * to temporarily allow the pre-charged bytes to exceed the page
	 * size limit. The maximum reachable value of the pre-charged
	 * bytes is (sizeof(object) + PAGE_SIZE - 2) if there is no data
	 * race.
	 */
	nr_pages = size >> PAGE_SHIFT;
	nr_bytes = size & (PAGE_SIZE - 1);

	if (nr_bytes)
		nr_pages += 1;

	ret = obj_cgroup_charge_pages(objcg, gfp, nr_pages);
	if (!ret && nr_bytes)
		refill_obj_stock(objcg, PAGE_SIZE - nr_bytes, false);

	return ret;
}

void obj_cgroup_uncharge(struct obj_cgroup *objcg, size_t size)
{
	refill_obj_stock(objcg, size, true);
}

#endif /* CONFIG_MEMCG_KMEM */

/*
 * Because page_memcg(head) is not set on tails, set it now.
 */
void split_page_memcg(struct page *head, unsigned int nr)
{
	struct folio *folio = page_folio(head);
	struct mem_cgroup *memcg = folio_memcg(folio);
	int i;

	if (mem_cgroup_disabled() || !memcg)
		return;

	for (i = 1; i < nr; i++)
		folio_page(folio, i)->memcg_data = folio->memcg_data;

	if (folio_memcg_kmem(folio))
		obj_cgroup_get_many(__folio_objcg(folio), nr - 1);
	else
		css_get_many(&memcg->css, nr - 1);
}

#ifdef CONFIG_MEMCG_SWAP
/**
 * mem_cgroup_move_swap_account - move swap charge and swap_cgroup's record.
 * @entry: swap entry to be moved
 * @from:  mem_cgroup which the entry is moved from
 * @to:  mem_cgroup which the entry is moved to
 *
 * It succeeds only when the swap_cgroup's record for this entry is the same
 * as the mem_cgroup's id of @from.
 *
 * Returns 0 on success, -EINVAL on failure.
 *
 * The caller must have charged to @to, IOW, called page_counter_charge() about
 * both res and memsw, and called css_get().
 */
static int mem_cgroup_move_swap_account(swp_entry_t entry,
				struct mem_cgroup *from, struct mem_cgroup *to)
{
	unsigned short old_id, new_id;

	old_id = mem_cgroup_id(from);
	new_id = mem_cgroup_id(to);

	if (swap_cgroup_cmpxchg(entry, old_id, new_id) == old_id) {
		mod_memcg_state(from, MEMCG_SWAP, -1);
		mod_memcg_state(to, MEMCG_SWAP, 1);
		return 0;
	}
	return -EINVAL;
}
#else
static inline int mem_cgroup_move_swap_account(swp_entry_t entry,
				struct mem_cgroup *from, struct mem_cgroup *to)
{
	return -EINVAL;
}
#endif

static DEFINE_MUTEX(memcg_max_mutex);

static int mem_cgroup_resize_max(struct mem_cgroup *memcg,
				 unsigned long max, bool memsw)
{
	bool enlarge = false;
	bool drained = false;
	int ret;
	bool limits_invariant;
	struct page_counter *counter = memsw ? &memcg->memsw : &memcg->memory;

	do {
		if (signal_pending(current)) {
			ret = -EINTR;
			break;
		}

		mutex_lock(&memcg_max_mutex);
		/*
		 * Make sure that the new limit (memsw or memory limit) doesn't
		 * break our basic invariant rule memory.max <= memsw.max.
		 */
		limits_invariant = memsw ? max >= READ_ONCE(memcg->memory.max) :
					   max <= memcg->memsw.max;
		if (!limits_invariant) {
			mutex_unlock(&memcg_max_mutex);
			ret = -EINVAL;
			break;
		}
		if (max > counter->max)
			enlarge = true;
		ret = page_counter_set_max(counter, max);
		mutex_unlock(&memcg_max_mutex);

		if (!ret)
			break;

		if (!drained) {
			drain_all_stock(memcg);
			drained = true;
			continue;
		}

		if (!try_to_free_mem_cgroup_pages(memcg, 1,
					GFP_KERNEL, !memsw)) {
			ret = -EBUSY;
			break;
		}
	} while (true);

	if (!ret && enlarge)
		memcg_oom_recover(memcg);

	return ret;
}

unsigned long mem_cgroup_soft_limit_reclaim(pg_data_t *pgdat, int order,
					    gfp_t gfp_mask,
					    unsigned long *total_scanned)
{
	unsigned long nr_reclaimed = 0;
	struct mem_cgroup_per_node *mz, *next_mz = NULL;
	unsigned long reclaimed;
	int loop = 0;
	struct mem_cgroup_tree_per_node *mctz;
	unsigned long excess;
	unsigned long nr_scanned;

	if (order > 0)
		return 0;

	mctz = soft_limit_tree.rb_tree_per_node[pgdat->node_id];

	/*
	 * Do not even bother to check the largest node if the root
	 * is empty. Do it lockless to prevent lock bouncing. Races
	 * are acceptable as soft limit is best effort anyway.
	 */
	if (!mctz || RB_EMPTY_ROOT(&mctz->rb_root))
		return 0;

	/*
	 * This loop can run a while, specially if mem_cgroup's continuously
	 * keep exceeding their soft limit and putting the system under
	 * pressure
	 */
	do {
		if (next_mz)
			mz = next_mz;
		else
			mz = mem_cgroup_largest_soft_limit_node(mctz);
		if (!mz)
			break;

		nr_scanned = 0;
		reclaimed = mem_cgroup_soft_reclaim(mz->memcg, pgdat,
						    gfp_mask, &nr_scanned);
		nr_reclaimed += reclaimed;
		*total_scanned += nr_scanned;
		spin_lock_irq(&mctz->lock);
		__mem_cgroup_remove_exceeded(mz, mctz);

		/*
		 * If we failed to reclaim anything from this memory cgroup
		 * it is time to move on to the next cgroup
		 */
		next_mz = NULL;
		if (!reclaimed)
			next_mz = __mem_cgroup_largest_soft_limit_node(mctz);

		excess = soft_limit_excess(mz->memcg);
		/*
		 * One school of thought says that we should not add
		 * back the node to the tree if reclaim returns 0.
		 * But our reclaim could return 0, simply because due
		 * to priority we are exposing a smaller subset of
		 * memory to reclaim from. Consider this as a longer
		 * term TODO.
		 */
		/* If excess == 0, no tree ops */
		__mem_cgroup_insert_exceeded(mz, mctz, excess);
		spin_unlock_irq(&mctz->lock);
		css_put(&mz->memcg->css);
		loop++;
		/*
		 * Could not reclaim anything and there are no more
		 * mem cgroups to try or we seem to be looping without
		 * reclaiming anything.
		 */
		if (!nr_reclaimed &&
			(next_mz == NULL ||
			loop > MEM_CGROUP_MAX_SOFT_LIMIT_RECLAIM_LOOPS))
			break;
	} while (!nr_reclaimed);
	if (next_mz)
		css_put(&next_mz->memcg->css);
	return nr_reclaimed;
}

/*
 * Reclaims as many pages from the given memcg as possible.
 *
 * Caller is responsible for holding css reference for memcg.
 */
static int mem_cgroup_force_empty(struct mem_cgroup *memcg)
{
	int nr_retries = MAX_RECLAIM_RETRIES;

	/* we call try-to-free pages for make this cgroup empty */
	lru_add_drain_all();

	drain_all_stock(memcg);

	/* try to free all pages in this cgroup */
	while (nr_retries && page_counter_read(&memcg->memory)) {
		if (signal_pending(current))
			return -EINTR;

		if (!try_to_free_mem_cgroup_pages(memcg, 1, GFP_KERNEL, true))
			nr_retries--;
	}

	return 0;
}

static ssize_t mem_cgroup_force_empty_write(struct kernfs_open_file *of,
					    char *buf, size_t nbytes,
					    loff_t off)
{
	struct mem_cgroup *memcg = mem_cgroup_from_css(of_css(of));

	if (mem_cgroup_is_root(memcg))
		return -EINVAL;
	return mem_cgroup_force_empty(memcg) ?: nbytes;
}

static u64 mem_cgroup_hierarchy_read(struct cgroup_subsys_state *css,
				     struct cftype *cft)
{
	return 1;
}

static int mem_cgroup_hierarchy_write(struct cgroup_subsys_state *css,
				      struct cftype *cft, u64 val)
{
	if (val == 1)
		return 0;

	pr_warn_once("Non-hierarchical mode is deprecated. "
		     "Please report your usecase to linux-mm@kvack.org if you "
		     "depend on this functionality.\n");

	return -EINVAL;
}

static unsigned long mem_cgroup_usage(struct mem_cgroup *memcg, bool swap)
{
	unsigned long val;

	if (mem_cgroup_is_root(memcg)) {
		mem_cgroup_flush_stats();
		val = memcg_page_state(memcg, NR_FILE_PAGES) +
			memcg_page_state(memcg, NR_ANON_MAPPED);
		if (swap)
			val += memcg_page_state(memcg, MEMCG_SWAP);
	} else {
		if (!swap)
			val = page_counter_read(&memcg->memory);
		else
			val = page_counter_read(&memcg->memsw);
	}
	return val;
}

enum {
	RES_USAGE,
	RES_LIMIT,
	RES_MAX_USAGE,
	RES_FAILCNT,
	RES_SOFT_LIMIT,
};

static u64 mem_cgroup_read_u64(struct cgroup_subsys_state *css,
			       struct cftype *cft)
{
	struct mem_cgroup *memcg = mem_cgroup_from_css(css);
	struct page_counter *counter;

	switch (MEMFILE_TYPE(cft->private)) {
	case _MEM:
		counter = &memcg->memory;
		break;
	case _MEMSWAP:
		counter = &memcg->memsw;
		break;
	case _KMEM:
		counter = &memcg->kmem;
		break;
	case _TCP:
		counter = &memcg->tcpmem;
		break;
	default:
		BUG();
	}

	switch (MEMFILE_ATTR(cft->private)) {
	case RES_USAGE:
		if (counter == &memcg->memory)
			return (u64)mem_cgroup_usage(memcg, false) * PAGE_SIZE;
		if (counter == &memcg->memsw)
			return (u64)mem_cgroup_usage(memcg, true) * PAGE_SIZE;
		return (u64)page_counter_read(counter) * PAGE_SIZE;
	case RES_LIMIT:
		return (u64)counter->max * PAGE_SIZE;
	case RES_MAX_USAGE:
		return (u64)counter->watermark * PAGE_SIZE;
	case RES_FAILCNT:
		return counter->failcnt;
	case RES_SOFT_LIMIT:
		return (u64)memcg->soft_limit * PAGE_SIZE;
	default:
		BUG();
	}
}

#ifdef CONFIG_MEMCG_KMEM
static int memcg_online_kmem(struct mem_cgroup *memcg)
{
	struct obj_cgroup *objcg;
	int memcg_id;

	if (cgroup_memory_nokmem)
		return 0;

	BUG_ON(memcg->kmemcg_id >= 0);

	memcg_id = memcg_alloc_cache_id();
	if (memcg_id < 0)
		return memcg_id;

	objcg = obj_cgroup_alloc();
	if (!objcg) {
		memcg_free_cache_id(memcg_id);
		return -ENOMEM;
	}
	objcg->memcg = memcg;
	rcu_assign_pointer(memcg->objcg, objcg);

	static_branch_enable(&memcg_kmem_enabled_key);

	memcg->kmemcg_id = memcg_id;

	return 0;
}

static void memcg_offline_kmem(struct mem_cgroup *memcg)
{
	struct mem_cgroup *parent;
	int kmemcg_id;

	if (memcg->kmemcg_id == -1)
		return;

	parent = parent_mem_cgroup(memcg);
	if (!parent)
		parent = root_mem_cgroup;

	memcg_reparent_objcgs(memcg, parent);

	kmemcg_id = memcg->kmemcg_id;
	BUG_ON(kmemcg_id < 0);

	/*
	 * After we have finished memcg_reparent_objcgs(), all list_lrus
	 * corresponding to this cgroup are guaranteed to remain empty.
	 * The ordering is imposed by list_lru_node->lock taken by
	 * memcg_drain_all_list_lrus().
	 */
	memcg_drain_all_list_lrus(kmemcg_id, parent);

	memcg_free_cache_id(kmemcg_id);
	memcg->kmemcg_id = -1;
}
#else
static int memcg_online_kmem(struct mem_cgroup *memcg)
{
	return 0;
}
static void memcg_offline_kmem(struct mem_cgroup *memcg)
{
}
#endif /* CONFIG_MEMCG_KMEM */

static int memcg_update_tcp_max(struct mem_cgroup *memcg, unsigned long max)
{
	int ret;

	mutex_lock(&memcg_max_mutex);

	ret = page_counter_set_max(&memcg->tcpmem, max);
	if (ret)
		goto out;

	if (!memcg->tcpmem_active) {
		/*
		 * The active flag needs to be written after the static_key
		 * update. This is what guarantees that the socket activation
		 * function is the last one to run. See mem_cgroup_sk_alloc()
		 * for details, and note that we don't mark any socket as
		 * belonging to this memcg until that flag is up.
		 *
		 * We need to do this, because static_keys will span multiple
		 * sites, but we can't control their order. If we mark a socket
		 * as accounted, but the accounting functions are not patched in
		 * yet, we'll lose accounting.
		 *
		 * We never race with the readers in mem_cgroup_sk_alloc(),
		 * because when this value change, the code to process it is not
		 * patched in yet.
		 */
		static_branch_inc(&memcg_sockets_enabled_key);
		memcg->tcpmem_active = true;
	}
out:
	mutex_unlock(&memcg_max_mutex);
	return ret;
}

/*
 * The user of this function is...
 * RES_LIMIT.
 */
static ssize_t mem_cgroup_write(struct kernfs_open_file *of,
				char *buf, size_t nbytes, loff_t off)
{
	struct mem_cgroup *memcg = mem_cgroup_from_css(of_css(of));
	unsigned long nr_pages;
	int ret;

	buf = strstrip(buf);
	ret = page_counter_memparse(buf, "-1", &nr_pages);
	if (ret)
		return ret;

	switch (MEMFILE_ATTR(of_cft(of)->private)) {
	case RES_LIMIT:
		if (mem_cgroup_is_root(memcg)) { /* Can't set limit on root */
			ret = -EINVAL;
			break;
		}
		switch (MEMFILE_TYPE(of_cft(of)->private)) {
		case _MEM:
			ret = mem_cgroup_resize_max(memcg, nr_pages, false);
			break;
		case _MEMSWAP:
			ret = mem_cgroup_resize_max(memcg, nr_pages, true);
			break;
		case _KMEM:
			/* kmem.limit_in_bytes is deprecated. */
			ret = -EOPNOTSUPP;
			break;
		case _TCP:
			ret = memcg_update_tcp_max(memcg, nr_pages);
			break;
		}
		break;
	case RES_SOFT_LIMIT:
		memcg->soft_limit = nr_pages;
		ret = 0;
		break;
	}
	return ret ?: nbytes;
}

static ssize_t mem_cgroup_reset(struct kernfs_open_file *of, char *buf,
				size_t nbytes, loff_t off)
{
	struct mem_cgroup *memcg = mem_cgroup_from_css(of_css(of));
	struct page_counter *counter;

	switch (MEMFILE_TYPE(of_cft(of)->private)) {
	case _MEM:
		counter = &memcg->memory;
		break;
	case _MEMSWAP:
		counter = &memcg->memsw;
		break;
	case _KMEM:
		counter = &memcg->kmem;
		break;
	case _TCP:
		counter = &memcg->tcpmem;
		break;
	default:
		BUG();
	}

	switch (MEMFILE_ATTR(of_cft(of)->private)) {
	case RES_MAX_USAGE:
		page_counter_reset_watermark(counter);
		break;
	case RES_FAILCNT:
		counter->failcnt = 0;
		break;
	default:
		BUG();
	}

	return nbytes;
}

static u64 mem_cgroup_move_charge_read(struct cgroup_subsys_state *css,
					struct cftype *cft)
{
	return mem_cgroup_from_css(css)->move_charge_at_immigrate;
}

#ifdef CONFIG_MMU
static int mem_cgroup_move_charge_write(struct cgroup_subsys_state *css,
					struct cftype *cft, u64 val)
{
	struct mem_cgroup *memcg = mem_cgroup_from_css(css);

	if (val & ~MOVE_MASK)
		return -EINVAL;

	/*
	 * No kind of locking is needed in here, because ->can_attach() will
	 * check this value once in the beginning of the process, and then carry
	 * on with stale data. This means that changes to this value will only
	 * affect task migrations starting after the change.
	 */
	memcg->move_charge_at_immigrate = val;
	return 0;
}
#else
static int mem_cgroup_move_charge_write(struct cgroup_subsys_state *css,
					struct cftype *cft, u64 val)
{
	return -ENOSYS;
}
#endif

#ifdef CONFIG_NUMA

#define LRU_ALL_FILE (BIT(LRU_INACTIVE_FILE) | BIT(LRU_ACTIVE_FILE))
#define LRU_ALL_ANON (BIT(LRU_INACTIVE_ANON) | BIT(LRU_ACTIVE_ANON))
#define LRU_ALL	     ((1 << NR_LRU_LISTS) - 1)

static unsigned long mem_cgroup_node_nr_lru_pages(struct mem_cgroup *memcg,
				int nid, unsigned int lru_mask, bool tree)
{
	struct lruvec *lruvec = mem_cgroup_lruvec(memcg, NODE_DATA(nid));
	unsigned long nr = 0;
	enum lru_list lru;

	VM_BUG_ON((unsigned)nid >= nr_node_ids);

	for_each_lru(lru) {
		if (!(BIT(lru) & lru_mask))
			continue;
		if (tree)
			nr += lruvec_page_state(lruvec, NR_LRU_BASE + lru);
		else
			nr += lruvec_page_state_local(lruvec, NR_LRU_BASE + lru);
	}
	return nr;
}

static unsigned long mem_cgroup_nr_lru_pages(struct mem_cgroup *memcg,
					     unsigned int lru_mask,
					     bool tree)
{
	unsigned long nr = 0;
	enum lru_list lru;

	for_each_lru(lru) {
		if (!(BIT(lru) & lru_mask))
			continue;
		if (tree)
			nr += memcg_page_state(memcg, NR_LRU_BASE + lru);
		else
			nr += memcg_page_state_local(memcg, NR_LRU_BASE + lru);
	}
	return nr;
}

static int memcg_numa_stat_show(struct seq_file *m, void *v)
{
	struct numa_stat {
		const char *name;
		unsigned int lru_mask;
	};

	static const struct numa_stat stats[] = {
		{ "total", LRU_ALL },
		{ "file", LRU_ALL_FILE },
		{ "anon", LRU_ALL_ANON },
		{ "unevictable", BIT(LRU_UNEVICTABLE) },
	};
	const struct numa_stat *stat;
	int nid;
	struct mem_cgroup *memcg = mem_cgroup_from_seq(m);

	mem_cgroup_flush_stats();

	for (stat = stats; stat < stats + ARRAY_SIZE(stats); stat++) {
		seq_printf(m, "%s=%lu", stat->name,
			   mem_cgroup_nr_lru_pages(memcg, stat->lru_mask,
						   false));
		for_each_node_state(nid, N_MEMORY)
			seq_printf(m, " N%d=%lu", nid,
				   mem_cgroup_node_nr_lru_pages(memcg, nid,
							stat->lru_mask, false));
		seq_putc(m, '\n');
	}

	for (stat = stats; stat < stats + ARRAY_SIZE(stats); stat++) {

		seq_printf(m, "hierarchical_%s=%lu", stat->name,
			   mem_cgroup_nr_lru_pages(memcg, stat->lru_mask,
						   true));
		for_each_node_state(nid, N_MEMORY)
			seq_printf(m, " N%d=%lu", nid,
				   mem_cgroup_node_nr_lru_pages(memcg, nid,
							stat->lru_mask, true));
		seq_putc(m, '\n');
	}

	return 0;
}
#endif /* CONFIG_NUMA */

static const unsigned int memcg1_stats[] = {
	NR_FILE_PAGES,
	NR_ANON_MAPPED,
#ifdef CONFIG_TRANSPARENT_HUGEPAGE
	NR_ANON_THPS,
#endif
	NR_SHMEM,
	NR_FILE_MAPPED,
	NR_FILE_DIRTY,
	NR_WRITEBACK,
	MEMCG_SWAP,
};

static const char *const memcg1_stat_names[] = {
	"cache",
	"rss",
#ifdef CONFIG_TRANSPARENT_HUGEPAGE
	"rss_huge",
#endif
	"shmem",
	"mapped_file",
	"dirty",
	"writeback",
	"swap",
};

/* Universal VM events cgroup1 shows, original sort order */
static const unsigned int memcg1_events[] = {
	PGPGIN,
	PGPGOUT,
	PGFAULT,
	PGMAJFAULT,
};

static int memcg_stat_show(struct seq_file *m, void *v)
{
	struct mem_cgroup *memcg = mem_cgroup_from_seq(m);
	unsigned long memory, memsw;
	struct mem_cgroup *mi;
	unsigned int i;

	BUILD_BUG_ON(ARRAY_SIZE(memcg1_stat_names) != ARRAY_SIZE(memcg1_stats));

	mem_cgroup_flush_stats();

	for (i = 0; i < ARRAY_SIZE(memcg1_stats); i++) {
		unsigned long nr;

		if (memcg1_stats[i] == MEMCG_SWAP && !do_memsw_account())
			continue;
		nr = memcg_page_state_local(memcg, memcg1_stats[i]);
		seq_printf(m, "%s %lu\n", memcg1_stat_names[i], nr * PAGE_SIZE);
	}

	for (i = 0; i < ARRAY_SIZE(memcg1_events); i++)
		seq_printf(m, "%s %lu\n", vm_event_name(memcg1_events[i]),
			   memcg_events_local(memcg, memcg1_events[i]));

	for (i = 0; i < NR_LRU_LISTS; i++)
		seq_printf(m, "%s %lu\n", lru_list_name(i),
			   memcg_page_state_local(memcg, NR_LRU_BASE + i) *
			   PAGE_SIZE);

	/* Hierarchical information */
	memory = memsw = PAGE_COUNTER_MAX;
	for (mi = memcg; mi; mi = parent_mem_cgroup(mi)) {
		memory = min(memory, READ_ONCE(mi->memory.max));
		memsw = min(memsw, READ_ONCE(mi->memsw.max));
	}
	seq_printf(m, "hierarchical_memory_limit %llu\n",
		   (u64)memory * PAGE_SIZE);
	if (do_memsw_account())
		seq_printf(m, "hierarchical_memsw_limit %llu\n",
			   (u64)memsw * PAGE_SIZE);

	for (i = 0; i < ARRAY_SIZE(memcg1_stats); i++) {
		unsigned long nr;

		if (memcg1_stats[i] == MEMCG_SWAP && !do_memsw_account())
			continue;
		nr = memcg_page_state(memcg, memcg1_stats[i]);
		seq_printf(m, "total_%s %llu\n", memcg1_stat_names[i],
						(u64)nr * PAGE_SIZE);
	}

	for (i = 0; i < ARRAY_SIZE(memcg1_events); i++)
		seq_printf(m, "total_%s %llu\n",
			   vm_event_name(memcg1_events[i]),
			   (u64)memcg_events(memcg, memcg1_events[i]));

	for (i = 0; i < NR_LRU_LISTS; i++)
		seq_printf(m, "total_%s %llu\n", lru_list_name(i),
			   (u64)memcg_page_state(memcg, NR_LRU_BASE + i) *
			   PAGE_SIZE);

#ifdef CONFIG_DEBUG_VM
	{
		pg_data_t *pgdat;
		struct mem_cgroup_per_node *mz;
		unsigned long anon_cost = 0;
		unsigned long file_cost = 0;

		for_each_online_pgdat(pgdat) {
			mz = memcg->nodeinfo[pgdat->node_id];

			anon_cost += mz->lruvec.anon_cost;
			file_cost += mz->lruvec.file_cost;
		}
		seq_printf(m, "anon_cost %lu\n", anon_cost);
		seq_printf(m, "file_cost %lu\n", file_cost);
	}
#endif

	return 0;
}

static u64 mem_cgroup_swappiness_read(struct cgroup_subsys_state *css,
				      struct cftype *cft)
{
	struct mem_cgroup *memcg = mem_cgroup_from_css(css);

	return mem_cgroup_swappiness(memcg);
}

static int mem_cgroup_swappiness_write(struct cgroup_subsys_state *css,
				       struct cftype *cft, u64 val)
{
	struct mem_cgroup *memcg = mem_cgroup_from_css(css);

	if (val > 200)
		return -EINVAL;

	if (!mem_cgroup_is_root(memcg))
		memcg->swappiness = val;
	else
		vm_swappiness = val;

	return 0;
}

static void __mem_cgroup_threshold(struct mem_cgroup *memcg, bool swap)
{
	struct mem_cgroup_threshold_ary *t;
	unsigned long usage;
	int i;

	rcu_read_lock();
	if (!swap)
		t = rcu_dereference(memcg->thresholds.primary);
	else
		t = rcu_dereference(memcg->memsw_thresholds.primary);

	if (!t)
		goto unlock;

	usage = mem_cgroup_usage(memcg, swap);

	/*
	 * current_threshold points to threshold just below or equal to usage.
	 * If it's not true, a threshold was crossed after last
	 * call of __mem_cgroup_threshold().
	 */
	i = t->current_threshold;

	/*
	 * Iterate backward over array of thresholds starting from
	 * current_threshold and check if a threshold is crossed.
	 * If none of thresholds below usage is crossed, we read
	 * only one element of the array here.
	 */
	for (; i >= 0 && unlikely(t->entries[i].threshold > usage); i--)
		eventfd_signal(t->entries[i].eventfd, 1);

	/* i = current_threshold + 1 */
	i++;

	/*
	 * Iterate forward over array of thresholds starting from
	 * current_threshold+1 and check if a threshold is crossed.
	 * If none of thresholds above usage is crossed, we read
	 * only one element of the array here.
	 */
	for (; i < t->size && unlikely(t->entries[i].threshold <= usage); i++)
		eventfd_signal(t->entries[i].eventfd, 1);

	/* Update current_threshold */
	t->current_threshold = i - 1;
unlock:
	rcu_read_unlock();
}

static void mem_cgroup_threshold(struct mem_cgroup *memcg)
{
	while (memcg) {
		__mem_cgroup_threshold(memcg, false);
		if (do_memsw_account())
			__mem_cgroup_threshold(memcg, true);

		memcg = parent_mem_cgroup(memcg);
	}
}

static int compare_thresholds(const void *a, const void *b)
{
	const struct mem_cgroup_threshold *_a = a;
	const struct mem_cgroup_threshold *_b = b;

	if (_a->threshold > _b->threshold)
		return 1;

	if (_a->threshold < _b->threshold)
		return -1;

	return 0;
}

static int mem_cgroup_oom_notify_cb(struct mem_cgroup *memcg)
{
	struct mem_cgroup_eventfd_list *ev;

	spin_lock(&memcg_oom_lock);

	list_for_each_entry(ev, &memcg->oom_notify, list)
		eventfd_signal(ev->eventfd, 1);

	spin_unlock(&memcg_oom_lock);
	return 0;
}

static void mem_cgroup_oom_notify(struct mem_cgroup *memcg)
{
	struct mem_cgroup *iter;

	for_each_mem_cgroup_tree(iter, memcg)
		mem_cgroup_oom_notify_cb(iter);
}

static int __mem_cgroup_usage_register_event(struct mem_cgroup *memcg,
	struct eventfd_ctx *eventfd, const char *args, enum res_type type)
{
	struct mem_cgroup_thresholds *thresholds;
	struct mem_cgroup_threshold_ary *new;
	unsigned long threshold;
	unsigned long usage;
	int i, size, ret;

	ret = page_counter_memparse(args, "-1", &threshold);
	if (ret)
		return ret;

	mutex_lock(&memcg->thresholds_lock);

	if (type == _MEM) {
		thresholds = &memcg->thresholds;
		usage = mem_cgroup_usage(memcg, false);
	} else if (type == _MEMSWAP) {
		thresholds = &memcg->memsw_thresholds;
		usage = mem_cgroup_usage(memcg, true);
	} else
		BUG();

	/* Check if a threshold crossed before adding a new one */
	if (thresholds->primary)
		__mem_cgroup_threshold(memcg, type == _MEMSWAP);

	size = thresholds->primary ? thresholds->primary->size + 1 : 1;

	/* Allocate memory for new array of thresholds */
	new = kmalloc(struct_size(new, entries, size), GFP_KERNEL);
	if (!new) {
		ret = -ENOMEM;
		goto unlock;
	}
	new->size = size;

	/* Copy thresholds (if any) to new array */
	if (thresholds->primary)
		memcpy(new->entries, thresholds->primary->entries,
		       flex_array_size(new, entries, size - 1));

	/* Add new threshold */
	new->entries[size - 1].eventfd = eventfd;
	new->entries[size - 1].threshold = threshold;

	/* Sort thresholds. Registering of new threshold isn't time-critical */
	sort(new->entries, size, sizeof(*new->entries),
			compare_thresholds, NULL);

	/* Find current threshold */
	new->current_threshold = -1;
	for (i = 0; i < size; i++) {
		if (new->entries[i].threshold <= usage) {
			/*
			 * new->current_threshold will not be used until
			 * rcu_assign_pointer(), so it's safe to increment
			 * it here.
			 */
			++new->current_threshold;
		} else
			break;
	}

	/* Free old spare buffer and save old primary buffer as spare */
	kfree(thresholds->spare);
	thresholds->spare = thresholds->primary;

	rcu_assign_pointer(thresholds->primary, new);

	/* To be sure that nobody uses thresholds */
	synchronize_rcu();

unlock:
	mutex_unlock(&memcg->thresholds_lock);

	return ret;
}

static int mem_cgroup_usage_register_event(struct mem_cgroup *memcg,
	struct eventfd_ctx *eventfd, const char *args)
{
	return __mem_cgroup_usage_register_event(memcg, eventfd, args, _MEM);
}

static int memsw_cgroup_usage_register_event(struct mem_cgroup *memcg,
	struct eventfd_ctx *eventfd, const char *args)
{
	return __mem_cgroup_usage_register_event(memcg, eventfd, args, _MEMSWAP);
}

static void __mem_cgroup_usage_unregister_event(struct mem_cgroup *memcg,
	struct eventfd_ctx *eventfd, enum res_type type)
{
	struct mem_cgroup_thresholds *thresholds;
	struct mem_cgroup_threshold_ary *new;
	unsigned long usage;
	int i, j, size, entries;

	mutex_lock(&memcg->thresholds_lock);

	if (type == _MEM) {
		thresholds = &memcg->thresholds;
		usage = mem_cgroup_usage(memcg, false);
	} else if (type == _MEMSWAP) {
		thresholds = &memcg->memsw_thresholds;
		usage = mem_cgroup_usage(memcg, true);
	} else
		BUG();

	if (!thresholds->primary)
		goto unlock;

	/* Check if a threshold crossed before removing */
	__mem_cgroup_threshold(memcg, type == _MEMSWAP);

	/* Calculate new number of threshold */
	size = entries = 0;
	for (i = 0; i < thresholds->primary->size; i++) {
		if (thresholds->primary->entries[i].eventfd != eventfd)
			size++;
		else
			entries++;
	}

	new = thresholds->spare;

	/* If no items related to eventfd have been cleared, nothing to do */
	if (!entries)
		goto unlock;

	/* Set thresholds array to NULL if we don't have thresholds */
	if (!size) {
		kfree(new);
		new = NULL;
		goto swap_buffers;
	}

	new->size = size;

	/* Copy thresholds and find current threshold */
	new->current_threshold = -1;
	for (i = 0, j = 0; i < thresholds->primary->size; i++) {
		if (thresholds->primary->entries[i].eventfd == eventfd)
			continue;

		new->entries[j] = thresholds->primary->entries[i];
		if (new->entries[j].threshold <= usage) {
			/*
			 * new->current_threshold will not be used
			 * until rcu_assign_pointer(), so it's safe to increment
			 * it here.
			 */
			++new->current_threshold;
		}
		j++;
	}

swap_buffers:
	/* Swap primary and spare array */
	thresholds->spare = thresholds->primary;

	rcu_assign_pointer(thresholds->primary, new);

	/* To be sure that nobody uses thresholds */
	synchronize_rcu();

	/* If all events are unregistered, free the spare array */
	if (!new) {
		kfree(thresholds->spare);
		thresholds->spare = NULL;
	}
unlock:
	mutex_unlock(&memcg->thresholds_lock);
}

static void mem_cgroup_usage_unregister_event(struct mem_cgroup *memcg,
	struct eventfd_ctx *eventfd)
{
	return __mem_cgroup_usage_unregister_event(memcg, eventfd, _MEM);
}

static void memsw_cgroup_usage_unregister_event(struct mem_cgroup *memcg,
	struct eventfd_ctx *eventfd)
{
	return __mem_cgroup_usage_unregister_event(memcg, eventfd, _MEMSWAP);
}

static int mem_cgroup_oom_register_event(struct mem_cgroup *memcg,
	struct eventfd_ctx *eventfd, const char *args)
{
	struct mem_cgroup_eventfd_list *event;

	event = kmalloc(sizeof(*event),	GFP_KERNEL);
	if (!event)
		return -ENOMEM;

	spin_lock(&memcg_oom_lock);

	event->eventfd = eventfd;
	list_add(&event->list, &memcg->oom_notify);

	/* already in OOM ? */
	if (memcg->under_oom)
		eventfd_signal(eventfd, 1);
	spin_unlock(&memcg_oom_lock);

	return 0;
}

static void mem_cgroup_oom_unregister_event(struct mem_cgroup *memcg,
	struct eventfd_ctx *eventfd)
{
	struct mem_cgroup_eventfd_list *ev, *tmp;

	spin_lock(&memcg_oom_lock);

	list_for_each_entry_safe(ev, tmp, &memcg->oom_notify, list) {
		if (ev->eventfd == eventfd) {
			list_del(&ev->list);
			kfree(ev);
		}
	}

	spin_unlock(&memcg_oom_lock);
}

static int mem_cgroup_oom_control_read(struct seq_file *sf, void *v)
{
	struct mem_cgroup *memcg = mem_cgroup_from_seq(sf);

	seq_printf(sf, "oom_kill_disable %d\n", memcg->oom_kill_disable);
	seq_printf(sf, "under_oom %d\n", (bool)memcg->under_oom);
	seq_printf(sf, "oom_kill %lu\n",
		   atomic_long_read(&memcg->memory_events[MEMCG_OOM_KILL]));
	return 0;
}

static int mem_cgroup_oom_control_write(struct cgroup_subsys_state *css,
	struct cftype *cft, u64 val)
{
	struct mem_cgroup *memcg = mem_cgroup_from_css(css);

	/* cannot set to root cgroup and only 0 and 1 are allowed */
	if (mem_cgroup_is_root(memcg) || !((val == 0) || (val == 1)))
		return -EINVAL;

	memcg->oom_kill_disable = val;
	if (!val)
		memcg_oom_recover(memcg);

	return 0;
}

#ifdef CONFIG_CGROUP_WRITEBACK

#include <trace/events/writeback.h>

static int memcg_wb_domain_init(struct mem_cgroup *memcg, gfp_t gfp)
{
	return wb_domain_init(&memcg->cgwb_domain, gfp);
}

static void memcg_wb_domain_exit(struct mem_cgroup *memcg)
{
	wb_domain_exit(&memcg->cgwb_domain);
}

static void memcg_wb_domain_size_changed(struct mem_cgroup *memcg)
{
	wb_domain_size_changed(&memcg->cgwb_domain);
}

struct wb_domain *mem_cgroup_wb_domain(struct bdi_writeback *wb)
{
	struct mem_cgroup *memcg = mem_cgroup_from_css(wb->memcg_css);

	if (!memcg->css.parent)
		return NULL;

	return &memcg->cgwb_domain;
}

/**
 * mem_cgroup_wb_stats - retrieve writeback related stats from its memcg
 * @wb: bdi_writeback in question
 * @pfilepages: out parameter for number of file pages
 * @pheadroom: out parameter for number of allocatable pages according to memcg
 * @pdirty: out parameter for number of dirty pages
 * @pwriteback: out parameter for number of pages under writeback
 *
 * Determine the numbers of file, headroom, dirty, and writeback pages in
 * @wb's memcg.  File, dirty and writeback are self-explanatory.  Headroom
 * is a bit more involved.
 *
 * A memcg's headroom is "min(max, high) - used".  In the hierarchy, the
 * headroom is calculated as the lowest headroom of itself and the
 * ancestors.  Note that this doesn't consider the actual amount of
 * available memory in the system.  The caller should further cap
 * *@pheadroom accordingly.
 */
void mem_cgroup_wb_stats(struct bdi_writeback *wb, unsigned long *pfilepages,
			 unsigned long *pheadroom, unsigned long *pdirty,
			 unsigned long *pwriteback)
{
	struct mem_cgroup *memcg = mem_cgroup_from_css(wb->memcg_css);
	struct mem_cgroup *parent;

	mem_cgroup_flush_stats();

	*pdirty = memcg_page_state(memcg, NR_FILE_DIRTY);
	*pwriteback = memcg_page_state(memcg, NR_WRITEBACK);
	*pfilepages = memcg_page_state(memcg, NR_INACTIVE_FILE) +
			memcg_page_state(memcg, NR_ACTIVE_FILE);

	*pheadroom = PAGE_COUNTER_MAX;
	while ((parent = parent_mem_cgroup(memcg))) {
		unsigned long ceiling = min(READ_ONCE(memcg->memory.max),
					    READ_ONCE(memcg->memory.high));
		unsigned long used = page_counter_read(&memcg->memory);

		*pheadroom = min(*pheadroom, ceiling - min(ceiling, used));
		memcg = parent;
	}
}

/*
 * Foreign dirty flushing
 *
 * There's an inherent mismatch between memcg and writeback.  The former
 * tracks ownership per-page while the latter per-inode.  This was a
 * deliberate design decision because honoring per-page ownership in the
 * writeback path is complicated, may lead to higher CPU and IO overheads
 * and deemed unnecessary given that write-sharing an inode across
 * different cgroups isn't a common use-case.
 *
 * Combined with inode majority-writer ownership switching, this works well
 * enough in most cases but there are some pathological cases.  For
 * example, let's say there are two cgroups A and B which keep writing to
 * different but confined parts of the same inode.  B owns the inode and
 * A's memory is limited far below B's.  A's dirty ratio can rise enough to
 * trigger balance_dirty_pages() sleeps but B's can be low enough to avoid
 * triggering background writeback.  A will be slowed down without a way to
 * make writeback of the dirty pages happen.
 *
 * Conditions like the above can lead to a cgroup getting repeatedly and
 * severely throttled after making some progress after each
 * dirty_expire_interval while the underlying IO device is almost
 * completely idle.
 *
 * Solving this problem completely requires matching the ownership tracking
 * granularities between memcg and writeback in either direction.  However,
 * the more egregious behaviors can be avoided by simply remembering the
 * most recent foreign dirtying events and initiating remote flushes on
 * them when local writeback isn't enough to keep the memory clean enough.
 *
 * The following two functions implement such mechanism.  When a foreign
 * page - a page whose memcg and writeback ownerships don't match - is
 * dirtied, mem_cgroup_track_foreign_dirty() records the inode owning
 * bdi_writeback on the page owning memcg.  When balance_dirty_pages()
 * decides that the memcg needs to sleep due to high dirty ratio, it calls
 * mem_cgroup_flush_foreign() which queues writeback on the recorded
 * foreign bdi_writebacks which haven't expired.  Both the numbers of
 * recorded bdi_writebacks and concurrent in-flight foreign writebacks are
 * limited to MEMCG_CGWB_FRN_CNT.
 *
 * The mechanism only remembers IDs and doesn't hold any object references.
 * As being wrong occasionally doesn't matter, updates and accesses to the
 * records are lockless and racy.
 */
void mem_cgroup_track_foreign_dirty_slowpath(struct folio *folio,
					     struct bdi_writeback *wb)
{
	struct mem_cgroup *memcg = folio_memcg(folio);
	struct memcg_cgwb_frn *frn;
	u64 now = get_jiffies_64();
	u64 oldest_at = now;
	int oldest = -1;
	int i;

	trace_track_foreign_dirty(folio, wb);

	/*
	 * Pick the slot to use.  If there is already a slot for @wb, keep
	 * using it.  If not replace the oldest one which isn't being
	 * written out.
	 */
	for (i = 0; i < MEMCG_CGWB_FRN_CNT; i++) {
		frn = &memcg->cgwb_frn[i];
		if (frn->bdi_id == wb->bdi->id &&
		    frn->memcg_id == wb->memcg_css->id)
			break;
		if (time_before64(frn->at, oldest_at) &&
		    atomic_read(&frn->done.cnt) == 1) {
			oldest = i;
			oldest_at = frn->at;
		}
	}

	if (i < MEMCG_CGWB_FRN_CNT) {
		/*
		 * Re-using an existing one.  Update timestamp lazily to
		 * avoid making the cacheline hot.  We want them to be
		 * reasonably up-to-date and significantly shorter than
		 * dirty_expire_interval as that's what expires the record.
		 * Use the shorter of 1s and dirty_expire_interval / 8.
		 */
		unsigned long update_intv =
			min_t(unsigned long, HZ,
			      msecs_to_jiffies(dirty_expire_interval * 10) / 8);

		if (time_before64(frn->at, now - update_intv))
			frn->at = now;
	} else if (oldest >= 0) {
		/* replace the oldest free one */
		frn = &memcg->cgwb_frn[oldest];
		frn->bdi_id = wb->bdi->id;
		frn->memcg_id = wb->memcg_css->id;
		frn->at = now;
	}
}

/* issue foreign writeback flushes for recorded foreign dirtying events */
void mem_cgroup_flush_foreign(struct bdi_writeback *wb)
{
	struct mem_cgroup *memcg = mem_cgroup_from_css(wb->memcg_css);
	unsigned long intv = msecs_to_jiffies(dirty_expire_interval * 10);
	u64 now = jiffies_64;
	int i;

	for (i = 0; i < MEMCG_CGWB_FRN_CNT; i++) {
		struct memcg_cgwb_frn *frn = &memcg->cgwb_frn[i];

		/*
		 * If the record is older than dirty_expire_interval,
		 * writeback on it has already started.  No need to kick it
		 * off again.  Also, don't start a new one if there's
		 * already one in flight.
		 */
		if (time_after64(frn->at, now - intv) &&
		    atomic_read(&frn->done.cnt) == 1) {
			frn->at = 0;
			trace_flush_foreign(wb, frn->bdi_id, frn->memcg_id);
			cgroup_writeback_by_id(frn->bdi_id, frn->memcg_id,
					       WB_REASON_FOREIGN_FLUSH,
					       &frn->done);
		}
	}
}

#else	/* CONFIG_CGROUP_WRITEBACK */

static int memcg_wb_domain_init(struct mem_cgroup *memcg, gfp_t gfp)
{
	return 0;
}

static void memcg_wb_domain_exit(struct mem_cgroup *memcg)
{
}

static void memcg_wb_domain_size_changed(struct mem_cgroup *memcg)
{
}

#endif	/* CONFIG_CGROUP_WRITEBACK */

/*
 * DO NOT USE IN NEW FILES.
 *
 * "cgroup.event_control" implementation.
 *
 * This is way over-engineered.  It tries to support fully configurable
 * events for each user.  Such level of flexibility is completely
 * unnecessary especially in the light of the planned unified hierarchy.
 *
 * Please deprecate this and replace with something simpler if at all
 * possible.
 */

/*
 * Unregister event and free resources.
 *
 * Gets called from workqueue.
 */
static void memcg_event_remove(struct work_struct *work)
{
	struct mem_cgroup_event *event =
		container_of(work, struct mem_cgroup_event, remove);
	struct mem_cgroup *memcg = event->memcg;

	remove_wait_queue(event->wqh, &event->wait);

	event->unregister_event(memcg, event->eventfd);

	/* Notify userspace the event is going away. */
	eventfd_signal(event->eventfd, 1);

	eventfd_ctx_put(event->eventfd);
	kfree(event);
	css_put(&memcg->css);
}

/*
 * Gets called on EPOLLHUP on eventfd when user closes it.
 *
 * Called with wqh->lock held and interrupts disabled.
 */
static int memcg_event_wake(wait_queue_entry_t *wait, unsigned mode,
			    int sync, void *key)
{
	struct mem_cgroup_event *event =
		container_of(wait, struct mem_cgroup_event, wait);
	struct mem_cgroup *memcg = event->memcg;
	__poll_t flags = key_to_poll(key);

	if (flags & EPOLLHUP) {
		/*
		 * If the event has been detached at cgroup removal, we
		 * can simply return knowing the other side will cleanup
		 * for us.
		 *
		 * We can't race against event freeing since the other
		 * side will require wqh->lock via remove_wait_queue(),
		 * which we hold.
		 */
		spin_lock(&memcg->event_list_lock);
		if (!list_empty(&event->list)) {
			list_del_init(&event->list);
			/*
			 * We are in atomic context, but cgroup_event_remove()
			 * may sleep, so we have to call it in workqueue.
			 */
			schedule_work(&event->remove);
		}
		spin_unlock(&memcg->event_list_lock);
	}

	return 0;
}

static void memcg_event_ptable_queue_proc(struct file *file,
		wait_queue_head_t *wqh, poll_table *pt)
{
	struct mem_cgroup_event *event =
		container_of(pt, struct mem_cgroup_event, pt);

	event->wqh = wqh;
	add_wait_queue(wqh, &event->wait);
}

/*
 * DO NOT USE IN NEW FILES.
 *
 * Parse input and register new cgroup event handler.
 *
 * Input must be in format '<event_fd> <control_fd> <args>'.
 * Interpretation of args is defined by control file implementation.
 */
static ssize_t memcg_write_event_control(struct kernfs_open_file *of,
					 char *buf, size_t nbytes, loff_t off)
{
	struct cgroup_subsys_state *css = of_css(of);
	struct mem_cgroup *memcg = mem_cgroup_from_css(css);
	struct mem_cgroup_event *event;
	struct cgroup_subsys_state *cfile_css;
	unsigned int efd, cfd;
	struct fd efile;
	struct fd cfile;
	const char *name;
	char *endp;
	int ret;

	buf = strstrip(buf);

	efd = simple_strtoul(buf, &endp, 10);
	if (*endp != ' ')
		return -EINVAL;
	buf = endp + 1;

	cfd = simple_strtoul(buf, &endp, 10);
	if ((*endp != ' ') && (*endp != '\0'))
		return -EINVAL;
	buf = endp + 1;

	event = kzalloc(sizeof(*event), GFP_KERNEL);
	if (!event)
		return -ENOMEM;

	event->memcg = memcg;
	INIT_LIST_HEAD(&event->list);
	init_poll_funcptr(&event->pt, memcg_event_ptable_queue_proc);
	init_waitqueue_func_entry(&event->wait, memcg_event_wake);
	INIT_WORK(&event->remove, memcg_event_remove);

	efile = fdget(efd);
	if (!efile.file) {
		ret = -EBADF;
		goto out_kfree;
	}

	event->eventfd = eventfd_ctx_fileget(efile.file);
	if (IS_ERR(event->eventfd)) {
		ret = PTR_ERR(event->eventfd);
		goto out_put_efile;
	}

	cfile = fdget(cfd);
	if (!cfile.file) {
		ret = -EBADF;
		goto out_put_eventfd;
	}

	/* the process need read permission on control file */
	/* AV: shouldn't we check that it's been opened for read instead? */
	ret = file_permission(cfile.file, MAY_READ);
	if (ret < 0)
		goto out_put_cfile;

	/*
	 * Determine the event callbacks and set them in @event.  This used
	 * to be done via struct cftype but cgroup core no longer knows
	 * about these events.  The following is crude but the whole thing
	 * is for compatibility anyway.
	 *
	 * DO NOT ADD NEW FILES.
	 */
	name = cfile.file->f_path.dentry->d_name.name;

	if (!strcmp(name, "memory.usage_in_bytes")) {
		event->register_event = mem_cgroup_usage_register_event;
		event->unregister_event = mem_cgroup_usage_unregister_event;
	} else if (!strcmp(name, "memory.oom_control")) {
		event->register_event = mem_cgroup_oom_register_event;
		event->unregister_event = mem_cgroup_oom_unregister_event;
	} else if (!strcmp(name, "memory.pressure_level")) {
		event->register_event = vmpressure_register_event;
		event->unregister_event = vmpressure_unregister_event;
	} else if (!strcmp(name, "memory.memsw.usage_in_bytes")) {
		event->register_event = memsw_cgroup_usage_register_event;
		event->unregister_event = memsw_cgroup_usage_unregister_event;
	} else {
		ret = -EINVAL;
		goto out_put_cfile;
	}

	/*
	 * Verify @cfile should belong to @css.  Also, remaining events are
	 * automatically removed on cgroup destruction but the removal is
	 * asynchronous, so take an extra ref on @css.
	 */
	cfile_css = css_tryget_online_from_dir(cfile.file->f_path.dentry->d_parent,
					       &memory_cgrp_subsys);
	ret = -EINVAL;
	if (IS_ERR(cfile_css))
		goto out_put_cfile;
	if (cfile_css != css) {
		css_put(cfile_css);
		goto out_put_cfile;
	}

	ret = event->register_event(memcg, event->eventfd, buf);
	if (ret)
		goto out_put_css;

	vfs_poll(efile.file, &event->pt);

	spin_lock_irq(&memcg->event_list_lock);
	list_add(&event->list, &memcg->event_list);
	spin_unlock_irq(&memcg->event_list_lock);

	fdput(cfile);
	fdput(efile);

	return nbytes;

out_put_css:
	css_put(css);
out_put_cfile:
	fdput(cfile);
out_put_eventfd:
	eventfd_ctx_put(event->eventfd);
out_put_efile:
	fdput(efile);
out_kfree:
	kfree(event);

	return ret;
}

static struct cftype mem_cgroup_legacy_files[] = {
	{
		.name = "usage_in_bytes",
		.private = MEMFILE_PRIVATE(_MEM, RES_USAGE),
		.read_u64 = mem_cgroup_read_u64,
	},
	{
		.name = "max_usage_in_bytes",
		.private = MEMFILE_PRIVATE(_MEM, RES_MAX_USAGE),
		.write = mem_cgroup_reset,
		.read_u64 = mem_cgroup_read_u64,
	},
	{
		.name = "limit_in_bytes",
		.private = MEMFILE_PRIVATE(_MEM, RES_LIMIT),
		.write = mem_cgroup_write,
		.read_u64 = mem_cgroup_read_u64,
	},
	{
		.name = "soft_limit_in_bytes",
		.private = MEMFILE_PRIVATE(_MEM, RES_SOFT_LIMIT),
		.write = mem_cgroup_write,
		.read_u64 = mem_cgroup_read_u64,
	},
	{
		.name = "failcnt",
		.private = MEMFILE_PRIVATE(_MEM, RES_FAILCNT),
		.write = mem_cgroup_reset,
		.read_u64 = mem_cgroup_read_u64,
	},
	{
		.name = "stat",
		.seq_show = memcg_stat_show,
	},
	{
		.name = "force_empty",
		.write = mem_cgroup_force_empty_write,
	},
	{
		.name = "use_hierarchy",
		.write_u64 = mem_cgroup_hierarchy_write,
		.read_u64 = mem_cgroup_hierarchy_read,
	},
	{
		.name = "cgroup.event_control",		/* XXX: for compat */
		.write = memcg_write_event_control,
		.flags = CFTYPE_NO_PREFIX | CFTYPE_WORLD_WRITABLE,
	},
	{
		.name = "swappiness",
		.read_u64 = mem_cgroup_swappiness_read,
		.write_u64 = mem_cgroup_swappiness_write,
	},
	{
		.name = "move_charge_at_immigrate",
		.read_u64 = mem_cgroup_move_charge_read,
		.write_u64 = mem_cgroup_move_charge_write,
	},
	{
		.name = "oom_control",
		.seq_show = mem_cgroup_oom_control_read,
		.write_u64 = mem_cgroup_oom_control_write,
		.private = MEMFILE_PRIVATE(_OOM_TYPE, OOM_CONTROL),
	},
	{
		.name = "pressure_level",
	},
#ifdef CONFIG_NUMA
	{
		.name = "numa_stat",
		.seq_show = memcg_numa_stat_show,
	},
#endif
	{
		.name = "kmem.limit_in_bytes",
		.private = MEMFILE_PRIVATE(_KMEM, RES_LIMIT),
		.write = mem_cgroup_write,
		.read_u64 = mem_cgroup_read_u64,
	},
	{
		.name = "kmem.usage_in_bytes",
		.private = MEMFILE_PRIVATE(_KMEM, RES_USAGE),
		.read_u64 = mem_cgroup_read_u64,
	},
	{
		.name = "kmem.failcnt",
		.private = MEMFILE_PRIVATE(_KMEM, RES_FAILCNT),
		.write = mem_cgroup_reset,
		.read_u64 = mem_cgroup_read_u64,
	},
	{
		.name = "kmem.max_usage_in_bytes",
		.private = MEMFILE_PRIVATE(_KMEM, RES_MAX_USAGE),
		.write = mem_cgroup_reset,
		.read_u64 = mem_cgroup_read_u64,
	},
#if defined(CONFIG_MEMCG_KMEM) && \
	(defined(CONFIG_SLAB) || defined(CONFIG_SLUB_DEBUG))
	{
		.name = "kmem.slabinfo",
		.seq_show = memcg_slab_show,
	},
#endif
	{
		.name = "kmem.tcp.limit_in_bytes",
		.private = MEMFILE_PRIVATE(_TCP, RES_LIMIT),
		.write = mem_cgroup_write,
		.read_u64 = mem_cgroup_read_u64,
	},
	{
		.name = "kmem.tcp.usage_in_bytes",
		.private = MEMFILE_PRIVATE(_TCP, RES_USAGE),
		.read_u64 = mem_cgroup_read_u64,
	},
	{
		.name = "kmem.tcp.failcnt",
		.private = MEMFILE_PRIVATE(_TCP, RES_FAILCNT),
		.write = mem_cgroup_reset,
		.read_u64 = mem_cgroup_read_u64,
	},
	{
		.name = "kmem.tcp.max_usage_in_bytes",
		.private = MEMFILE_PRIVATE(_TCP, RES_MAX_USAGE),
		.write = mem_cgroup_reset,
		.read_u64 = mem_cgroup_read_u64,
	},
	{ },	/* terminate */
};

/*
 * Private memory cgroup IDR
 *
 * Swap-out records and page cache shadow entries need to store memcg
 * references in constrained space, so we maintain an ID space that is
 * limited to 16 bit (MEM_CGROUP_ID_MAX), limiting the total number of
 * memory-controlled cgroups to 64k.
 *
 * However, there usually are many references to the offline CSS after
 * the cgroup has been destroyed, such as page cache or reclaimable
 * slab objects, that don't need to hang on to the ID. We want to keep
 * those dead CSS from occupying IDs, or we might quickly exhaust the
 * relatively small ID space and prevent the creation of new cgroups
 * even when there are much fewer than 64k cgroups - possibly none.
 *
 * Maintain a private 16-bit ID space for memcg, and allow the ID to
 * be freed and recycled when it's no longer needed, which is usually
 * when the CSS is offlined.
 *
 * The only exception to that are records of swapped out tmpfs/shmem
 * pages that need to be attributed to live ancestors on swapin. But
 * those references are manageable from userspace.
 */

static DEFINE_IDR(mem_cgroup_idr);

static void mem_cgroup_id_remove(struct mem_cgroup *memcg)
{
	if (memcg->id.id > 0) {
		idr_remove(&mem_cgroup_idr, memcg->id.id);
		memcg->id.id = 0;
	}
}

static void __maybe_unused mem_cgroup_id_get_many(struct mem_cgroup *memcg,
						  unsigned int n)
{
	refcount_add(n, &memcg->id.ref);
}

static void mem_cgroup_id_put_many(struct mem_cgroup *memcg, unsigned int n)
{
	if (refcount_sub_and_test(n, &memcg->id.ref)) {
		mem_cgroup_id_remove(memcg);

		/* Memcg ID pins CSS */
		css_put(&memcg->css);
	}
}

static inline void mem_cgroup_id_put(struct mem_cgroup *memcg)
{
	mem_cgroup_id_put_many(memcg, 1);
}

/**
 * mem_cgroup_from_id - look up a memcg from a memcg id
 * @id: the memcg id to look up
 *
 * Caller must hold rcu_read_lock().
 */
struct mem_cgroup *mem_cgroup_from_id(unsigned short id)
{
	WARN_ON_ONCE(!rcu_read_lock_held());
	return idr_find(&mem_cgroup_idr, id);
}

static int alloc_mem_cgroup_per_node_info(struct mem_cgroup *memcg, int node)
{
	struct mem_cgroup_per_node *pn;
	int tmp = node;
	/*
	 * This routine is called against possible nodes.
	 * But it's BUG to call kmalloc() against offline node.
	 *
	 * TODO: this routine can waste much memory for nodes which will
	 *       never be onlined. It's better to use memory hotplug callback
	 *       function.
	 */
	if (!node_state(node, N_NORMAL_MEMORY))
		tmp = -1;
	pn = kzalloc_node(sizeof(*pn), GFP_KERNEL, tmp);
	if (!pn)
		return 1;

	pn->lruvec_stats_percpu = alloc_percpu_gfp(struct lruvec_stats_percpu,
						   GFP_KERNEL_ACCOUNT);
	if (!pn->lruvec_stats_percpu) {
		kfree(pn);
		return 1;
	}

	lruvec_init(&pn->lruvec);
	pn->usage_in_excess = 0;
	pn->on_tree = false;
	pn->memcg = memcg;

	memcg->nodeinfo[node] = pn;
	return 0;
}

static void free_mem_cgroup_per_node_info(struct mem_cgroup *memcg, int node)
{
	struct mem_cgroup_per_node *pn = memcg->nodeinfo[node];

	if (!pn)
		return;

	free_percpu(pn->lruvec_stats_percpu);
	kfree(pn);
}

static void __mem_cgroup_free(struct mem_cgroup *memcg)
{
	int node;

	for_each_node(node)
		free_mem_cgroup_per_node_info(memcg, node);
	free_percpu(memcg->vmstats_percpu);
	kfree(memcg);
}

static void mem_cgroup_free(struct mem_cgroup *memcg)
{
	memcg_wb_domain_exit(memcg);
	__mem_cgroup_free(memcg);
}

static struct mem_cgroup *mem_cgroup_alloc(void)
{
	struct mem_cgroup *memcg;
	unsigned int size;
	int node;
	int __maybe_unused i;
	long error = -ENOMEM;

	size = sizeof(struct mem_cgroup);
	size += nr_node_ids * sizeof(struct mem_cgroup_per_node *);

	memcg = kzalloc(size, GFP_KERNEL);
	if (!memcg)
		return ERR_PTR(error);

	memcg->id.id = idr_alloc(&mem_cgroup_idr, NULL,
				 1, MEM_CGROUP_ID_MAX,
				 GFP_KERNEL);
	if (memcg->id.id < 0) {
		error = memcg->id.id;
		goto fail;
	}

	memcg->vmstats_percpu = alloc_percpu_gfp(struct memcg_vmstats_percpu,
						 GFP_KERNEL_ACCOUNT);
	if (!memcg->vmstats_percpu)
		goto fail;

	for_each_node(node)
		if (alloc_mem_cgroup_per_node_info(memcg, node))
			goto fail;

	if (memcg_wb_domain_init(memcg, GFP_KERNEL))
		goto fail;

	INIT_WORK(&memcg->high_work, high_work_func);
	INIT_LIST_HEAD(&memcg->oom_notify);
	mutex_init(&memcg->thresholds_lock);
	spin_lock_init(&memcg->move_lock);
	vmpressure_init(&memcg->vmpressure);
	INIT_LIST_HEAD(&memcg->event_list);
	spin_lock_init(&memcg->event_list_lock);
	memcg->socket_pressure = jiffies;
#ifdef CONFIG_MEMCG_KMEM
	memcg->kmemcg_id = -1;
	INIT_LIST_HEAD(&memcg->objcg_list);
#endif
#ifdef CONFIG_CGROUP_WRITEBACK
	INIT_LIST_HEAD(&memcg->cgwb_list);
	for (i = 0; i < MEMCG_CGWB_FRN_CNT; i++)
		memcg->cgwb_frn[i].done =
			__WB_COMPLETION_INIT(&memcg_cgwb_frn_waitq);
#endif
#ifdef CONFIG_TRANSPARENT_HUGEPAGE
	spin_lock_init(&memcg->deferred_split_queue.split_queue_lock);
	INIT_LIST_HEAD(&memcg->deferred_split_queue.split_queue);
	memcg->deferred_split_queue.split_queue_len = 0;
#endif
	idr_replace(&mem_cgroup_idr, memcg, memcg->id.id);
	return memcg;
fail:
	mem_cgroup_id_remove(memcg);
	__mem_cgroup_free(memcg);
	return ERR_PTR(error);
}

static struct cgroup_subsys_state * __ref
mem_cgroup_css_alloc(struct cgroup_subsys_state *parent_css)
{
	struct mem_cgroup *parent = mem_cgroup_from_css(parent_css);
	struct mem_cgroup *memcg, *old_memcg;
	long error = -ENOMEM;

	old_memcg = set_active_memcg(parent);
	memcg = mem_cgroup_alloc();
	set_active_memcg(old_memcg);
	if (IS_ERR(memcg))
		return ERR_CAST(memcg);

	page_counter_set_high(&memcg->memory, PAGE_COUNTER_MAX);
	memcg->soft_limit = PAGE_COUNTER_MAX;
	page_counter_set_high(&memcg->swap, PAGE_COUNTER_MAX);
	if (parent) {
		memcg->swappiness = mem_cgroup_swappiness(parent);
		memcg->oom_kill_disable = parent->oom_kill_disable;

		page_counter_init(&memcg->memory, &parent->memory);
		page_counter_init(&memcg->swap, &parent->swap);
		page_counter_init(&memcg->kmem, &parent->kmem);
		page_counter_init(&memcg->tcpmem, &parent->tcpmem);
	} else {
		page_counter_init(&memcg->memory, NULL);
		page_counter_init(&memcg->swap, NULL);
		page_counter_init(&memcg->kmem, NULL);
		page_counter_init(&memcg->tcpmem, NULL);

		root_mem_cgroup = memcg;
		return &memcg->css;
	}

	/* The following stuff does not apply to the root */
	error = memcg_online_kmem(memcg);
	if (error)
		goto fail;

	if (cgroup_subsys_on_dfl(memory_cgrp_subsys) && !cgroup_memory_nosocket)
		static_branch_inc(&memcg_sockets_enabled_key);

	return &memcg->css;
fail:
	mem_cgroup_id_remove(memcg);
	mem_cgroup_free(memcg);
	return ERR_PTR(error);
}

static int mem_cgroup_css_online(struct cgroup_subsys_state *css)
{
	struct mem_cgroup *memcg = mem_cgroup_from_css(css);

	/*
	 * A memcg must be visible for expand_shrinker_info()
	 * by the time the maps are allocated. So, we allocate maps
	 * here, when for_each_mem_cgroup() can't skip it.
	 */
	if (alloc_shrinker_info(memcg)) {
		mem_cgroup_id_remove(memcg);
		return -ENOMEM;
	}

	/* Online state pins memcg ID, memcg ID pins CSS */
	refcount_set(&memcg->id.ref, 1);
	css_get(css);

	if (unlikely(mem_cgroup_is_root(memcg)))
		queue_delayed_work(system_unbound_wq, &stats_flush_dwork,
				   2UL*HZ);
	return 0;
}

static void mem_cgroup_css_offline(struct cgroup_subsys_state *css)
{
	struct mem_cgroup *memcg = mem_cgroup_from_css(css);
	struct mem_cgroup_event *event, *tmp;

	/*
	 * Unregister events and notify userspace.
	 * Notify userspace about cgroup removing only after rmdir of cgroup
	 * directory to avoid race between userspace and kernelspace.
	 */
	spin_lock_irq(&memcg->event_list_lock);
	list_for_each_entry_safe(event, tmp, &memcg->event_list, list) {
		list_del_init(&event->list);
		schedule_work(&event->remove);
	}
	spin_unlock_irq(&memcg->event_list_lock);

	page_counter_set_min(&memcg->memory, 0);
	page_counter_set_low(&memcg->memory, 0);

	memcg_offline_kmem(memcg);
	reparent_shrinker_deferred(memcg);
	wb_memcg_offline(memcg);

	drain_all_stock(memcg);

	mem_cgroup_id_put(memcg);
}

static void mem_cgroup_css_released(struct cgroup_subsys_state *css)
{
	struct mem_cgroup *memcg = mem_cgroup_from_css(css);

	invalidate_reclaim_iterators(memcg);
}

static void mem_cgroup_css_free(struct cgroup_subsys_state *css)
{
	struct mem_cgroup *memcg = mem_cgroup_from_css(css);
	int __maybe_unused i;

#ifdef CONFIG_CGROUP_WRITEBACK
	for (i = 0; i < MEMCG_CGWB_FRN_CNT; i++)
		wb_wait_for_completion(&memcg->cgwb_frn[i].done);
#endif
	if (cgroup_subsys_on_dfl(memory_cgrp_subsys) && !cgroup_memory_nosocket)
		static_branch_dec(&memcg_sockets_enabled_key);

	if (!cgroup_subsys_on_dfl(memory_cgrp_subsys) && memcg->tcpmem_active)
		static_branch_dec(&memcg_sockets_enabled_key);

	vmpressure_cleanup(&memcg->vmpressure);
	cancel_work_sync(&memcg->high_work);
	mem_cgroup_remove_from_trees(memcg);
	free_shrinker_info(memcg);

	/* Need to offline kmem if online_css() fails */
	memcg_offline_kmem(memcg);
	mem_cgroup_free(memcg);
}

/**
 * mem_cgroup_css_reset - reset the states of a mem_cgroup
 * @css: the target css
 *
 * Reset the states of the mem_cgroup associated with @css.  This is
 * invoked when the userland requests disabling on the default hierarchy
 * but the memcg is pinned through dependency.  The memcg should stop
 * applying policies and should revert to the vanilla state as it may be
 * made visible again.
 *
 * The current implementation only resets the essential configurations.
 * This needs to be expanded to cover all the visible parts.
 */
static void mem_cgroup_css_reset(struct cgroup_subsys_state *css)
{
	struct mem_cgroup *memcg = mem_cgroup_from_css(css);

	page_counter_set_max(&memcg->memory, PAGE_COUNTER_MAX);
	page_counter_set_max(&memcg->swap, PAGE_COUNTER_MAX);
	page_counter_set_max(&memcg->kmem, PAGE_COUNTER_MAX);
	page_counter_set_max(&memcg->tcpmem, PAGE_COUNTER_MAX);
	page_counter_set_min(&memcg->memory, 0);
	page_counter_set_low(&memcg->memory, 0);
	page_counter_set_high(&memcg->memory, PAGE_COUNTER_MAX);
	memcg->soft_limit = PAGE_COUNTER_MAX;
	page_counter_set_high(&memcg->swap, PAGE_COUNTER_MAX);
	memcg_wb_domain_size_changed(memcg);
}

static void mem_cgroup_css_rstat_flush(struct cgroup_subsys_state *css, int cpu)
{
	struct mem_cgroup *memcg = mem_cgroup_from_css(css);
	struct mem_cgroup *parent = parent_mem_cgroup(memcg);
	struct memcg_vmstats_percpu *statc;
	long delta, v;
	int i, nid;

	statc = per_cpu_ptr(memcg->vmstats_percpu, cpu);

	for (i = 0; i < MEMCG_NR_STAT; i++) {
		/*
		 * Collect the aggregated propagation counts of groups
		 * below us. We're in a per-cpu loop here and this is
		 * a global counter, so the first cycle will get them.
		 */
		delta = memcg->vmstats.state_pending[i];
		if (delta)
			memcg->vmstats.state_pending[i] = 0;

		/* Add CPU changes on this level since the last flush */
		v = READ_ONCE(statc->state[i]);
		if (v != statc->state_prev[i]) {
			delta += v - statc->state_prev[i];
			statc->state_prev[i] = v;
		}

		if (!delta)
			continue;

		/* Aggregate counts on this level and propagate upwards */
		memcg->vmstats.state[i] += delta;
		if (parent)
			parent->vmstats.state_pending[i] += delta;
	}

	for (i = 0; i < NR_VM_EVENT_ITEMS; i++) {
		delta = memcg->vmstats.events_pending[i];
		if (delta)
			memcg->vmstats.events_pending[i] = 0;

		v = READ_ONCE(statc->events[i]);
		if (v != statc->events_prev[i]) {
			delta += v - statc->events_prev[i];
			statc->events_prev[i] = v;
		}

		if (!delta)
			continue;

		memcg->vmstats.events[i] += delta;
		if (parent)
			parent->vmstats.events_pending[i] += delta;
	}

	for_each_node_state(nid, N_MEMORY) {
		struct mem_cgroup_per_node *pn = memcg->nodeinfo[nid];
		struct mem_cgroup_per_node *ppn = NULL;
		struct lruvec_stats_percpu *lstatc;

		if (parent)
			ppn = parent->nodeinfo[nid];

		lstatc = per_cpu_ptr(pn->lruvec_stats_percpu, cpu);

		for (i = 0; i < NR_VM_NODE_STAT_ITEMS; i++) {
			delta = pn->lruvec_stats.state_pending[i];
			if (delta)
				pn->lruvec_stats.state_pending[i] = 0;

			v = READ_ONCE(lstatc->state[i]);
			if (v != lstatc->state_prev[i]) {
				delta += v - lstatc->state_prev[i];
				lstatc->state_prev[i] = v;
			}

			if (!delta)
				continue;

			pn->lruvec_stats.state[i] += delta;
			if (ppn)
				ppn->lruvec_stats.state_pending[i] += delta;
		}
	}
}

#ifdef CONFIG_MMU
/* Handlers for move charge at task migration. */
static int mem_cgroup_do_precharge(unsigned long count)
{
	int ret;

	/* Try a single bulk charge without reclaim first, kswapd may wake */
	ret = try_charge(mc.to, GFP_KERNEL & ~__GFP_DIRECT_RECLAIM, count);
	if (!ret) {
		mc.precharge += count;
		return ret;
	}

	/* Try charges one by one with reclaim, but do not retry */
	while (count--) {
		ret = try_charge(mc.to, GFP_KERNEL | __GFP_NORETRY, 1);
		if (ret)
			return ret;
		mc.precharge++;
		cond_resched();
	}
	return 0;
}

union mc_target {
	struct page	*page;
	swp_entry_t	ent;
};

enum mc_target_type {
	MC_TARGET_NONE = 0,
	MC_TARGET_PAGE,
	MC_TARGET_SWAP,
	MC_TARGET_DEVICE,
};

static struct page *mc_handle_present_pte(struct vm_area_struct *vma,
						unsigned long addr, pte_t ptent)
{
	struct page *page = vm_normal_page(vma, addr, ptent);

	if (!page || !page_mapped(page))
		return NULL;
	if (PageAnon(page)) {
		if (!(mc.flags & MOVE_ANON))
			return NULL;
	} else {
		if (!(mc.flags & MOVE_FILE))
			return NULL;
	}
	if (!get_page_unless_zero(page))
		return NULL;

	return page;
}

#if defined(CONFIG_SWAP) || defined(CONFIG_DEVICE_PRIVATE)
static struct page *mc_handle_swap_pte(struct vm_area_struct *vma,
			pte_t ptent, swp_entry_t *entry)
{
	struct page *page = NULL;
	swp_entry_t ent = pte_to_swp_entry(ptent);

	if (!(mc.flags & MOVE_ANON))
		return NULL;

	/*
	 * Handle MEMORY_DEVICE_PRIVATE which are ZONE_DEVICE page belonging to
	 * a device and because they are not accessible by CPU they are store
	 * as special swap entry in the CPU page table.
	 */
	if (is_device_private_entry(ent)) {
		page = pfn_swap_entry_to_page(ent);
		/*
		 * MEMORY_DEVICE_PRIVATE means ZONE_DEVICE page and which have
		 * a refcount of 1 when free (unlike normal page)
		 */
		if (!page_ref_add_unless(page, 1, 1))
			return NULL;
		return page;
	}

	if (non_swap_entry(ent))
		return NULL;

	/*
	 * Because lookup_swap_cache() updates some statistics counter,
	 * we call find_get_page() with swapper_space directly.
	 */
	page = find_get_page(swap_address_space(ent), swp_offset(ent));
	entry->val = ent.val;

	return page;
}
#else
static struct page *mc_handle_swap_pte(struct vm_area_struct *vma,
			pte_t ptent, swp_entry_t *entry)
{
	return NULL;
}
#endif

static struct page *mc_handle_file_pte(struct vm_area_struct *vma,
			unsigned long addr, pte_t ptent)
{
	if (!vma->vm_file) /* anonymous vma */
		return NULL;
	if (!(mc.flags & MOVE_FILE))
		return NULL;

	/* page is moved even if it's not RSS of this task(page-faulted). */
	/* shmem/tmpfs may report page out on swap: account for that too. */
	return find_get_incore_page(vma->vm_file->f_mapping,
			linear_page_index(vma, addr));
}

/**
 * mem_cgroup_move_account - move account of the page
 * @page: the page
 * @compound: charge the page as compound or small page
 * @from: mem_cgroup which the page is moved from.
 * @to:	mem_cgroup which the page is moved to. @from != @to.
 *
 * The caller must make sure the page is not on LRU (isolate_page() is useful.)
 *
 * This function doesn't do "charge" to new cgroup and doesn't do "uncharge"
 * from old cgroup.
 */
static int mem_cgroup_move_account(struct page *page,
				   bool compound,
				   struct mem_cgroup *from,
				   struct mem_cgroup *to)
{
	struct folio *folio = page_folio(page);
	struct lruvec *from_vec, *to_vec;
	struct pglist_data *pgdat;
	unsigned int nr_pages = compound ? folio_nr_pages(folio) : 1;
	int nid, ret;

	VM_BUG_ON(from == to);
	VM_BUG_ON_FOLIO(folio_test_lru(folio), folio);
	VM_BUG_ON(compound && !folio_test_large(folio));

	/*
	 * Prevent mem_cgroup_migrate() from looking at
	 * page's memory cgroup of its source page while we change it.
	 */
	ret = -EBUSY;
	if (!folio_trylock(folio))
		goto out;

	ret = -EINVAL;
	if (folio_memcg(folio) != from)
		goto out_unlock;

	pgdat = folio_pgdat(folio);
	from_vec = mem_cgroup_lruvec(from, pgdat);
	to_vec = mem_cgroup_lruvec(to, pgdat);

	folio_memcg_lock(folio);

	if (folio_test_anon(folio)) {
		if (folio_mapped(folio)) {
			__mod_lruvec_state(from_vec, NR_ANON_MAPPED, -nr_pages);
			__mod_lruvec_state(to_vec, NR_ANON_MAPPED, nr_pages);
			if (folio_test_transhuge(folio)) {
				__mod_lruvec_state(from_vec, NR_ANON_THPS,
						   -nr_pages);
				__mod_lruvec_state(to_vec, NR_ANON_THPS,
						   nr_pages);
			}
		}
	} else {
		__mod_lruvec_state(from_vec, NR_FILE_PAGES, -nr_pages);
		__mod_lruvec_state(to_vec, NR_FILE_PAGES, nr_pages);

		if (folio_test_swapbacked(folio)) {
			__mod_lruvec_state(from_vec, NR_SHMEM, -nr_pages);
			__mod_lruvec_state(to_vec, NR_SHMEM, nr_pages);
		}

		if (folio_mapped(folio)) {
			__mod_lruvec_state(from_vec, NR_FILE_MAPPED, -nr_pages);
			__mod_lruvec_state(to_vec, NR_FILE_MAPPED, nr_pages);
		}

		if (folio_test_dirty(folio)) {
			struct address_space *mapping = folio_mapping(folio);

			if (mapping_can_writeback(mapping)) {
				__mod_lruvec_state(from_vec, NR_FILE_DIRTY,
						   -nr_pages);
				__mod_lruvec_state(to_vec, NR_FILE_DIRTY,
						   nr_pages);
			}
		}
	}

	if (folio_test_writeback(folio)) {
		__mod_lruvec_state(from_vec, NR_WRITEBACK, -nr_pages);
		__mod_lruvec_state(to_vec, NR_WRITEBACK, nr_pages);
	}

	/*
	 * All state has been migrated, let's switch to the new memcg.
	 *
	 * It is safe to change page's memcg here because the page
	 * is referenced, charged, isolated, and locked: we can't race
	 * with (un)charging, migration, LRU putback, or anything else
	 * that would rely on a stable page's memory cgroup.
	 *
	 * Note that lock_page_memcg is a memcg lock, not a page lock,
	 * to save space. As soon as we switch page's memory cgroup to a
	 * new memcg that isn't locked, the above state can change
	 * concurrently again. Make sure we're truly done with it.
	 */
	smp_mb();

	css_get(&to->css);
	css_put(&from->css);

	folio->memcg_data = (unsigned long)to;

	__folio_memcg_unlock(from);

	ret = 0;
	nid = folio_nid(folio);

	local_irq_disable();
	mem_cgroup_charge_statistics(to, nr_pages);
	memcg_check_events(to, nid);
	mem_cgroup_charge_statistics(from, -nr_pages);
	memcg_check_events(from, nid);
	local_irq_enable();
out_unlock:
	folio_unlock(folio);
out:
	return ret;
}

/**
 * get_mctgt_type - get target type of moving charge
 * @vma: the vma the pte to be checked belongs
 * @addr: the address corresponding to the pte to be checked
 * @ptent: the pte to be checked
 * @target: the pointer the target page or swap ent will be stored(can be NULL)
 *
 * Returns
 *   0(MC_TARGET_NONE): if the pte is not a target for move charge.
 *   1(MC_TARGET_PAGE): if the page corresponding to this pte is a target for
 *     move charge. if @target is not NULL, the page is stored in target->page
 *     with extra refcnt got(Callers should handle it).
 *   2(MC_TARGET_SWAP): if the swap entry corresponding to this pte is a
 *     target for charge migration. if @target is not NULL, the entry is stored
 *     in target->ent.
 *   3(MC_TARGET_DEVICE): like MC_TARGET_PAGE  but page is MEMORY_DEVICE_PRIVATE
 *     (so ZONE_DEVICE page and thus not on the lru).
 *     For now we such page is charge like a regular page would be as for all
 *     intent and purposes it is just special memory taking the place of a
 *     regular page.
 *
 *     See Documentations/vm/hmm.txt and include/linux/hmm.h
 *
 * Called with pte lock held.
 */

static enum mc_target_type get_mctgt_type(struct vm_area_struct *vma,
		unsigned long addr, pte_t ptent, union mc_target *target)
{
	struct page *page = NULL;
	enum mc_target_type ret = MC_TARGET_NONE;
	swp_entry_t ent = { .val = 0 };

	if (pte_present(ptent))
		page = mc_handle_present_pte(vma, addr, ptent);
	else if (is_swap_pte(ptent))
		page = mc_handle_swap_pte(vma, ptent, &ent);
	else if (pte_none(ptent))
		page = mc_handle_file_pte(vma, addr, ptent);

	if (!page && !ent.val)
		return ret;
	if (page) {
		/*
		 * Do only loose check w/o serialization.
		 * mem_cgroup_move_account() checks the page is valid or
		 * not under LRU exclusion.
		 */
		if (page_memcg(page) == mc.from) {
			ret = MC_TARGET_PAGE;
			if (is_device_private_page(page))
				ret = MC_TARGET_DEVICE;
			if (target)
				target->page = page;
		}
		if (!ret || !target)
			put_page(page);
	}
	/*
	 * There is a swap entry and a page doesn't exist or isn't charged.
	 * But we cannot move a tail-page in a THP.
	 */
	if (ent.val && !ret && (!page || !PageTransCompound(page)) &&
	    mem_cgroup_id(mc.from) == lookup_swap_cgroup_id(ent)) {
		ret = MC_TARGET_SWAP;
		if (target)
			target->ent = ent;
	}
	return ret;
}

#ifdef CONFIG_TRANSPARENT_HUGEPAGE
/*
 * We don't consider PMD mapped swapping or file mapped pages because THP does
 * not support them for now.
 * Caller should make sure that pmd_trans_huge(pmd) is true.
 */
static enum mc_target_type get_mctgt_type_thp(struct vm_area_struct *vma,
		unsigned long addr, pmd_t pmd, union mc_target *target)
{
	struct page *page = NULL;
	enum mc_target_type ret = MC_TARGET_NONE;

	if (unlikely(is_swap_pmd(pmd))) {
		VM_BUG_ON(thp_migration_supported() &&
				  !is_pmd_migration_entry(pmd));
		return ret;
	}
	page = pmd_page(pmd);
	VM_BUG_ON_PAGE(!page || !PageHead(page), page);
	if (!(mc.flags & MOVE_ANON))
		return ret;
	if (page_memcg(page) == mc.from) {
		ret = MC_TARGET_PAGE;
		if (target) {
			get_page(page);
			target->page = page;
		}
	}
	return ret;
}
#else
static inline enum mc_target_type get_mctgt_type_thp(struct vm_area_struct *vma,
		unsigned long addr, pmd_t pmd, union mc_target *target)
{
	return MC_TARGET_NONE;
}
#endif

static int mem_cgroup_count_precharge_pte_range(pmd_t *pmd,
					unsigned long addr, unsigned long end,
					struct mm_walk *walk)
{
	struct vm_area_struct *vma = walk->vma;
	pte_t *pte;
	spinlock_t *ptl;

	ptl = pmd_trans_huge_lock(pmd, vma);
	if (ptl) {
		/*
		 * Note their can not be MC_TARGET_DEVICE for now as we do not
		 * support transparent huge page with MEMORY_DEVICE_PRIVATE but
		 * this might change.
		 */
		if (get_mctgt_type_thp(vma, addr, *pmd, NULL) == MC_TARGET_PAGE)
			mc.precharge += HPAGE_PMD_NR;
		spin_unlock(ptl);
		return 0;
	}

	if (pmd_trans_unstable(pmd))
		return 0;
	pte = pte_offset_map_lock(vma->vm_mm, pmd, addr, &ptl);
	for (; addr != end; pte++, addr += PAGE_SIZE)
		if (get_mctgt_type(vma, addr, *pte, NULL))
			mc.precharge++;	/* increment precharge temporarily */
	pte_unmap_unlock(pte - 1, ptl);
	cond_resched();

	return 0;
}

static const struct mm_walk_ops precharge_walk_ops = {
	.pmd_entry	= mem_cgroup_count_precharge_pte_range,
};

static unsigned long mem_cgroup_count_precharge(struct mm_struct *mm)
{
	unsigned long precharge;

	mmap_read_lock(mm);
	walk_page_range(mm, 0, mm->highest_vm_end, &precharge_walk_ops, NULL);
	mmap_read_unlock(mm);

	precharge = mc.precharge;
	mc.precharge = 0;

	return precharge;
}

static int mem_cgroup_precharge_mc(struct mm_struct *mm)
{
	unsigned long precharge = mem_cgroup_count_precharge(mm);

	VM_BUG_ON(mc.moving_task);
	mc.moving_task = current;
	return mem_cgroup_do_precharge(precharge);
}

/* cancels all extra charges on mc.from and mc.to, and wakes up all waiters. */
static void __mem_cgroup_clear_mc(void)
{
	struct mem_cgroup *from = mc.from;
	struct mem_cgroup *to = mc.to;

	/* we must uncharge all the leftover precharges from mc.to */
	if (mc.precharge) {
		cancel_charge(mc.to, mc.precharge);
		mc.precharge = 0;
	}
	/*
	 * we didn't uncharge from mc.from at mem_cgroup_move_account(), so
	 * we must uncharge here.
	 */
	if (mc.moved_charge) {
		cancel_charge(mc.from, mc.moved_charge);
		mc.moved_charge = 0;
	}
	/* we must fixup refcnts and charges */
	if (mc.moved_swap) {
		/* uncharge swap account from the old cgroup */
		if (!mem_cgroup_is_root(mc.from))
			page_counter_uncharge(&mc.from->memsw, mc.moved_swap);

		mem_cgroup_id_put_many(mc.from, mc.moved_swap);

		/*
		 * we charged both to->memory and to->memsw, so we
		 * should uncharge to->memory.
		 */
		if (!mem_cgroup_is_root(mc.to))
			page_counter_uncharge(&mc.to->memory, mc.moved_swap);

		mc.moved_swap = 0;
	}
	memcg_oom_recover(from);
	memcg_oom_recover(to);
	wake_up_all(&mc.waitq);
}

static void mem_cgroup_clear_mc(void)
{
	struct mm_struct *mm = mc.mm;

	/*
	 * we must clear moving_task before waking up waiters at the end of
	 * task migration.
	 */
	mc.moving_task = NULL;
	__mem_cgroup_clear_mc();
	spin_lock(&mc.lock);
	mc.from = NULL;
	mc.to = NULL;
	mc.mm = NULL;
	spin_unlock(&mc.lock);

	mmput(mm);
}

static int mem_cgroup_can_attach(struct cgroup_taskset *tset)
{
	struct cgroup_subsys_state *css;
	struct mem_cgroup *memcg = NULL; /* unneeded init to make gcc happy */
	struct mem_cgroup *from;
	struct task_struct *leader, *p;
	struct mm_struct *mm;
	unsigned long move_flags;
	int ret = 0;

	/* charge immigration isn't supported on the default hierarchy */
	if (cgroup_subsys_on_dfl(memory_cgrp_subsys))
		return 0;

	/*
	 * Multi-process migrations only happen on the default hierarchy
	 * where charge immigration is not used.  Perform charge
	 * immigration if @tset contains a leader and whine if there are
	 * multiple.
	 */
	p = NULL;
	cgroup_taskset_for_each_leader(leader, css, tset) {
		WARN_ON_ONCE(p);
		p = leader;
		memcg = mem_cgroup_from_css(css);
	}
	if (!p)
		return 0;

	/*
	 * We are now committed to this value whatever it is. Changes in this
	 * tunable will only affect upcoming migrations, not the current one.
	 * So we need to save it, and keep it going.
	 */
	move_flags = READ_ONCE(memcg->move_charge_at_immigrate);
	if (!move_flags)
		return 0;

	from = mem_cgroup_from_task(p);

	VM_BUG_ON(from == memcg);

	mm = get_task_mm(p);
	if (!mm)
		return 0;
	/* We move charges only when we move a owner of the mm */
	if (mm->owner == p) {
		VM_BUG_ON(mc.from);
		VM_BUG_ON(mc.to);
		VM_BUG_ON(mc.precharge);
		VM_BUG_ON(mc.moved_charge);
		VM_BUG_ON(mc.moved_swap);

		spin_lock(&mc.lock);
		mc.mm = mm;
		mc.from = from;
		mc.to = memcg;
		mc.flags = move_flags;
		spin_unlock(&mc.lock);
		/* We set mc.moving_task later */

		ret = mem_cgroup_precharge_mc(mm);
		if (ret)
			mem_cgroup_clear_mc();
	} else {
		mmput(mm);
	}
	return ret;
}

static void mem_cgroup_cancel_attach(struct cgroup_taskset *tset)
{
	if (mc.to)
		mem_cgroup_clear_mc();
}

static int mem_cgroup_move_charge_pte_range(pmd_t *pmd,
				unsigned long addr, unsigned long end,
				struct mm_walk *walk)
{
	int ret = 0;
	struct vm_area_struct *vma = walk->vma;
	pte_t *pte;
	spinlock_t *ptl;
	enum mc_target_type target_type;
	union mc_target target;
	struct page *page;

	ptl = pmd_trans_huge_lock(pmd, vma);
	if (ptl) {
		if (mc.precharge < HPAGE_PMD_NR) {
			spin_unlock(ptl);
			return 0;
		}
		target_type = get_mctgt_type_thp(vma, addr, *pmd, &target);
		if (target_type == MC_TARGET_PAGE) {
			page = target.page;
			if (!isolate_lru_page(page)) {
				if (!mem_cgroup_move_account(page, true,
							     mc.from, mc.to)) {
					mc.precharge -= HPAGE_PMD_NR;
					mc.moved_charge += HPAGE_PMD_NR;
				}
				putback_lru_page(page);
			}
			put_page(page);
		} else if (target_type == MC_TARGET_DEVICE) {
			page = target.page;
			if (!mem_cgroup_move_account(page, true,
						     mc.from, mc.to)) {
				mc.precharge -= HPAGE_PMD_NR;
				mc.moved_charge += HPAGE_PMD_NR;
			}
			put_page(page);
		}
		spin_unlock(ptl);
		return 0;
	}

	if (pmd_trans_unstable(pmd))
		return 0;
retry:
	pte = pte_offset_map_lock(vma->vm_mm, pmd, addr, &ptl);
	for (; addr != end; addr += PAGE_SIZE) {
		pte_t ptent = *(pte++);
		bool device = false;
		swp_entry_t ent;

		if (!mc.precharge)
			break;

		switch (get_mctgt_type(vma, addr, ptent, &target)) {
		case MC_TARGET_DEVICE:
			device = true;
			fallthrough;
		case MC_TARGET_PAGE:
			page = target.page;
			/*
			 * We can have a part of the split pmd here. Moving it
			 * can be done but it would be too convoluted so simply
			 * ignore such a partial THP and keep it in original
			 * memcg. There should be somebody mapping the head.
			 */
			if (PageTransCompound(page))
				goto put;
			if (!device && isolate_lru_page(page))
				goto put;
			if (!mem_cgroup_move_account(page, false,
						mc.from, mc.to)) {
				mc.precharge--;
				/* we uncharge from mc.from later. */
				mc.moved_charge++;
			}
			if (!device)
				putback_lru_page(page);
put:			/* get_mctgt_type() gets the page */
			put_page(page);
			break;
		case MC_TARGET_SWAP:
			ent = target.ent;
			if (!mem_cgroup_move_swap_account(ent, mc.from, mc.to)) {
				mc.precharge--;
				mem_cgroup_id_get_many(mc.to, 1);
				/* we fixup other refcnts and charges later. */
				mc.moved_swap++;
			}
			break;
		default:
			break;
		}
	}
	pte_unmap_unlock(pte - 1, ptl);
	cond_resched();

	if (addr != end) {
		/*
		 * We have consumed all precharges we got in can_attach().
		 * We try charge one by one, but don't do any additional
		 * charges to mc.to if we have failed in charge once in attach()
		 * phase.
		 */
		ret = mem_cgroup_do_precharge(1);
		if (!ret)
			goto retry;
	}

	return ret;
}

static const struct mm_walk_ops charge_walk_ops = {
	.pmd_entry	= mem_cgroup_move_charge_pte_range,
};

static void mem_cgroup_move_charge(void)
{
	lru_add_drain_all();
	/*
	 * Signal lock_page_memcg() to take the memcg's move_lock
	 * while we're moving its pages to another memcg. Then wait
	 * for already started RCU-only updates to finish.
	 */
	atomic_inc(&mc.from->moving_account);
	synchronize_rcu();
retry:
	if (unlikely(!mmap_read_trylock(mc.mm))) {
		/*
		 * Someone who are holding the mmap_lock might be waiting in
		 * waitq. So we cancel all extra charges, wake up all waiters,
		 * and retry. Because we cancel precharges, we might not be able
		 * to move enough charges, but moving charge is a best-effort
		 * feature anyway, so it wouldn't be a big problem.
		 */
		__mem_cgroup_clear_mc();
		cond_resched();
		goto retry;
	}
	/*
	 * When we have consumed all precharges and failed in doing
	 * additional charge, the page walk just aborts.
	 */
	walk_page_range(mc.mm, 0, mc.mm->highest_vm_end, &charge_walk_ops,
			NULL);

	mmap_read_unlock(mc.mm);
	atomic_dec(&mc.from->moving_account);
}

static void mem_cgroup_move_task(void)
{
	if (mc.to) {
		mem_cgroup_move_charge();
		mem_cgroup_clear_mc();
	}
}
#else	/* !CONFIG_MMU */
static int mem_cgroup_can_attach(struct cgroup_taskset *tset)
{
	return 0;
}
static void mem_cgroup_cancel_attach(struct cgroup_taskset *tset)
{
}
static void mem_cgroup_move_task(void)
{
}
#endif

static int seq_puts_memcg_tunable(struct seq_file *m, unsigned long value)
{
	if (value == PAGE_COUNTER_MAX)
		seq_puts(m, "max\n");
	else
		seq_printf(m, "%llu\n", (u64)value * PAGE_SIZE);

	return 0;
}

static u64 memory_current_read(struct cgroup_subsys_state *css,
			       struct cftype *cft)
{
	struct mem_cgroup *memcg = mem_cgroup_from_css(css);

	return (u64)page_counter_read(&memcg->memory) * PAGE_SIZE;
}

static int memory_min_show(struct seq_file *m, void *v)
{
	return seq_puts_memcg_tunable(m,
		READ_ONCE(mem_cgroup_from_seq(m)->memory.min));
}

static ssize_t memory_min_write(struct kernfs_open_file *of,
				char *buf, size_t nbytes, loff_t off)
{
	struct mem_cgroup *memcg = mem_cgroup_from_css(of_css(of));
	unsigned long min;
	int err;

	buf = strstrip(buf);
	err = page_counter_memparse(buf, "max", &min);
	if (err)
		return err;

	page_counter_set_min(&memcg->memory, min);

	return nbytes;
}

static int memory_low_show(struct seq_file *m, void *v)
{
	return seq_puts_memcg_tunable(m,
		READ_ONCE(mem_cgroup_from_seq(m)->memory.low));
}

static ssize_t memory_low_write(struct kernfs_open_file *of,
				char *buf, size_t nbytes, loff_t off)
{
	struct mem_cgroup *memcg = mem_cgroup_from_css(of_css(of));
	unsigned long low;
	int err;

	buf = strstrip(buf);
	err = page_counter_memparse(buf, "max", &low);
	if (err)
		return err;

	page_counter_set_low(&memcg->memory, low);

	return nbytes;
}

static int memory_high_show(struct seq_file *m, void *v)
{
	return seq_puts_memcg_tunable(m,
		READ_ONCE(mem_cgroup_from_seq(m)->memory.high));
}

static ssize_t memory_high_write(struct kernfs_open_file *of,
				 char *buf, size_t nbytes, loff_t off)
{
	struct mem_cgroup *memcg = mem_cgroup_from_css(of_css(of));
	unsigned int nr_retries = MAX_RECLAIM_RETRIES;
	bool drained = false;
	unsigned long high;
	int err;

	buf = strstrip(buf);
	err = page_counter_memparse(buf, "max", &high);
	if (err)
		return err;

	page_counter_set_high(&memcg->memory, high);

	for (;;) {
		unsigned long nr_pages = page_counter_read(&memcg->memory);
		unsigned long reclaimed;

		if (nr_pages <= high)
			break;

		if (signal_pending(current))
			break;

		if (!drained) {
			drain_all_stock(memcg);
			drained = true;
			continue;
		}

		reclaimed = try_to_free_mem_cgroup_pages(memcg, nr_pages - high,
							 GFP_KERNEL, true);

		if (!reclaimed && !nr_retries--)
			break;
	}

	memcg_wb_domain_size_changed(memcg);
	return nbytes;
}

static int memory_max_show(struct seq_file *m, void *v)
{
	return seq_puts_memcg_tunable(m,
		READ_ONCE(mem_cgroup_from_seq(m)->memory.max));
}

static ssize_t memory_max_write(struct kernfs_open_file *of,
				char *buf, size_t nbytes, loff_t off)
{
	struct mem_cgroup *memcg = mem_cgroup_from_css(of_css(of));
	unsigned int nr_reclaims = MAX_RECLAIM_RETRIES;
	bool drained = false;
	unsigned long max;
	int err;

	buf = strstrip(buf);
	err = page_counter_memparse(buf, "max", &max);
	if (err)
		return err;

	xchg(&memcg->memory.max, max);

	for (;;) {
		unsigned long nr_pages = page_counter_read(&memcg->memory);

		if (nr_pages <= max)
			break;

		if (signal_pending(current))
			break;

		if (!drained) {
			drain_all_stock(memcg);
			drained = true;
			continue;
		}

		if (nr_reclaims) {
			if (!try_to_free_mem_cgroup_pages(memcg, nr_pages - max,
							  GFP_KERNEL, true))
				nr_reclaims--;
			continue;
		}

		memcg_memory_event(memcg, MEMCG_OOM);
		if (!mem_cgroup_out_of_memory(memcg, GFP_KERNEL, 0))
			break;
	}

	memcg_wb_domain_size_changed(memcg);
	return nbytes;
}

static void __memory_events_show(struct seq_file *m, atomic_long_t *events)
{
	seq_printf(m, "low %lu\n", atomic_long_read(&events[MEMCG_LOW]));
	seq_printf(m, "high %lu\n", atomic_long_read(&events[MEMCG_HIGH]));
	seq_printf(m, "max %lu\n", atomic_long_read(&events[MEMCG_MAX]));
	seq_printf(m, "oom %lu\n", atomic_long_read(&events[MEMCG_OOM]));
	seq_printf(m, "oom_kill %lu\n",
		   atomic_long_read(&events[MEMCG_OOM_KILL]));
}

static int memory_events_show(struct seq_file *m, void *v)
{
	struct mem_cgroup *memcg = mem_cgroup_from_seq(m);

	__memory_events_show(m, memcg->memory_events);
	return 0;
}

static int memory_events_local_show(struct seq_file *m, void *v)
{
	struct mem_cgroup *memcg = mem_cgroup_from_seq(m);

	__memory_events_show(m, memcg->memory_events_local);
	return 0;
}

static int memory_stat_show(struct seq_file *m, void *v)
{
	struct mem_cgroup *memcg = mem_cgroup_from_seq(m);
	char *buf;

	buf = memory_stat_format(memcg);
	if (!buf)
		return -ENOMEM;
	seq_puts(m, buf);
	kfree(buf);
	return 0;
}

#ifdef CONFIG_NUMA
static inline unsigned long lruvec_page_state_output(struct lruvec *lruvec,
						     int item)
{
	return lruvec_page_state(lruvec, item) * memcg_page_state_unit(item);
}

static int memory_numa_stat_show(struct seq_file *m, void *v)
{
	int i;
	struct mem_cgroup *memcg = mem_cgroup_from_seq(m);

	mem_cgroup_flush_stats();

	for (i = 0; i < ARRAY_SIZE(memory_stats); i++) {
		int nid;

		if (memory_stats[i].idx >= NR_VM_NODE_STAT_ITEMS)
			continue;

		seq_printf(m, "%s", memory_stats[i].name);
		for_each_node_state(nid, N_MEMORY) {
			u64 size;
			struct lruvec *lruvec;

			lruvec = mem_cgroup_lruvec(memcg, NODE_DATA(nid));
			size = lruvec_page_state_output(lruvec,
							memory_stats[i].idx);
			seq_printf(m, " N%d=%llu", nid, size);
		}
		seq_putc(m, '\n');
	}

	return 0;
}
#endif

static int memory_oom_group_show(struct seq_file *m, void *v)
{
	struct mem_cgroup *memcg = mem_cgroup_from_seq(m);

	seq_printf(m, "%d\n", memcg->oom_group);

	return 0;
}

static ssize_t memory_oom_group_write(struct kernfs_open_file *of,
				      char *buf, size_t nbytes, loff_t off)
{
	struct mem_cgroup *memcg = mem_cgroup_from_css(of_css(of));
	int ret, oom_group;

	buf = strstrip(buf);
	if (!buf)
		return -EINVAL;

	ret = kstrtoint(buf, 0, &oom_group);
	if (ret)
		return ret;

	if (oom_group != 0 && oom_group != 1)
		return -EINVAL;

	memcg->oom_group = oom_group;

	return nbytes;
}

static struct cftype memory_files[] = {
	{
		.name = "current",
		.flags = CFTYPE_NOT_ON_ROOT,
		.read_u64 = memory_current_read,
	},
	{
		.name = "min",
		.flags = CFTYPE_NOT_ON_ROOT,
		.seq_show = memory_min_show,
		.write = memory_min_write,
	},
	{
		.name = "low",
		.flags = CFTYPE_NOT_ON_ROOT,
		.seq_show = memory_low_show,
		.write = memory_low_write,
	},
	{
		.name = "high",
		.flags = CFTYPE_NOT_ON_ROOT,
		.seq_show = memory_high_show,
		.write = memory_high_write,
	},
	{
		.name = "max",
		.flags = CFTYPE_NOT_ON_ROOT,
		.seq_show = memory_max_show,
		.write = memory_max_write,
	},
	{
		.name = "events",
		.flags = CFTYPE_NOT_ON_ROOT,
		.file_offset = offsetof(struct mem_cgroup, events_file),
		.seq_show = memory_events_show,
	},
	{
		.name = "events.local",
		.flags = CFTYPE_NOT_ON_ROOT,
		.file_offset = offsetof(struct mem_cgroup, events_local_file),
		.seq_show = memory_events_local_show,
	},
	{
		.name = "stat",
		.seq_show = memory_stat_show,
	},
#ifdef CONFIG_NUMA
	{
		.name = "numa_stat",
		.seq_show = memory_numa_stat_show,
	},
#endif
	{
		.name = "oom.group",
		.flags = CFTYPE_NOT_ON_ROOT | CFTYPE_NS_DELEGATABLE,
		.seq_show = memory_oom_group_show,
		.write = memory_oom_group_write,
	},
	{ }	/* terminate */
};

struct cgroup_subsys memory_cgrp_subsys = {
	.css_alloc = mem_cgroup_css_alloc,
	.css_online = mem_cgroup_css_online,
	.css_offline = mem_cgroup_css_offline,
	.css_released = mem_cgroup_css_released,
	.css_free = mem_cgroup_css_free,
	.css_reset = mem_cgroup_css_reset,
	.css_rstat_flush = mem_cgroup_css_rstat_flush,
	.can_attach = mem_cgroup_can_attach,
	.cancel_attach = mem_cgroup_cancel_attach,
	.post_attach = mem_cgroup_move_task,
	.dfl_cftypes = memory_files,
	.legacy_cftypes = mem_cgroup_legacy_files,
	.early_init = 0,
};

/*
 * This function calculates an individual cgroup's effective
 * protection which is derived from its own memory.min/low, its
 * parent's and siblings' settings, as well as the actual memory
 * distribution in the tree.
 *
 * The following rules apply to the effective protection values:
 *
 * 1. At the first level of reclaim, effective protection is equal to
 *    the declared protection in memory.min and memory.low.
 *
 * 2. To enable safe delegation of the protection configuration, at
 *    subsequent levels the effective protection is capped to the
 *    parent's effective protection.
 *
 * 3. To make complex and dynamic subtrees easier to configure, the
 *    user is allowed to overcommit the declared protection at a given
 *    level. If that is the case, the parent's effective protection is
 *    distributed to the children in proportion to how much protection
 *    they have declared and how much of it they are utilizing.
 *
 *    This makes distribution proportional, but also work-conserving:
 *    if one cgroup claims much more protection than it uses memory,
 *    the unused remainder is available to its siblings.
 *
 * 4. Conversely, when the declared protection is undercommitted at a
 *    given level, the distribution of the larger parental protection
 *    budget is NOT proportional. A cgroup's protection from a sibling
 *    is capped to its own memory.min/low setting.
 *
 * 5. However, to allow protecting recursive subtrees from each other
 *    without having to declare each individual cgroup's fixed share
 *    of the ancestor's claim to protection, any unutilized -
 *    "floating" - protection from up the tree is distributed in
 *    proportion to each cgroup's *usage*. This makes the protection
 *    neutral wrt sibling cgroups and lets them compete freely over
 *    the shared parental protection budget, but it protects the
 *    subtree as a whole from neighboring subtrees.
 *
 * Note that 4. and 5. are not in conflict: 4. is about protecting
 * against immediate siblings whereas 5. is about protecting against
 * neighboring subtrees.
 */
static unsigned long effective_protection(unsigned long usage,
					  unsigned long parent_usage,
					  unsigned long setting,
					  unsigned long parent_effective,
					  unsigned long siblings_protected)
{
	unsigned long protected;
	unsigned long ep;

	protected = min(usage, setting);
	/*
	 * If all cgroups at this level combined claim and use more
	 * protection then what the parent affords them, distribute
	 * shares in proportion to utilization.
	 *
	 * We are using actual utilization rather than the statically
	 * claimed protection in order to be work-conserving: claimed
	 * but unused protection is available to siblings that would
	 * otherwise get a smaller chunk than what they claimed.
	 */
	if (siblings_protected > parent_effective)
		return protected * parent_effective / siblings_protected;

	/*
	 * Ok, utilized protection of all children is within what the
	 * parent affords them, so we know whatever this child claims
	 * and utilizes is effectively protected.
	 *
	 * If there is unprotected usage beyond this value, reclaim
	 * will apply pressure in proportion to that amount.
	 *
	 * If there is unutilized protection, the cgroup will be fully
	 * shielded from reclaim, but we do return a smaller value for
	 * protection than what the group could enjoy in theory. This
	 * is okay. With the overcommit distribution above, effective
	 * protection is always dependent on how memory is actually
	 * consumed among the siblings anyway.
	 */
	ep = protected;

	/*
	 * If the children aren't claiming (all of) the protection
	 * afforded to them by the parent, distribute the remainder in
	 * proportion to the (unprotected) memory of each cgroup. That
	 * way, cgroups that aren't explicitly prioritized wrt each
	 * other compete freely over the allowance, but they are
	 * collectively protected from neighboring trees.
	 *
	 * We're using unprotected memory for the weight so that if
	 * some cgroups DO claim explicit protection, we don't protect
	 * the same bytes twice.
	 *
	 * Check both usage and parent_usage against the respective
	 * protected values. One should imply the other, but they
	 * aren't read atomically - make sure the division is sane.
	 */
	if (!(cgrp_dfl_root.flags & CGRP_ROOT_MEMORY_RECURSIVE_PROT))
		return ep;
	if (parent_effective > siblings_protected &&
	    parent_usage > siblings_protected &&
	    usage > protected) {
		unsigned long unclaimed;

		unclaimed = parent_effective - siblings_protected;
		unclaimed *= usage - protected;
		unclaimed /= parent_usage - siblings_protected;

		ep += unclaimed;
	}

	return ep;
}

/**
 * mem_cgroup_calculate_protection - check if memory consumption is in the normal range
 * @root: the top ancestor of the sub-tree being checked
 * @memcg: the memory cgroup to check
 *
 * WARNING: This function is not stateless! It can only be used as part
 *          of a top-down tree iteration, not for isolated queries.
 */
void mem_cgroup_calculate_protection(struct mem_cgroup *root,
				     struct mem_cgroup *memcg)
{
	unsigned long usage, parent_usage;
	struct mem_cgroup *parent;

	if (mem_cgroup_disabled())
		return;

	if (!root)
		root = root_mem_cgroup;

	/*
	 * Effective values of the reclaim targets are ignored so they
	 * can be stale. Have a look at mem_cgroup_protection for more
	 * details.
	 * TODO: calculation should be more robust so that we do not need
	 * that special casing.
	 */
	if (memcg == root)
		return;

	usage = page_counter_read(&memcg->memory);
	if (!usage)
		return;

	parent = parent_mem_cgroup(memcg);
	/* No parent means a non-hierarchical mode on v1 memcg */
	if (!parent)
		return;

	if (parent == root) {
		memcg->memory.emin = READ_ONCE(memcg->memory.min);
		memcg->memory.elow = READ_ONCE(memcg->memory.low);
		return;
	}

	parent_usage = page_counter_read(&parent->memory);

	WRITE_ONCE(memcg->memory.emin, effective_protection(usage, parent_usage,
			READ_ONCE(memcg->memory.min),
			READ_ONCE(parent->memory.emin),
			atomic_long_read(&parent->memory.children_min_usage)));

	WRITE_ONCE(memcg->memory.elow, effective_protection(usage, parent_usage,
			READ_ONCE(memcg->memory.low),
			READ_ONCE(parent->memory.elow),
			atomic_long_read(&parent->memory.children_low_usage)));
}

static int charge_memcg(struct folio *folio, struct mem_cgroup *memcg,
			gfp_t gfp)
{
	long nr_pages = folio_nr_pages(folio);
	int ret;

	ret = try_charge(memcg, gfp, nr_pages);
	if (ret)
		goto out;

	css_get(&memcg->css);
	commit_charge(folio, memcg);

	local_irq_disable();
	mem_cgroup_charge_statistics(memcg, nr_pages);
	memcg_check_events(memcg, folio_nid(folio));
	local_irq_enable();
out:
	return ret;
}

int __mem_cgroup_charge(struct folio *folio, struct mm_struct *mm, gfp_t gfp)
{
	struct mem_cgroup *memcg;
	int ret;

	memcg = get_mem_cgroup_from_mm(mm);
	ret = charge_memcg(folio, memcg, gfp);
	css_put(&memcg->css);

	return ret;
}

/**
 * mem_cgroup_swapin_charge_page - charge a newly allocated page for swapin
 * @page: page to charge
 * @mm: mm context of the victim
 * @gfp: reclaim mode
 * @entry: swap entry for which the page is allocated
 *
 * This function charges a page allocated for swapin. Please call this before
 * adding the page to the swapcache.
 *
 * Returns 0 on success. Otherwise, an error code is returned.
 */
int mem_cgroup_swapin_charge_page(struct page *page, struct mm_struct *mm,
				  gfp_t gfp, swp_entry_t entry)
{
	struct folio *folio = page_folio(page);
	struct mem_cgroup *memcg;
	unsigned short id;
	int ret;

	if (mem_cgroup_disabled())
		return 0;

	id = lookup_swap_cgroup_id(entry);
	rcu_read_lock();
	memcg = mem_cgroup_from_id(id);
	if (!memcg || !css_tryget_online(&memcg->css))
		memcg = get_mem_cgroup_from_mm(mm);
	rcu_read_unlock();

	ret = charge_memcg(folio, memcg, gfp);

	css_put(&memcg->css);
	return ret;
}

/*
 * mem_cgroup_swapin_uncharge_swap - uncharge swap slot
 * @entry: swap entry for which the page is charged
 *
 * Call this function after successfully adding the charged page to swapcache.
 *
 * Note: This function assumes the page for which swap slot is being uncharged
 * is order 0 page.
 */
void mem_cgroup_swapin_uncharge_swap(swp_entry_t entry)
{
	/*
	 * Cgroup1's unified memory+swap counter has been charged with the
	 * new swapcache page, finish the transfer by uncharging the swap
	 * slot. The swap slot would also get uncharged when it dies, but
	 * it can stick around indefinitely and we'd count the page twice
	 * the entire time.
	 *
	 * Cgroup2 has separate resource counters for memory and swap,
	 * so this is a non-issue here. Memory and swap charge lifetimes
	 * correspond 1:1 to page and swap slot lifetimes: we charge the
	 * page to memory here, and uncharge swap when the slot is freed.
	 */
	if (!mem_cgroup_disabled() && do_memsw_account()) {
		/*
		 * The swap entry might not get freed for a long time,
		 * let's not wait for it.  The page already received a
		 * memory+swap charge, drop the swap entry duplicate.
		 */
		mem_cgroup_uncharge_swap(entry, 1);
	}
}

struct uncharge_gather {
	struct mem_cgroup *memcg;
	unsigned long nr_memory;
	unsigned long pgpgout;
	unsigned long nr_kmem;
	int nid;
};

static inline void uncharge_gather_clear(struct uncharge_gather *ug)
{
	memset(ug, 0, sizeof(*ug));
}

static void uncharge_batch(const struct uncharge_gather *ug)
{
	unsigned long flags;

	if (ug->nr_memory) {
		page_counter_uncharge(&ug->memcg->memory, ug->nr_memory);
		if (do_memsw_account())
			page_counter_uncharge(&ug->memcg->memsw, ug->nr_memory);
		if (!cgroup_subsys_on_dfl(memory_cgrp_subsys) && ug->nr_kmem)
			page_counter_uncharge(&ug->memcg->kmem, ug->nr_kmem);
		memcg_oom_recover(ug->memcg);
	}

	local_irq_save(flags);
	__count_memcg_events(ug->memcg, PGPGOUT, ug->pgpgout);
	__this_cpu_add(ug->memcg->vmstats_percpu->nr_page_events, ug->nr_memory);
	memcg_check_events(ug->memcg, ug->nid);
	local_irq_restore(flags);

	/* drop reference from uncharge_folio */
	css_put(&ug->memcg->css);
}

static void uncharge_folio(struct folio *folio, struct uncharge_gather *ug)
{
	long nr_pages;
	struct mem_cgroup *memcg;
	struct obj_cgroup *objcg;
	bool use_objcg = folio_memcg_kmem(folio);

	VM_BUG_ON_FOLIO(folio_test_lru(folio), folio);

	/*
	 * Nobody should be changing or seriously looking at
	 * folio memcg or objcg at this point, we have fully
	 * exclusive access to the folio.
	 */
	if (use_objcg) {
		objcg = __folio_objcg(folio);
		/*
		 * This get matches the put at the end of the function and
		 * kmem pages do not hold memcg references anymore.
		 */
		memcg = get_mem_cgroup_from_objcg(objcg);
	} else {
		memcg = __folio_memcg(folio);
	}

	if (!memcg)
		return;

	if (ug->memcg != memcg) {
		if (ug->memcg) {
			uncharge_batch(ug);
			uncharge_gather_clear(ug);
		}
		ug->memcg = memcg;
		ug->nid = folio_nid(folio);

		/* pairs with css_put in uncharge_batch */
		css_get(&memcg->css);
	}

	nr_pages = folio_nr_pages(folio);

	if (use_objcg) {
		ug->nr_memory += nr_pages;
		ug->nr_kmem += nr_pages;

		folio->memcg_data = 0;
		obj_cgroup_put(objcg);
	} else {
		/* LRU pages aren't accounted at the root level */
		if (!mem_cgroup_is_root(memcg))
			ug->nr_memory += nr_pages;
		ug->pgpgout++;

		folio->memcg_data = 0;
	}

	css_put(&memcg->css);
}

void __mem_cgroup_uncharge(struct folio *folio)
{
	struct uncharge_gather ug;

	/* Don't touch folio->lru of any random page, pre-check: */
	if (!folio_memcg(folio))
		return;

	uncharge_gather_clear(&ug);
	uncharge_folio(folio, &ug);
	uncharge_batch(&ug);
}

/**
 * __mem_cgroup_uncharge_list - uncharge a list of page
 * @page_list: list of pages to uncharge
 *
 * Uncharge a list of pages previously charged with
 * __mem_cgroup_charge().
 */
void __mem_cgroup_uncharge_list(struct list_head *page_list)
{
	struct uncharge_gather ug;
	struct folio *folio;

	uncharge_gather_clear(&ug);
	list_for_each_entry(folio, page_list, lru)
		uncharge_folio(folio, &ug);
	if (ug.memcg)
		uncharge_batch(&ug);
}

/**
 * mem_cgroup_migrate - Charge a folio's replacement.
 * @old: Currently circulating folio.
 * @new: Replacement folio.
 *
 * Charge @new as a replacement folio for @old. @old will
 * be uncharged upon free.
 *
 * Both folios must be locked, @new->mapping must be set up.
 */
void mem_cgroup_migrate(struct folio *old, struct folio *new)
{
	struct mem_cgroup *memcg;
	long nr_pages = folio_nr_pages(new);
	unsigned long flags;

	VM_BUG_ON_FOLIO(!folio_test_locked(old), old);
	VM_BUG_ON_FOLIO(!folio_test_locked(new), new);
	VM_BUG_ON_FOLIO(folio_test_anon(old) != folio_test_anon(new), new);
	VM_BUG_ON_FOLIO(folio_nr_pages(old) != nr_pages, new);

	if (mem_cgroup_disabled())
		return;

	/* Page cache replacement: new folio already charged? */
	if (folio_memcg(new))
		return;

	memcg = folio_memcg(old);
	VM_WARN_ON_ONCE_FOLIO(!memcg, old);
	if (!memcg)
		return;

	/* Force-charge the new page. The old one will be freed soon */
	if (!mem_cgroup_is_root(memcg)) {
		page_counter_charge(&memcg->memory, nr_pages);
		if (do_memsw_account())
			page_counter_charge(&memcg->memsw, nr_pages);
	}

	css_get(&memcg->css);
	commit_charge(new, memcg);

	local_irq_save(flags);
	mem_cgroup_charge_statistics(memcg, nr_pages);
	memcg_check_events(memcg, folio_nid(new));
	local_irq_restore(flags);
}

DEFINE_STATIC_KEY_FALSE(memcg_sockets_enabled_key);
EXPORT_SYMBOL(memcg_sockets_enabled_key);

void mem_cgroup_sk_alloc(struct sock *sk)
{
	struct mem_cgroup *memcg;

	if (!mem_cgroup_sockets_enabled)
		return;

	/* Do not associate the sock with unrelated interrupted task's memcg. */
	if (in_interrupt())
		return;

	rcu_read_lock();
	memcg = mem_cgroup_from_task(current);
	if (memcg == root_mem_cgroup)
		goto out;
	if (!cgroup_subsys_on_dfl(memory_cgrp_subsys) && !memcg->tcpmem_active)
		goto out;
	if (css_tryget(&memcg->css))
		sk->sk_memcg = memcg;
out:
	rcu_read_unlock();
}

void mem_cgroup_sk_free(struct sock *sk)
{
	if (sk->sk_memcg)
		css_put(&sk->sk_memcg->css);
}

/**
 * mem_cgroup_charge_skmem - charge socket memory
 * @memcg: memcg to charge
 * @nr_pages: number of pages to charge
 * @gfp_mask: reclaim mode
 *
 * Charges @nr_pages to @memcg. Returns %true if the charge fit within
 * @memcg's configured limit, %false if it doesn't.
 */
bool mem_cgroup_charge_skmem(struct mem_cgroup *memcg, unsigned int nr_pages,
			     gfp_t gfp_mask)
{
	if (!cgroup_subsys_on_dfl(memory_cgrp_subsys)) {
		struct page_counter *fail;

		if (page_counter_try_charge(&memcg->tcpmem, nr_pages, &fail)) {
			memcg->tcpmem_pressure = 0;
			return true;
		}
		memcg->tcpmem_pressure = 1;
		if (gfp_mask & __GFP_NOFAIL) {
			page_counter_charge(&memcg->tcpmem, nr_pages);
			return true;
		}
		return false;
	}

	if (try_charge(memcg, gfp_mask, nr_pages) == 0) {
		mod_memcg_state(memcg, MEMCG_SOCK, nr_pages);
		return true;
	}

	return false;
}

/**
 * mem_cgroup_uncharge_skmem - uncharge socket memory
 * @memcg: memcg to uncharge
 * @nr_pages: number of pages to uncharge
 */
void mem_cgroup_uncharge_skmem(struct mem_cgroup *memcg, unsigned int nr_pages)
{
	if (!cgroup_subsys_on_dfl(memory_cgrp_subsys)) {
		page_counter_uncharge(&memcg->tcpmem, nr_pages);
		return;
	}

	mod_memcg_state(memcg, MEMCG_SOCK, -nr_pages);

	refill_stock(memcg, nr_pages);
}

static int __init cgroup_memory(char *s)
{
	char *token;

	while ((token = strsep(&s, ",")) != NULL) {
		if (!*token)
			continue;
		if (!strcmp(token, "nosocket"))
			cgroup_memory_nosocket = true;
		if (!strcmp(token, "nokmem"))
			cgroup_memory_nokmem = true;
	}
	return 0;
}
__setup("cgroup.memory=", cgroup_memory);

/*
 * subsys_initcall() for memory controller.
 *
 * Some parts like memcg_hotplug_cpu_dead() have to be initialized from this
 * context because of lock dependencies (cgroup_lock -> cpu hotplug) but
 * basically everything that doesn't depend on a specific mem_cgroup structure
 * should be initialized from here.
 */
static int __init mem_cgroup_init(void)
{
	int cpu, node;

	/*
	 * Currently s32 type (can refer to struct batched_lruvec_stat) is
	 * used for per-memcg-per-cpu caching of per-node statistics. In order
	 * to work fine, we should make sure that the overfill threshold can't
	 * exceed S32_MAX / PAGE_SIZE.
	 */
	BUILD_BUG_ON(MEMCG_CHARGE_BATCH > S32_MAX / PAGE_SIZE);

	cpuhp_setup_state_nocalls(CPUHP_MM_MEMCQ_DEAD, "mm/memctrl:dead", NULL,
				  memcg_hotplug_cpu_dead);

	for_each_possible_cpu(cpu)
		INIT_WORK(&per_cpu_ptr(&memcg_stock, cpu)->work,
			  drain_local_stock);

	for_each_node(node) {
		struct mem_cgroup_tree_per_node *rtpn;

		rtpn = kzalloc_node(sizeof(*rtpn), GFP_KERNEL,
				    node_online(node) ? node : NUMA_NO_NODE);

		rtpn->rb_root = RB_ROOT;
		rtpn->rb_rightmost = NULL;
		spin_lock_init(&rtpn->lock);
		soft_limit_tree.rb_tree_per_node[node] = rtpn;
	}

	return 0;
}
subsys_initcall(mem_cgroup_init);

#ifdef CONFIG_MEMCG_SWAP
static struct mem_cgroup *mem_cgroup_id_get_online(struct mem_cgroup *memcg)
{
	while (!refcount_inc_not_zero(&memcg->id.ref)) {
		/*
		 * The root cgroup cannot be destroyed, so it's refcount must
		 * always be >= 1.
		 */
		if (WARN_ON_ONCE(memcg == root_mem_cgroup)) {
			VM_BUG_ON(1);
			break;
		}
		memcg = parent_mem_cgroup(memcg);
		if (!memcg)
			memcg = root_mem_cgroup;
	}
	return memcg;
}

/**
 * mem_cgroup_swapout - transfer a memsw charge to swap
 * @page: page whose memsw charge to transfer
 * @entry: swap entry to move the charge to
 *
 * Transfer the memsw charge of @page to @entry.
 */
void mem_cgroup_swapout(struct page *page, swp_entry_t entry)
{
	struct mem_cgroup *memcg, *swap_memcg;
	unsigned int nr_entries;
	unsigned short oldid;

	VM_BUG_ON_PAGE(PageLRU(page), page);
	VM_BUG_ON_PAGE(page_count(page), page);

	if (mem_cgroup_disabled())
		return;

	if (cgroup_subsys_on_dfl(memory_cgrp_subsys))
		return;

	memcg = page_memcg(page);

	VM_WARN_ON_ONCE_PAGE(!memcg, page);
	if (!memcg)
		return;

	/*
	 * In case the memcg owning these pages has been offlined and doesn't
	 * have an ID allocated to it anymore, charge the closest online
	 * ancestor for the swap instead and transfer the memory+swap charge.
	 */
	swap_memcg = mem_cgroup_id_get_online(memcg);
	nr_entries = thp_nr_pages(page);
	/* Get references for the tail pages, too */
	if (nr_entries > 1)
		mem_cgroup_id_get_many(swap_memcg, nr_entries - 1);
	oldid = swap_cgroup_record(entry, mem_cgroup_id(swap_memcg),
				   nr_entries);
	VM_BUG_ON_PAGE(oldid, page);
	mod_memcg_state(swap_memcg, MEMCG_SWAP, nr_entries);

	page->memcg_data = 0;

	if (!mem_cgroup_is_root(memcg))
		page_counter_uncharge(&memcg->memory, nr_entries);

	if (!cgroup_memory_noswap && memcg != swap_memcg) {
		if (!mem_cgroup_is_root(swap_memcg))
			page_counter_charge(&swap_memcg->memsw, nr_entries);
		page_counter_uncharge(&memcg->memsw, nr_entries);
	}

	/*
	 * Interrupts should be disabled here because the caller holds the
	 * i_pages lock which is taken with interrupts-off. It is
	 * important here to have the interrupts disabled because it is the
	 * only synchronisation we have for updating the per-CPU variables.
	 */
	VM_BUG_ON(!irqs_disabled());
	mem_cgroup_charge_statistics(memcg, -nr_entries);
	memcg_check_events(memcg, page_to_nid(page));

	css_put(&memcg->css);
}

/**
 * __mem_cgroup_try_charge_swap - try charging swap space for a page
 * @page: page being added to swap
 * @entry: swap entry to charge
 *
 * Try to charge @page's memcg for the swap space at @entry.
 *
 * Returns 0 on success, -ENOMEM on failure.
 */
int __mem_cgroup_try_charge_swap(struct page *page, swp_entry_t entry)
{
	unsigned int nr_pages = thp_nr_pages(page);
	struct page_counter *counter;
	struct mem_cgroup *memcg;
	unsigned short oldid;

	if (!cgroup_subsys_on_dfl(memory_cgrp_subsys))
		return 0;

	memcg = page_memcg(page);

	VM_WARN_ON_ONCE_PAGE(!memcg, page);
	if (!memcg)
		return 0;

	if (!entry.val) {
		memcg_memory_event(memcg, MEMCG_SWAP_FAIL);
		return 0;
	}

	memcg = mem_cgroup_id_get_online(memcg);

	if (!cgroup_memory_noswap && !mem_cgroup_is_root(memcg) &&
	    !page_counter_try_charge(&memcg->swap, nr_pages, &counter)) {
		memcg_memory_event(memcg, MEMCG_SWAP_MAX);
		memcg_memory_event(memcg, MEMCG_SWAP_FAIL);
		mem_cgroup_id_put(memcg);
		return -ENOMEM;
	}

	/* Get references for the tail pages, too */
	if (nr_pages > 1)
		mem_cgroup_id_get_many(memcg, nr_pages - 1);
	oldid = swap_cgroup_record(entry, mem_cgroup_id(memcg), nr_pages);
	VM_BUG_ON_PAGE(oldid, page);
	mod_memcg_state(memcg, MEMCG_SWAP, nr_pages);

	return 0;
}

/**
 * __mem_cgroup_uncharge_swap - uncharge swap space
 * @entry: swap entry to uncharge
 * @nr_pages: the amount of swap space to uncharge
 */
void __mem_cgroup_uncharge_swap(swp_entry_t entry, unsigned int nr_pages)
{
	struct mem_cgroup *memcg;
	unsigned short id;

	id = swap_cgroup_record(entry, 0, nr_pages);
	rcu_read_lock();
	memcg = mem_cgroup_from_id(id);
	if (memcg) {
		if (!cgroup_memory_noswap && !mem_cgroup_is_root(memcg)) {
			if (cgroup_subsys_on_dfl(memory_cgrp_subsys))
				page_counter_uncharge(&memcg->swap, nr_pages);
			else
				page_counter_uncharge(&memcg->memsw, nr_pages);
		}
		mod_memcg_state(memcg, MEMCG_SWAP, -nr_pages);
		mem_cgroup_id_put_many(memcg, nr_pages);
	}
	rcu_read_unlock();
}

long mem_cgroup_get_nr_swap_pages(struct mem_cgroup *memcg)
{
	long nr_swap_pages = get_nr_swap_pages();

	if (cgroup_memory_noswap || !cgroup_subsys_on_dfl(memory_cgrp_subsys))
		return nr_swap_pages;
	for (; memcg != root_mem_cgroup; memcg = parent_mem_cgroup(memcg))
		nr_swap_pages = min_t(long, nr_swap_pages,
				      READ_ONCE(memcg->swap.max) -
				      page_counter_read(&memcg->swap));
	return nr_swap_pages;
}

bool mem_cgroup_swap_full(struct page *page)
{
	struct mem_cgroup *memcg;

	VM_BUG_ON_PAGE(!PageLocked(page), page);

	if (vm_swap_full())
		return true;
	if (cgroup_memory_noswap || !cgroup_subsys_on_dfl(memory_cgrp_subsys))
		return false;

	memcg = page_memcg(page);
	if (!memcg)
		return false;

	for (; memcg != root_mem_cgroup; memcg = parent_mem_cgroup(memcg)) {
		unsigned long usage = page_counter_read(&memcg->swap);

		if (usage * 2 >= READ_ONCE(memcg->swap.high) ||
		    usage * 2 >= READ_ONCE(memcg->swap.max))
			return true;
	}

	return false;
}

static int __init setup_swap_account(char *s)
{
	if (!strcmp(s, "1"))
		cgroup_memory_noswap = false;
	else if (!strcmp(s, "0"))
		cgroup_memory_noswap = true;
	return 1;
}
__setup("swapaccount=", setup_swap_account);

static u64 swap_current_read(struct cgroup_subsys_state *css,
			     struct cftype *cft)
{
	struct mem_cgroup *memcg = mem_cgroup_from_css(css);

	return (u64)page_counter_read(&memcg->swap) * PAGE_SIZE;
}

static int swap_high_show(struct seq_file *m, void *v)
{
	return seq_puts_memcg_tunable(m,
		READ_ONCE(mem_cgroup_from_seq(m)->swap.high));
}

static ssize_t swap_high_write(struct kernfs_open_file *of,
			       char *buf, size_t nbytes, loff_t off)
{
	struct mem_cgroup *memcg = mem_cgroup_from_css(of_css(of));
	unsigned long high;
	int err;

	buf = strstrip(buf);
	err = page_counter_memparse(buf, "max", &high);
	if (err)
		return err;

	page_counter_set_high(&memcg->swap, high);

	return nbytes;
}

static int swap_max_show(struct seq_file *m, void *v)
{
	return seq_puts_memcg_tunable(m,
		READ_ONCE(mem_cgroup_from_seq(m)->swap.max));
}

static ssize_t swap_max_write(struct kernfs_open_file *of,
			      char *buf, size_t nbytes, loff_t off)
{
	struct mem_cgroup *memcg = mem_cgroup_from_css(of_css(of));
	unsigned long max;
	int err;

	buf = strstrip(buf);
	err = page_counter_memparse(buf, "max", &max);
	if (err)
		return err;

	xchg(&memcg->swap.max, max);

	return nbytes;
}

static int swap_events_show(struct seq_file *m, void *v)
{
	struct mem_cgroup *memcg = mem_cgroup_from_seq(m);

	seq_printf(m, "high %lu\n",
		   atomic_long_read(&memcg->memory_events[MEMCG_SWAP_HIGH]));
	seq_printf(m, "max %lu\n",
		   atomic_long_read(&memcg->memory_events[MEMCG_SWAP_MAX]));
	seq_printf(m, "fail %lu\n",
		   atomic_long_read(&memcg->memory_events[MEMCG_SWAP_FAIL]));

	return 0;
}

static struct cftype swap_files[] = {
	{
		.name = "swap.current",
		.flags = CFTYPE_NOT_ON_ROOT,
		.read_u64 = swap_current_read,
	},
	{
		.name = "swap.high",
		.flags = CFTYPE_NOT_ON_ROOT,
		.seq_show = swap_high_show,
		.write = swap_high_write,
	},
	{
		.name = "swap.max",
		.flags = CFTYPE_NOT_ON_ROOT,
		.seq_show = swap_max_show,
		.write = swap_max_write,
	},
	{
		.name = "swap.events",
		.flags = CFTYPE_NOT_ON_ROOT,
		.file_offset = offsetof(struct mem_cgroup, swap_events_file),
		.seq_show = swap_events_show,
	},
	{ }	/* terminate */
};

static struct cftype memsw_files[] = {
	{
		.name = "memsw.usage_in_bytes",
		.private = MEMFILE_PRIVATE(_MEMSWAP, RES_USAGE),
		.read_u64 = mem_cgroup_read_u64,
	},
	{
		.name = "memsw.max_usage_in_bytes",
		.private = MEMFILE_PRIVATE(_MEMSWAP, RES_MAX_USAGE),
		.write = mem_cgroup_reset,
		.read_u64 = mem_cgroup_read_u64,
	},
	{
		.name = "memsw.limit_in_bytes",
		.private = MEMFILE_PRIVATE(_MEMSWAP, RES_LIMIT),
		.write = mem_cgroup_write,
		.read_u64 = mem_cgroup_read_u64,
	},
	{
		.name = "memsw.failcnt",
		.private = MEMFILE_PRIVATE(_MEMSWAP, RES_FAILCNT),
		.write = mem_cgroup_reset,
		.read_u64 = mem_cgroup_read_u64,
	},
	{ },	/* terminate */
};

/*
 * If mem_cgroup_swap_init() is implemented as a subsys_initcall()
 * instead of a core_initcall(), this could mean cgroup_memory_noswap still
 * remains set to false even when memcg is disabled via "cgroup_disable=memory"
 * boot parameter. This may result in premature OOPS inside
 * mem_cgroup_get_nr_swap_pages() function in corner cases.
 */
static int __init mem_cgroup_swap_init(void)
{
	/* No memory control -> no swap control */
	if (mem_cgroup_disabled())
		cgroup_memory_noswap = true;

	if (cgroup_memory_noswap)
		return 0;

	WARN_ON(cgroup_add_dfl_cftypes(&memory_cgrp_subsys, swap_files));
	WARN_ON(cgroup_add_legacy_cftypes(&memory_cgrp_subsys, memsw_files));

	return 0;
}
core_initcall(mem_cgroup_swap_init);

#endif /* CONFIG_MEMCG_SWAP */<|MERGE_RESOLUTION|>--- conflicted
+++ resolved
@@ -2763,7 +2763,6 @@
  */
 #define OBJCGS_CLEAR_MASK	(__GFP_DMA | __GFP_RECLAIMABLE | __GFP_ACCOUNT)
 
-<<<<<<< HEAD
 /*
  * Most kmem_cache_alloc() calls are from user context. The irq disable/enable
  * sequence used in this case to access content from object stock is slow.
@@ -2817,12 +2816,8 @@
 	rcu_read_unlock();
 }
 
-int memcg_alloc_page_obj_cgroups(struct page *page, struct kmem_cache *s,
-				 gfp_t gfp, bool new_page)
-=======
 int memcg_alloc_slab_cgroups(struct slab *slab, struct kmem_cache *s,
 				 gfp_t gfp, bool new_slab)
->>>>>>> bb880627
 {
 	unsigned int objects = objs_per_slab(s, slab);
 	unsigned long memcg_data;
