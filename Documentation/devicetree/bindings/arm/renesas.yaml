# SPDX-License-Identifier: GPL-2.0
%YAML 1.2
---
$id: http://devicetree.org/schemas/arm/renesas.yaml#
$schema: http://devicetree.org/meta-schemas/core.yaml#

title: Renesas SH-Mobile, R-Mobile, and R-Car Platform Device Tree Bindings

maintainers:
  - Geert Uytterhoeven <geert+renesas@glider.be>

properties:
  $nodename:
    const: '/'
  compatible:
    oneOf:
      - description: Emma Mobile EV2
        items:
          - enum:
              - renesas,kzm9d # Kyoto Microcomputer Co. KZM-A9-Dual
          - const: renesas,emev2

      - description: RZ/A1H (R7S72100)
        items:
          - enum:
              - renesas,genmai # Genmai (RTK772100BC00000BR)
              - renesas,gr-peach # GR-Peach (X28A-M01-E/F)
              - renesas,rskrza1 # RSKRZA1 (YR0K77210C000BE)
          - const: renesas,r7s72100

      - description: RZ/A2 (R7S9210)
        items:
          - enum:
              - renesas,rza2mevb # RZ/A2M Eval Board (RTK7921053S00000BE)
          - const: renesas,r7s9210

      - description: SH-Mobile AG5 (R8A73A00/SH73A0)
        items:
          - enum:
              - renesas,kzm9g # Kyoto Microcomputer Co. KZM-A9-GT
          - const: renesas,sh73a0

      - description: R-Mobile APE6 (R8A73A40)
        items:
          - enum:
              - renesas,ape6evm
          - const: renesas,r8a73a4

      - description: R-Mobile A1 (R8A77400)
        items:
          - enum:
              - renesas,armadillo800eva # Atmark Techno Armadillo-800 EVA
          - const: renesas,r8a7740

      - description: RZ/G1H (R8A77420)
        items:
          - enum:
              # iWave Systems RZ/G1H Qseven System On Module (iW-RainboW-G21M-Qseven)
              - iwave,g21m
          - const: renesas,r8a7742

      - items:
          - enum:
              # iWave Systems RZ/G1H Qseven Development Platform (iW-RainboW-G21D-Qseven)
              - iwave,g21d
          - const: iwave,g21m
          - const: renesas,r8a7742

      - description: RZ/G1M (R8A77430)
        items:
          - enum:
              # iWave Systems RZ/G1M Qseven Development Platform (iW-RainboW-G20D-Qseven)
              - iwave,g20d
          - const: iwave,g20m
          - const: renesas,r8a7743

      - items:
          - enum:
              # iWave Systems RZ/G1M Qseven System On Module (iW-RainboW-G20M-Qseven)
              - iwave,g20m
              - renesas,sk-rzg1m # SK-RZG1M (YR8A77430S000BE)
          - const: renesas,r8a7743

      - description: RZ/G1N (R8A77440)
        items:
          - enum:
              # iWave Systems RZ/G1N Qseven Development Platform (iW-RainboW-G20D-Qseven)
              - iwave,g20d
          - const: iwave,g20m
          - const: renesas,r8a7744

      - items:
          - enum:
              # iWave Systems RZ/G1N Qseven System On Module (iW-RainboW-G20M-Qseven)
              - iwave,g20m
          - const: renesas,r8a7744

      - description: RZ/G1E (R8A77450)
        items:
          - enum:
              - iwave,g22m # iWave Systems RZ/G1E SODIMM System On Module (iW-RainboW-G22M-SM)
              - renesas,sk-rzg1e # SK-RZG1E (YR8A77450S000BE)
          - const: renesas,r8a7745

      - description: iWave Systems RZ/G1E SODIMM SOM Development Platform (iW-RainboW-G22D)
        items:
          - const: iwave,g22d
          - const: iwave,g22m
          - const: renesas,r8a7745

      - description: RZ/G1C (R8A77470)
        items:
          - enum:
              - iwave,g23s #iWave Systems RZ/G1C Single Board Computer (iW-RainboW-G23S)
          - const: renesas,r8a77470

      - description: RZ/G2M (R8A774A1)
        items:
          - enum:
              - hoperun,hihope-rzg2m # HopeRun HiHope RZ/G2M platform
              - beacon,beacon-rzg2m # Beacon EmbeddedWorks RZ/G2M Kit
          - const: renesas,r8a774a1

      - items:
          - enum:
              - hoperun,hihope-rzg2-ex # HopeRun expansion board for HiHope RZ/G2 platforms
          - const: hoperun,hihope-rzg2m
          - const: renesas,r8a774a1

      - description: RZ/G2N (R8A774B1)
        items:
          - enum:
              - beacon,beacon-rzg2n # Beacon EmbeddedWorks RZ/G2N Kit
              - hoperun,hihope-rzg2n # HopeRun HiHope RZ/G2N platform
          - const: renesas,r8a774b1

      - items:
          - enum:
              - hoperun,hihope-rzg2-ex # HopeRun expansion board for HiHope RZ/G2 platforms
          - const: hoperun,hihope-rzg2n
          - const: renesas,r8a774b1

      - description: RZ/G2E (R8A774C0)
        items:
          - enum:
              - si-linux,cat874 # Silicon Linux RZ/G2E 96board platform (CAT874)
          - const: renesas,r8a774c0

      - items:
          - enum:
              - si-linux,cat875 # Silicon Linux sub board for CAT874 (CAT875)
          - const: si-linux,cat874
          - const: renesas,r8a774c0

      - description: RZ/G2H (R8A774E1)
        items:
          - enum:
              - beacon,beacon-rzg2h # Beacon EmbeddedWorks RZ/G2H Kit
              - hoperun,hihope-rzg2h # HopeRun HiHope RZ/G2H platform
          - const: renesas,r8a774e1

      - items:
          - enum:
              - hoperun,hihope-rzg2-ex # HopeRun expansion board for HiHope RZ/G2 platforms
          - const: hoperun,hihope-rzg2h
          - const: renesas,r8a774e1

      - description: R-Car M1A (R8A77781)
        items:
          - enum:
              - renesas,bockw
          - const: renesas,r8a7778

      - description: R-Car H1 (R8A77790)
        items:
          - enum:
              - renesas,marzen # Marzen (R0P7779A00010S)
          - const: renesas,r8a7779

      - description: R-Car H2 (R8A77900)
        items:
          - enum:
              - renesas,lager # Lager (RTP0RC7790SEB00010S)
              - renesas,stout # Stout (ADAS Starterkit, Y-R-CAR-ADAS-SKH2-BOARD)
          - const: renesas,r8a7790

      - description: R-Car M2-W (R8A77910)
        items:
          - enum:
              - renesas,henninger
              - renesas,koelsch # Koelsch (RTP0RC7791SEB00010S)
              - renesas,porter # Porter (M2-LCDP)
          - const: renesas,r8a7791

      - description: R-Car V2H (R8A77920)
        items:
          - enum:
              - renesas,blanche # Blanche (RTP0RC7792SEB00010S)
              - renesas,wheat # Wheat (RTP0RC7792ASKB0000JE)
          - const: renesas,r8a7792

      - description: R-Car M2-N (R8A77930)
        items:
          - enum:
              - renesas,gose # Gose (RTP0RC7793SEB00010S)
          - const: renesas,r8a7793

      - description: R-Car E2 (R8A77940)
        items:
          - enum:
              - renesas,alt # Alt (RTP0RC7794SEB00010S)
              - renesas,silk # SILK (RTP0RC7794LCB00011S)
          - const: renesas,r8a7794

      - description: R-Car H3 (R8A77950)
        items:
          - enum:
                # H3ULCB (R-Car Starter Kit Premier, RTP0RC7795SKBX0010SA00 (H3 ES1.1))
                # H3ULCB (R-Car Starter Kit Premier, RTP0RC77951SKBX010SA00 (H3 ES2.0))
              - renesas,h3ulcb
              - renesas,salvator-x # Salvator-X (RTP0RC7795SIPB0010S)
              - renesas,salvator-xs # Salvator-XS (Salvator-X 2nd version, RTP0RC7795SIPB0012S)
          - const: renesas,r8a7795

      - description: R-Car M3-W (R8A77960)
        items:
          - enum:
              - renesas,m3ulcb # M3ULCB (R-Car Starter Kit Pro, RTP0RC7796SKBX0010SA09 (M3 ES1.0))
              - renesas,salvator-x # Salvator-X (RTP0RC7796SIPB0011S)
              - renesas,salvator-xs # Salvator-XS (Salvator-X 2nd version, RTP0RC7796SIPB0012S)
          - const: renesas,r8a7796

      - description: R-Car M3-W+ (R8A77961)
        items:
          - enum:
              - renesas,m3ulcb # M3ULCB (R-Car Starter Kit Pro, RTP8J77961ASKB0SK0SA05A (M3 ES3.0))
              - renesas,salvator-xs # Salvator-XS (Salvator-X 2nd version, RTP0RC7796SIPB0012SA5A)
          - const: renesas,r8a77961

      - description: Kingfisher (SBEV-RCAR-KF-M03)
        oneOf:
          - items:
              - const: shimafuji,kingfisher
              - enum:
                  - renesas,h3ulcb
                  - renesas,m3ulcb
                  - renesas,m3nulcb
              - enum:
                  - renesas,r8a7795
                  - renesas,r8a7796
                  - renesas,r8a77961
                  - renesas,r8a77965
          - items:
              - const: shimafuji,kingfisher
              - enum:
                  - renesas,h3ulcb
                  - renesas,m3ulcb
                  - renesas,m3nulcb
              - enum:
                  - renesas,r8a779m0
                  - renesas,r8a779m1
                  - renesas,r8a779m2
                  - renesas,r8a779m3
                  - renesas,r8a779m4
                  - renesas,r8a779m5
                  - renesas,r8a779m8
              - enum:
                  - renesas,r8a7795
                  - renesas,r8a77961
                  - renesas,r8a77965

      - description: R-Car M3-N (R8A77965)
        items:
          - enum:
              - renesas,m3nulcb # M3NULCB (R-Car Starter Kit Pro, RTP0RC77965SKBX010SA00 (M3-N ES1.1))
              - renesas,salvator-x # Salvator-X (RTP0RC7796SIPB0011S (M3-N))
              - renesas,salvator-xs # Salvator-XS (Salvator-X 2nd version, RTP0RC77965SIPB012S)
          - const: renesas,r8a77965

      - description: R-Car V3M (R8A77970)
        items:
          - enum:
              - renesas,eagle # Eagle (RTP0RC77970SEB0010S)
              - renesas,v3msk # V3MSK (Y-ASK-RCAR-V3M-WS10)
          - const: renesas,r8a77970

      - description: R-Car V3H (R8A77980)
        items:
          - enum:
              - renesas,condor # Condor (RTP0RC77980SEB0010SS/RTP0RC77980SEB0010SA01)
              - renesas,v3hsk # V3HSK (Y-ASK-RCAR-V3H-WS10)
          - const: renesas,r8a77980

      - description: R-Car E3 (R8A77990)
        items:
          - enum:
              - renesas,ebisu # Ebisu (RTP0RC77990SEB0010S)
          - const: renesas,r8a77990

      - description: R-Car D3 (R8A77995)
        items:
          - enum:
              - renesas,draak # Draak (RTP0RC77995SEB0010S)
          - const: renesas,r8a77995

      - description: R-Car V3U (R8A779A0)
        items:
          - enum:
              - renesas,falcon-cpu # Falcon CPU board (RTP0RC779A0CPB0010S)
          - const: renesas,r8a779a0

      - items:
          - enum:
              - renesas,falcon-breakout # Falcon BreakOut board (RTP0RC779A0BOB0010S)
          - const: renesas,falcon-cpu
          - const: renesas,r8a779a0

      - description: R-Car S4-8 (R8A779F0)
        items:
<<<<<<< HEAD
=======
          - enum:
              - renesas,spider-cpu # Spider CPU board (RTP8A779F0ASKB0SC2S)
          - const: renesas,r8a779f0

      - items:
          - enum:
              - renesas,spider-breakout # Spider BreakOut board (RTP8A779F0ASKB0SB0S)
          - const: renesas,spider-cpu
>>>>>>> a155038f
          - const: renesas,r8a779f0

      - description: R-Car H3e (R8A779M0)
        items:
          - enum:
              - renesas,h3ulcb      # H3ULCB (R-Car Starter Kit Premier)
              - renesas,salvator-xs # Salvator-XS (Salvator-X 2nd version)
          - const: renesas,r8a779m0
          - const: renesas,r8a7795

      - description: R-Car H3e-2G (R8A779M1)
        items:
          - enum:
              - renesas,h3ulcb      # H3ULCB (R-Car Starter Kit Premier)
              - renesas,salvator-xs # Salvator-XS (Salvator-X 2nd version)
          - const: renesas,r8a779m1
          - const: renesas,r8a7795

      - description: R-Car M3e (R8A779M2)
        items:
          - enum:
              - renesas,m3ulcb      # M3ULCB (R-Car Starter Kit Pro)
              - renesas,salvator-xs # Salvator-XS (Salvator-X 2nd version)
          - const: renesas,r8a779m2
          - const: renesas,r8a77961

      - description: R-Car M3e-2G (R8A779M3)
        items:
          - enum:
              - renesas,m3ulcb      # M3ULCB (R-Car Starter Kit Pro)
              - renesas,salvator-xs # Salvator-XS (Salvator-X 2nd version)
          - const: renesas,r8a779m3
          - const: renesas,r8a77961

      - description: R-Car M3Ne (R8A779M4)
        items:
          - enum:
              - renesas,m3nulcb     # M3NULCB (R-Car Starter Kit Pro)
              - renesas,salvator-xs # Salvator-XS (Salvator-X 2nd version)
          - const: renesas,r8a779m4
          - const: renesas,r8a77965

      - description: R-Car M3Ne-2G (R8A779M5)
        items:
          - enum:
              - renesas,m3nulcb     # M3NULCB (R-Car Starter Kit Pro)
              - renesas,salvator-xs # Salvator-XS (Salvator-X 2nd version)
          - const: renesas,r8a779m5
          - const: renesas,r8a77965

      - description: R-Car E3e (R8A779M6)
        items:
          - enum:
              - renesas,ebisu       # Ebisu
          - const: renesas,r8a779m6
          - const: renesas,r8a77990

      - description: R-Car D3e (R8A779M7)
        items:
          - enum:
              - renesas,draak       # Draak
          - const: renesas,r8a779m7
          - const: renesas,r8a77995

      - description: R-Car H3Ne (R8A779M8)
        items:
          - enum:
              - renesas,h3ulcb      # H3ULCB (R-Car Starter Kit Premier)
              - renesas,salvator-xs # Salvator-XS (Salvator-X 2nd version)
          - const: renesas,r8a779m8
          - const: renesas,r8a7795

      - description: RZ/N1D (R9A06G032)
        items:
          - enum:
              - renesas,rzn1d400-db # RZN1D-DB (RZ/N1D Demo Board for the RZ/N1D 400 pins package)
          - const: renesas,r9a06g032

      - description: RZ/G2UL (R9A07G043)
        items:
          - enum:
              - renesas,r9a07g043u11 # RZ/G2UL Type-1
              - renesas,r9a07g043u12 # RZ/G2UL Type-2
          - const: renesas,r9a07g043

      - description: RZ/G2{L,LC} (R9A07G044)
        items:
          - enum:
              - renesas,smarc-evk # SMARC EVK
          - enum:
              - renesas,r9a07g044c1 # Single Cortex-A55 RZ/G2LC
              - renesas,r9a07g044c2 # Dual Cortex-A55 RZ/G2LC
              - renesas,r9a07g044l1 # Single Cortex-A55 RZ/G2L
              - renesas,r9a07g044l2 # Dual Cortex-A55 RZ/G2L
          - const: renesas,r9a07g044

additionalProperties: true

...<|MERGE_RESOLUTION|>--- conflicted
+++ resolved
@@ -317,8 +317,6 @@
 
       - description: R-Car S4-8 (R8A779F0)
         items:
-<<<<<<< HEAD
-=======
           - enum:
               - renesas,spider-cpu # Spider CPU board (RTP8A779F0ASKB0SC2S)
           - const: renesas,r8a779f0
@@ -327,7 +325,6 @@
           - enum:
               - renesas,spider-breakout # Spider BreakOut board (RTP8A779F0ASKB0SB0S)
           - const: renesas,spider-cpu
->>>>>>> a155038f
           - const: renesas,r8a779f0
 
       - description: R-Car H3e (R8A779M0)
