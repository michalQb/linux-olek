--- conflicted
+++ resolved
@@ -46,10 +46,7 @@
         sdm845
         sdx55
         sdx65
-<<<<<<< HEAD
-=======
         sm7225
->>>>>>> bbe9515a
         sm8150
         sm8250
         sm8350
@@ -100,22 +97,13 @@
 
       - items:
           - enum:
-<<<<<<< HEAD
-              - lge,lenok
-=======
               - lg,lenok
->>>>>>> bbe9515a
           - const: qcom,apq8026
 
       - items:
           - enum:
-<<<<<<< HEAD
-              - asus,nexus4-mako
-              - asus,nexus7-flo
-=======
               - asus,nexus7-flo
               - lg,nexus4-mako
->>>>>>> bbe9515a
               - sony,xperia-yuga
               - qcom,apq8064-cm-qs600
               - qcom,apq8064-ifc6410
