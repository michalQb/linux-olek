--- conflicted
+++ resolved
@@ -1073,10 +1073,7 @@
 #endif /* CIFS_XATTR */
 #ifdef CONFIG_CIFS_ACL
 	.get_acl = get_cifs_acl,
-<<<<<<< HEAD
-=======
 	.get_acl_by_fid = get_cifs_acl_by_fid,
->>>>>>> 28b19111
 	.set_acl = set_cifs_acl,
 #endif /* CIFS_ACL */
 };
