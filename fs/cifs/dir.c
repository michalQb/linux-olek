--- conflicted
+++ resolved
@@ -223,7 +223,6 @@
 			 */
 			tcon->broken_posix_open = true;
 			break;
-<<<<<<< HEAD
 
 		case -EREMOTE:
 		case -EOPNOTSUPP:
@@ -234,18 +233,6 @@
 			 */
 			break;
 
-=======
-
-		case -EREMOTE:
-		case -EOPNOTSUPP:
-			/*
-			 * EREMOTE indicates DFS junction, which is not handled
-			 * in posix open.  If either that or op not supported
-			 * returned, follow the normal lookup.
-			 */
-			break;
-
->>>>>>> 9450d57e
 		default:
 			goto out;
 		}
@@ -369,23 +356,11 @@
 cifs_create_set_dentry:
 	if (rc != 0) {
 		cFYI(1, "Create worked, get_inode_info failed rc = %d", rc);
-<<<<<<< HEAD
-=======
 		CIFSSMBClose(xid, tcon, *fileHandle);
->>>>>>> 9450d57e
 		goto out;
 	}
 	d_drop(direntry);
 	d_add(direntry, newinode);
-
-<<<<<<< HEAD
-	/* ENOENT for create?  How weird... */
-	rc = -ENOENT;
-	if (!newinode) {
-		CIFSSMBClose(xid, tcon, *fileHandle);
-		goto out;
-	}
-	rc = 0;
 
 out:
 	kfree(buf);
@@ -421,42 +396,6 @@
 		if (IS_ERR(res))
 			return PTR_ERR(res);
 
-=======
-out:
-	kfree(buf);
-	kfree(full_path);
-	return rc;
-}
-
-int
-cifs_atomic_open(struct inode *inode, struct dentry *direntry,
-		 struct file *file, unsigned oflags, umode_t mode,
-		 int *opened)
-{
-	int rc;
-	unsigned int xid;
-	struct tcon_link *tlink;
-	struct cifs_tcon *tcon;
-	__u16 fileHandle;
-	__u32 oplock;
-	struct cifsFileInfo *pfile_info;
-
-	/* Posix open is only called (at lookup time) for file create now.  For
-	 * opens (rather than creates), because we do not know if it is a file
-	 * or directory yet, and current Samba no longer allows us to do posix
-	 * open on dirs, we could end up wasting an open call on what turns out
-	 * to be a dir. For file opens, we wait to call posix open till
-	 * cifs_open.  It could be added to atomic_open in the future but the
-	 * performance tradeoff of the extra network request when EISDIR or
-	 * EACCES is returned would have to be weighed against the 50% reduction
-	 * in network traffic in the other paths.
-	 */
-	if (!(oflags & O_CREAT)) {
-		struct dentry *res = cifs_lookup(inode, direntry, 0);
-		if (IS_ERR(res))
-			return PTR_ERR(res);
-
->>>>>>> 9450d57e
 		return finish_no_open(file, res);
 	}
 
@@ -494,7 +433,6 @@
 	}
 
 out:
-<<<<<<< HEAD
 	cifs_put_tlink(tlink);
 out_free_xid:
 	free_xid(xid);
@@ -535,48 +473,6 @@
 	cifs_put_tlink(tlink);
 out_free_xid:
 	free_xid(xid);
-=======
-	cifs_put_tlink(tlink);
-out_free_xid:
-	free_xid(xid);
-	return rc;
-}
-
-int cifs_create(struct inode *inode, struct dentry *direntry, umode_t mode,
-		bool excl)
-{
-	int rc;
-	unsigned int xid = get_xid();
-	/*
-	 * BB below access is probably too much for mknod to request
-	 *    but we have to do query and setpathinfo so requesting
-	 *    less could fail (unless we want to request getatr and setatr
-	 *    permissions (only).  At least for POSIX we do not have to
-	 *    request so much.
-	 */
-	unsigned oflags = O_EXCL | O_CREAT | O_RDWR;
-	struct tcon_link *tlink;
-	__u16 fileHandle;
-	__u32 oplock;
-	int created = FILE_CREATED;
-
-	cFYI(1, "cifs_create parent inode = 0x%p name is: %s and dentry = 0x%p",
-	     inode, direntry->d_name.name, direntry);
-
-	tlink = cifs_sb_tlink(CIFS_SB(inode->i_sb));
-	rc = PTR_ERR(tlink);
-	if (IS_ERR(tlink))
-		goto out_free_xid;
-
-	rc = cifs_do_create(inode, direntry, xid, tlink, oflags, mode,
-			    &oplock, &fileHandle, &created);
-	if (!rc)
-		CIFSSMBClose(xid, tlink_tcon(tlink), fileHandle);
-
-	cifs_put_tlink(tlink);
-out_free_xid:
-	free_xid(xid);
->>>>>>> 9450d57e
 	return rc;
 }
 
