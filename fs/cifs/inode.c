--- conflicted
+++ resolved
@@ -1367,23 +1367,7 @@
 		iget_failed(inode);
 		inode = ERR_PTR(rc);
 	}
-<<<<<<< HEAD
-=======
-
-	if (!rc) {
-		/*
-		 * The cookie is initialized from volume info returned above.
-		 * Inside cifs_fscache_get_super_cookie it checks
-		 * that we do not get super cookie twice.
-		 */
-		rc = cifs_fscache_get_super_cookie(tcon);
-		if (rc < 0) {
-			iget_failed(inode);
-			inode = ERR_PTR(rc);
-		}
-	}
-
->>>>>>> b3dd4b49
+
 out:
 	kfree(path);
 	free_xid(xid);
