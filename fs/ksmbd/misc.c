// SPDX-License-Identifier: GPL-2.0-or-later
/*
 *   Copyright (C) 2016 Namjae Jeon <linkinjeon@kernel.org>
 *   Copyright (C) 2018 Samsung Electronics Co., Ltd.
 */

#include <linux/kernel.h>
#include <linux/xattr.h>
#include <linux/fs.h>

#include "misc.h"
#include "smb_common.h"
#include "connection.h"
#include "vfs.h"

#include "mgmt/share_config.h"

/**
 * match_pattern() - compare a string with a pattern which might include
 * wildcard '*' and '?'
 * TODO : implement consideration about DOS_DOT, DOS_QM and DOS_STAR
 *
 * @string:	string to compare with a pattern
 * @len:	string length
 * @pattern:	pattern string which might include wildcard '*' and '?'
 *
 * Return:	0 if pattern matched with the string, otherwise non zero value
 */
int match_pattern(const char *str, size_t len, const char *pattern)
{
	const char *s = str;
	const char *p = pattern;
	bool star = false;

	while (*s && len) {
		switch (*p) {
		case '?':
			s++;
			len--;
			p++;
			break;
		case '*':
			star = true;
			str = s;
			if (!*++p)
				return true;
			pattern = p;
			break;
		default:
			if (tolower(*s) == tolower(*p)) {
				s++;
				len--;
				p++;
			} else {
				if (!star)
					return false;
				str++;
				s = str;
				p = pattern;
			}
			break;
		}
	}

	if (*p == '*')
		++p;
	return !*p;
}

/*
 * is_char_allowed() - check for valid character
 * @ch:		input character to be checked
 *
 * Return:	1 if char is allowed, otherwise 0
 */
static inline int is_char_allowed(char ch)
{
	/* check for control chars, wildcards etc. */
	if (!(ch & 0x80) &&
	    (ch <= 0x1f ||
	     ch == '?' || ch == '"' || ch == '<' ||
	     ch == '>' || ch == '|' || ch == '*'))
		return 0;

	return 1;
}

int ksmbd_validate_filename(char *filename)
{
	while (*filename) {
		char c = *filename;

		filename++;
		if (!is_char_allowed(c)) {
			ksmbd_debug(VFS, "File name validation failed: 0x%x\n", c);
			return -ENOENT;
		}
	}

	return 0;
}

static int ksmbd_validate_stream_name(char *stream_name)
{
	while (*stream_name) {
		char c = *stream_name;

		stream_name++;
		if (c == '/' || c == ':' || c == '\\') {
			pr_err("Stream name validation failed: %c\n", c);
			return -ENOENT;
		}
	}

	return 0;
}

int parse_stream_name(char *filename, char **stream_name, int *s_type)
{
	char *stream_type;
	char *s_name;
	int rc = 0;

	s_name = filename;
	filename = strsep(&s_name, ":");
	ksmbd_debug(SMB, "filename : %s, streams : %s\n", filename, s_name);
	if (strchr(s_name, ':')) {
		stream_type = s_name;
		s_name = strsep(&stream_type, ":");

		rc = ksmbd_validate_stream_name(s_name);
		if (rc < 0) {
			rc = -ENOENT;
			goto out;
		}

		ksmbd_debug(SMB, "stream name : %s, stream type : %s\n", s_name,
			    stream_type);
		if (!strncasecmp("$data", stream_type, 5))
			*s_type = DATA_STREAM;
		else if (!strncasecmp("$index_allocation", stream_type, 17))
			*s_type = DIR_STREAM;
		else
			rc = -ENOENT;
	}

	*stream_name = s_name;
out:
	return rc;
}

/**
 * convert_to_nt_pathname() - extract and return windows path string
 *      whose share directory prefix was removed from file path
 * @filename : unix filename
 * @sharepath: share path string
 *
 * Return : windows path string or error
 */

char *convert_to_nt_pathname(char *filename)
{
	char *ab_pathname;

<<<<<<< HEAD
	if (strlen(filename) == 0) {
		ab_pathname = kmalloc(2, GFP_KERNEL);
		ab_pathname[0] = '\\';
		ab_pathname[1] = '\0';
	} else {
		ab_pathname = kstrdup(filename, GFP_KERNEL);
		if (!ab_pathname)
			return NULL;

		ksmbd_conv_path_to_windows(ab_pathname);
	}
=======
	if (strlen(filename) == 0)
		filename = "\\";

	ab_pathname = kstrdup(filename, GFP_KERNEL);
	if (!ab_pathname)
		return NULL;

	ksmbd_conv_path_to_windows(ab_pathname);
>>>>>>> 64570fbc
	return ab_pathname;
}

int get_nlink(struct kstat *st)
{
	int nlink;

	nlink = st->nlink;
	if (S_ISDIR(st->mode))
		nlink--;

	return nlink;
}

void ksmbd_conv_path_to_unix(char *path)
{
	strreplace(path, '\\', '/');
}

void ksmbd_strip_last_slash(char *path)
{
	int len = strlen(path);

	while (len && path[len - 1] == '/') {
		path[len - 1] = '\0';
		len--;
	}
}

void ksmbd_conv_path_to_windows(char *path)
{
	strreplace(path, '/', '\\');
}

/**
 * ksmbd_extract_sharename() - get share name from tree connect request
 * @treename:	buffer containing tree name and share name
 *
 * Return:      share name on success, otherwise error
 */
char *ksmbd_extract_sharename(char *treename)
{
	char *name = treename;
	char *dst;
	char *pos = strrchr(name, '\\');

	if (pos)
		name = (pos + 1);

	/* caller has to free the memory */
	dst = kstrdup(name, GFP_KERNEL);
	if (!dst)
		return ERR_PTR(-ENOMEM);
	return dst;
}

/**
 * convert_to_unix_name() - convert windows name to unix format
 * @path:	name to be converted
 * @tid:	tree id of mathing share
 *
 * Return:	converted name on success, otherwise NULL
 */
char *convert_to_unix_name(struct ksmbd_share_config *share, const char *name)
{
	int no_slash = 0, name_len, path_len;
	char *new_name;

	if (name[0] == '/')
		name++;

	path_len = share->path_sz;
	name_len = strlen(name);
	new_name = kmalloc(path_len + name_len + 2, GFP_KERNEL);
	if (!new_name)
		return new_name;

	memcpy(new_name, share->path, path_len);
	if (new_name[path_len - 1] != '/') {
		new_name[path_len] = '/';
		no_slash = 1;
	}

	memcpy(new_name + path_len + no_slash, name, name_len);
	path_len += name_len + no_slash;
	new_name[path_len] = 0x00;
	return new_name;
}

char *ksmbd_convert_dir_info_name(struct ksmbd_dir_info *d_info,
				  const struct nls_table *local_nls,
				  int *conv_len)
{
	char *conv;
	int  sz = min(4 * d_info->name_len, PATH_MAX);

	if (!sz)
		return NULL;

	conv = kmalloc(sz, GFP_KERNEL);
	if (!conv)
		return NULL;

	/* XXX */
	*conv_len = smbConvertToUTF16((__le16 *)conv, d_info->name,
				      d_info->name_len, local_nls, 0);
	*conv_len *= 2;

	/* We allocate buffer twice bigger than needed. */
	conv[*conv_len] = 0x00;
	conv[*conv_len + 1] = 0x00;
	return conv;
}

/*
 * Convert the NT UTC (based 1601-01-01, in hundred nanosecond units)
 * into Unix UTC (based 1970-01-01, in seconds).
 */
struct timespec64 ksmbd_NTtimeToUnix(__le64 ntutc)
{
	struct timespec64 ts;

	/* Subtract the NTFS time offset, then convert to 1s intervals. */
	s64 t = le64_to_cpu(ntutc) - NTFS_TIME_OFFSET;
	u64 abs_t;

	/*
	 * Unfortunately can not use normal 64 bit division on 32 bit arch, but
	 * the alternative, do_div, does not work with negative numbers so have
	 * to special case them
	 */
	if (t < 0) {
		abs_t = -t;
		ts.tv_nsec = do_div(abs_t, 10000000) * 100;
		ts.tv_nsec = -ts.tv_nsec;
		ts.tv_sec = -abs_t;
	} else {
		abs_t = t;
		ts.tv_nsec = do_div(abs_t, 10000000) * 100;
		ts.tv_sec = abs_t;
	}

	return ts;
}

/* Convert the Unix UTC into NT UTC. */
inline u64 ksmbd_UnixTimeToNT(struct timespec64 t)
{
	/* Convert to 100ns intervals and then add the NTFS time offset. */
	return (u64)t.tv_sec * 10000000 + t.tv_nsec / 100 + NTFS_TIME_OFFSET;
}

inline long long ksmbd_systime(void)
{
	struct timespec64	ts;

	ktime_get_real_ts64(&ts);
	return ksmbd_UnixTimeToNT(ts);
}<|MERGE_RESOLUTION|>--- conflicted
+++ resolved
@@ -162,19 +162,6 @@
 {
 	char *ab_pathname;
 
-<<<<<<< HEAD
-	if (strlen(filename) == 0) {
-		ab_pathname = kmalloc(2, GFP_KERNEL);
-		ab_pathname[0] = '\\';
-		ab_pathname[1] = '\0';
-	} else {
-		ab_pathname = kstrdup(filename, GFP_KERNEL);
-		if (!ab_pathname)
-			return NULL;
-
-		ksmbd_conv_path_to_windows(ab_pathname);
-	}
-=======
 	if (strlen(filename) == 0)
 		filename = "\\";
 
@@ -183,7 +170,6 @@
 		return NULL;
 
 	ksmbd_conv_path_to_windows(ab_pathname);
->>>>>>> 64570fbc
 	return ab_pathname;
 }
 
