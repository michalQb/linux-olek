// SPDX-License-Identifier: GPL-2.0
/*
 * Shared application/kernel submission and completion ring pairs, for
 * supporting fast/efficient IO.
 *
 * A note on the read/write ordering memory barriers that are matched between
 * the application and kernel side.
 *
 * After the application reads the CQ ring tail, it must use an
 * appropriate smp_rmb() to pair with the smp_wmb() the kernel uses
 * before writing the tail (using smp_load_acquire to read the tail will
 * do). It also needs a smp_mb() before updating CQ head (ordering the
 * entry load(s) with the head store), pairing with an implicit barrier
 * through a control-dependency in io_get_cqe (smp_store_release to
 * store head will do). Failure to do so could lead to reading invalid
 * CQ entries.
 *
 * Likewise, the application must use an appropriate smp_wmb() before
 * writing the SQ tail (ordering SQ entry stores with the tail store),
 * which pairs with smp_load_acquire in io_get_sqring (smp_store_release
 * to store the tail will do). And it needs a barrier ordering the SQ
 * head load before writing new SQ entries (smp_load_acquire to read
 * head will do).
 *
 * When using the SQ poll thread (IORING_SETUP_SQPOLL), the application
 * needs to check the SQ flags for IORING_SQ_NEED_WAKEUP *after*
 * updating the SQ tail; a full memory barrier smp_mb() is needed
 * between.
 *
 * Also see the examples in the liburing library:
 *
 *	git://git.kernel.dk/liburing
 *
 * io_uring also uses READ/WRITE_ONCE() for _any_ store or load that happens
 * from data shared between the kernel and application. This is done both
 * for ordering purposes, but also to ensure that once a value is loaded from
 * data that the application could potentially modify, it remains stable.
 *
 * Copyright (C) 2018-2019 Jens Axboe
 * Copyright (c) 2018-2019 Christoph Hellwig
 */
#include <linux/kernel.h>
#include <linux/init.h>
#include <linux/errno.h>
#include <linux/syscalls.h>
#include <linux/compat.h>
#include <net/compat.h>
#include <linux/refcount.h>
#include <linux/uio.h>
#include <linux/bits.h>

#include <linux/sched/signal.h>
#include <linux/fs.h>
#include <linux/file.h>
#include <linux/fdtable.h>
#include <linux/mm.h>
#include <linux/mman.h>
#include <linux/percpu.h>
#include <linux/slab.h>
#include <linux/blkdev.h>
#include <linux/bvec.h>
#include <linux/net.h>
#include <net/sock.h>
#include <net/af_unix.h>
#include <net/scm.h>
#include <linux/anon_inodes.h>
#include <linux/sched/mm.h>
#include <linux/uaccess.h>
#include <linux/nospec.h>
#include <linux/sizes.h>
#include <linux/hugetlb.h>
#include <linux/highmem.h>
#include <linux/namei.h>
#include <linux/fsnotify.h>
#include <linux/fadvise.h>
#include <linux/eventpoll.h>
#include <linux/splice.h>
#include <linux/task_work.h>
#include <linux/pagemap.h>
#include <linux/io_uring.h>
#include <linux/tracehook.h>

#define CREATE_TRACE_POINTS
#include <trace/events/io_uring.h>

#include <uapi/linux/io_uring.h>

#include "internal.h"
#include "io-wq.h"

#define IORING_MAX_ENTRIES	32768
#define IORING_MAX_CQ_ENTRIES	(2 * IORING_MAX_ENTRIES)
#define IORING_SQPOLL_CAP_ENTRIES_VALUE 8

/* only define max */
#define IORING_MAX_FIXED_FILES	(1U << 15)
#define IORING_MAX_RESTRICTIONS	(IORING_RESTRICTION_LAST + \
				 IORING_REGISTER_LAST + IORING_OP_LAST)

#define IO_RSRC_TAG_TABLE_SHIFT	(PAGE_SHIFT - 3)
#define IO_RSRC_TAG_TABLE_MAX	(1U << IO_RSRC_TAG_TABLE_SHIFT)
#define IO_RSRC_TAG_TABLE_MASK	(IO_RSRC_TAG_TABLE_MAX - 1)

#define IORING_MAX_REG_BUFFERS	(1U << 14)

#define SQE_COMMON_FLAGS (IOSQE_FIXED_FILE | IOSQE_IO_LINK | \
			  IOSQE_IO_HARDLINK | IOSQE_ASYNC)

#define SQE_VALID_FLAGS	(SQE_COMMON_FLAGS|IOSQE_BUFFER_SELECT|IOSQE_IO_DRAIN)

#define IO_REQ_CLEAN_FLAGS (REQ_F_BUFFER_SELECTED | REQ_F_NEED_CLEANUP | \
				REQ_F_POLLED | REQ_F_INFLIGHT | REQ_F_CREDS | \
				REQ_F_ASYNC_DATA)

#define IO_TCTX_REFS_CACHE_NR	(1U << 10)

struct io_uring {
	u32 head ____cacheline_aligned_in_smp;
	u32 tail ____cacheline_aligned_in_smp;
};

/*
 * This data is shared with the application through the mmap at offsets
 * IORING_OFF_SQ_RING and IORING_OFF_CQ_RING.
 *
 * The offsets to the member fields are published through struct
 * io_sqring_offsets when calling io_uring_setup.
 */
struct io_rings {
	/*
	 * Head and tail offsets into the ring; the offsets need to be
	 * masked to get valid indices.
	 *
	 * The kernel controls head of the sq ring and the tail of the cq ring,
	 * and the application controls tail of the sq ring and the head of the
	 * cq ring.
	 */
	struct io_uring		sq, cq;
	/*
	 * Bitmasks to apply to head and tail offsets (constant, equals
	 * ring_entries - 1)
	 */
	u32			sq_ring_mask, cq_ring_mask;
	/* Ring sizes (constant, power of 2) */
	u32			sq_ring_entries, cq_ring_entries;
	/*
	 * Number of invalid entries dropped by the kernel due to
	 * invalid index stored in array
	 *
	 * Written by the kernel, shouldn't be modified by the
	 * application (i.e. get number of "new events" by comparing to
	 * cached value).
	 *
	 * After a new SQ head value was read by the application this
	 * counter includes all submissions that were dropped reaching
	 * the new SQ head (and possibly more).
	 */
	u32			sq_dropped;
	/*
	 * Runtime SQ flags
	 *
	 * Written by the kernel, shouldn't be modified by the
	 * application.
	 *
	 * The application needs a full memory barrier before checking
	 * for IORING_SQ_NEED_WAKEUP after updating the sq tail.
	 */
	u32			sq_flags;
	/*
	 * Runtime CQ flags
	 *
	 * Written by the application, shouldn't be modified by the
	 * kernel.
	 */
	u32			cq_flags;
	/*
	 * Number of completion events lost because the queue was full;
	 * this should be avoided by the application by making sure
	 * there are not more requests pending than there is space in
	 * the completion queue.
	 *
	 * Written by the kernel, shouldn't be modified by the
	 * application (i.e. get number of "new events" by comparing to
	 * cached value).
	 *
	 * As completion events come in out of order this counter is not
	 * ordered with any other data.
	 */
	u32			cq_overflow;
	/*
	 * Ring buffer of completion events.
	 *
	 * The kernel writes completion events fresh every time they are
	 * produced, so the application is allowed to modify pending
	 * entries.
	 */
	struct io_uring_cqe	cqes[] ____cacheline_aligned_in_smp;
};

enum io_uring_cmd_flags {
	IO_URING_F_NONBLOCK		= 1,
	IO_URING_F_COMPLETE_DEFER	= 2,
};

struct io_mapped_ubuf {
	u64		ubuf;
	u64		ubuf_end;
	unsigned int	nr_bvecs;
	unsigned long	acct_pages;
	struct bio_vec	bvec[];
};

struct io_ring_ctx;

struct io_overflow_cqe {
	struct io_uring_cqe cqe;
	struct list_head list;
};

struct io_fixed_file {
	/* file * with additional FFS_* flags */
	unsigned long file_ptr;
};

struct io_rsrc_put {
	struct list_head list;
	u64 tag;
	union {
		void *rsrc;
		struct file *file;
		struct io_mapped_ubuf *buf;
	};
};

struct io_file_table {
	struct io_fixed_file *files;
};

struct io_rsrc_node {
	struct percpu_ref		refs;
	struct list_head		node;
	struct list_head		rsrc_list;
	struct io_rsrc_data		*rsrc_data;
	struct llist_node		llist;
	bool				done;
};

typedef void (rsrc_put_fn)(struct io_ring_ctx *ctx, struct io_rsrc_put *prsrc);

struct io_rsrc_data {
	struct io_ring_ctx		*ctx;

	u64				**tags;
	unsigned int			nr;
	rsrc_put_fn			*do_put;
	atomic_t			refs;
	struct completion		done;
	bool				quiesce;
};

struct io_buffer {
	struct list_head list;
	__u64 addr;
	__u32 len;
	__u16 bid;
};

struct io_restriction {
	DECLARE_BITMAP(register_op, IORING_REGISTER_LAST);
	DECLARE_BITMAP(sqe_op, IORING_OP_LAST);
	u8 sqe_flags_allowed;
	u8 sqe_flags_required;
	bool registered;
};

enum {
	IO_SQ_THREAD_SHOULD_STOP = 0,
	IO_SQ_THREAD_SHOULD_PARK,
};

struct io_sq_data {
	refcount_t		refs;
	atomic_t		park_pending;
	struct mutex		lock;

	/* ctx's that are using this sqd */
	struct list_head	ctx_list;

	struct task_struct	*thread;
	struct wait_queue_head	wait;

	unsigned		sq_thread_idle;
	int			sq_cpu;
	pid_t			task_pid;
	pid_t			task_tgid;

	unsigned long		state;
	struct completion	exited;
};

#define IO_COMPL_BATCH			32
#define IO_REQ_CACHE_SIZE		32
#define IO_REQ_ALLOC_BATCH		8

struct io_submit_link {
	struct io_kiocb		*head;
	struct io_kiocb		*last;
};

struct io_submit_state {
	/* inline/task_work completion list, under ->uring_lock */
	struct io_wq_work_node	free_list;
	/* batch completion logic */
	struct io_wq_work_list	compl_reqs;
	struct io_submit_link	link;

	bool			plug_started;
	bool			need_plug;
<<<<<<< HEAD
=======
	unsigned short		submit_nr;
>>>>>>> 3455f27a
	struct blk_plug		plug;
};

struct io_ring_ctx {
	/* const or read-mostly hot data */
	struct {
		struct percpu_ref	refs;

		struct io_rings		*rings;
		unsigned int		flags;
		unsigned int		compat: 1;
		unsigned int		drain_next: 1;
		unsigned int		eventfd_async: 1;
		unsigned int		restricted: 1;
		unsigned int		off_timeout_used: 1;
		unsigned int		drain_active: 1;
	} ____cacheline_aligned_in_smp;

	/* submission data */
	struct {
		struct mutex		uring_lock;

		/*
		 * Ring buffer of indices into array of io_uring_sqe, which is
		 * mmapped by the application using the IORING_OFF_SQES offset.
		 *
		 * This indirection could e.g. be used to assign fixed
		 * io_uring_sqe entries to operations and only submit them to
		 * the queue when needed.
		 *
		 * The kernel modifies neither the indices array nor the entries
		 * array.
		 */
		u32			*sq_array;
		struct io_uring_sqe	*sq_sqes;
		unsigned		cached_sq_head;
		unsigned		sq_entries;
		struct list_head	defer_list;

		/*
		 * Fixed resources fast path, should be accessed only under
		 * uring_lock, and updated through io_uring_register(2)
		 */
		struct io_rsrc_node	*rsrc_node;
		struct io_file_table	file_table;
		unsigned		nr_user_files;
		unsigned		nr_user_bufs;
		struct io_mapped_ubuf	**user_bufs;

		struct io_submit_state	submit_state;
		struct list_head	timeout_list;
		struct list_head	ltimeout_list;
		struct list_head	cq_overflow_list;
		struct xarray		io_buffers;
		struct xarray		personalities;
		u32			pers_next;
		unsigned		sq_thread_idle;
	} ____cacheline_aligned_in_smp;

	/* IRQ completion list, under ->completion_lock */
	struct io_wq_work_list	locked_free_list;
	unsigned int		locked_free_nr;

	const struct cred	*sq_creds;	/* cred used for __io_sq_thread() */
	struct io_sq_data	*sq_data;	/* if using sq thread polling */

	struct wait_queue_head	sqo_sq_wait;
	struct list_head	sqd_list;

	unsigned long		check_cq_overflow;

	struct {
		unsigned		cached_cq_tail;
		unsigned		cq_entries;
		struct eventfd_ctx	*cq_ev_fd;
		struct wait_queue_head	cq_wait;
		unsigned		cq_extra;
		atomic_t		cq_timeouts;
		unsigned		cq_last_tm_flush;
	} ____cacheline_aligned_in_smp;

	struct {
		spinlock_t		completion_lock;

		spinlock_t		timeout_lock;

		/*
		 * ->iopoll_list is protected by the ctx->uring_lock for
		 * io_uring instances that don't use IORING_SETUP_SQPOLL.
		 * For SQPOLL, only the single threaded io_sq_thread() will
		 * manipulate the list, hence no extra locking is needed there.
		 */
		struct io_wq_work_list	iopoll_list;
		struct hlist_head	*cancel_hash;
		unsigned		cancel_hash_bits;
		bool			poll_multi_queue;
	} ____cacheline_aligned_in_smp;

	struct io_restriction		restrictions;

	/* slow path rsrc auxilary data, used by update/register */
	struct {
		struct io_rsrc_node		*rsrc_backup_node;
		struct io_mapped_ubuf		*dummy_ubuf;
		struct io_rsrc_data		*file_data;
		struct io_rsrc_data		*buf_data;

		struct delayed_work		rsrc_put_work;
		struct llist_head		rsrc_put_llist;
		struct list_head		rsrc_ref_list;
		spinlock_t			rsrc_ref_lock;
	};

	/* Keep this last, we don't need it for the fast path */
	struct {
		#if defined(CONFIG_UNIX)
			struct socket		*ring_sock;
		#endif
		/* hashed buffered write serialization */
		struct io_wq_hash		*hash_map;

		/* Only used for accounting purposes */
		struct user_struct		*user;
		struct mm_struct		*mm_account;

		/* ctx exit and cancelation */
		struct llist_head		fallback_llist;
		struct delayed_work		fallback_work;
		struct work_struct		exit_work;
		struct list_head		tctx_list;
		struct completion		ref_comp;
	};
};

struct io_uring_task {
	/* submission side */
	int			cached_refs;
	struct xarray		xa;
	struct wait_queue_head	wait;
	const struct io_ring_ctx *last;
	struct io_wq		*io_wq;
	struct percpu_counter	inflight;
	atomic_t		inflight_tracked;
	atomic_t		in_idle;

	spinlock_t		task_lock;
	struct io_wq_work_list	task_list;
	struct callback_head	task_work;
	bool			task_running;
};

/*
 * First field must be the file pointer in all the
 * iocb unions! See also 'struct kiocb' in <linux/fs.h>
 */
struct io_poll_iocb {
	struct file			*file;
	struct wait_queue_head		*head;
	__poll_t			events;
	bool				done;
	bool				canceled;
	struct wait_queue_entry		wait;
};

struct io_poll_update {
	struct file			*file;
	u64				old_user_data;
	u64				new_user_data;
	__poll_t			events;
	bool				update_events;
	bool				update_user_data;
};

struct io_close {
	struct file			*file;
	int				fd;
	u32				file_slot;
};

struct io_timeout_data {
	struct io_kiocb			*req;
	struct hrtimer			timer;
	struct timespec64		ts;
	enum hrtimer_mode		mode;
	u32				flags;
};

struct io_accept {
	struct file			*file;
	struct sockaddr __user		*addr;
	int __user			*addr_len;
	int				flags;
	u32				file_slot;
	unsigned long			nofile;
};

struct io_sync {
	struct file			*file;
	loff_t				len;
	loff_t				off;
	int				flags;
	int				mode;
};

struct io_cancel {
	struct file			*file;
	u64				addr;
};

struct io_timeout {
	struct file			*file;
	u32				off;
	u32				target_seq;
	struct list_head		list;
	/* head of the link, used by linked timeouts only */
	struct io_kiocb			*head;
	/* for linked completions */
	struct io_kiocb			*prev;
};

struct io_timeout_rem {
	struct file			*file;
	u64				addr;

	/* timeout update */
	struct timespec64		ts;
	u32				flags;
	bool				ltimeout;
};

struct io_rw {
	/* NOTE: kiocb has the file as the first member, so don't do it here */
	struct kiocb			kiocb;
	u64				addr;
	u64				len;
};

struct io_connect {
	struct file			*file;
	struct sockaddr __user		*addr;
	int				addr_len;
};

struct io_sr_msg {
	struct file			*file;
	union {
		struct compat_msghdr __user	*umsg_compat;
		struct user_msghdr __user	*umsg;
		void __user			*buf;
	};
	int				msg_flags;
	int				bgid;
	size_t				len;
};

struct io_open {
	struct file			*file;
	int				dfd;
	u32				file_slot;
	struct filename			*filename;
	struct open_how			how;
	unsigned long			nofile;
};

struct io_rsrc_update {
	struct file			*file;
	u64				arg;
	u32				nr_args;
	u32				offset;
};

struct io_fadvise {
	struct file			*file;
	u64				offset;
	u32				len;
	u32				advice;
};

struct io_madvise {
	struct file			*file;
	u64				addr;
	u32				len;
	u32				advice;
};

struct io_epoll {
	struct file			*file;
	int				epfd;
	int				op;
	int				fd;
	struct epoll_event		event;
};

struct io_splice {
	struct file			*file_out;
	struct file			*file_in;
	loff_t				off_out;
	loff_t				off_in;
	u64				len;
	unsigned int			flags;
};

struct io_provide_buf {
	struct file			*file;
	__u64				addr;
	__u32				len;
	__u32				bgid;
	__u16				nbufs;
	__u16				bid;
};

struct io_statx {
	struct file			*file;
	int				dfd;
	unsigned int			mask;
	unsigned int			flags;
	const char __user		*filename;
	struct statx __user		*buffer;
};

struct io_shutdown {
	struct file			*file;
	int				how;
};

struct io_rename {
	struct file			*file;
	int				old_dfd;
	int				new_dfd;
	struct filename			*oldpath;
	struct filename			*newpath;
	int				flags;
};

struct io_unlink {
	struct file			*file;
	int				dfd;
	int				flags;
	struct filename			*filename;
};

struct io_mkdir {
	struct file			*file;
	int				dfd;
	umode_t				mode;
	struct filename			*filename;
};

struct io_symlink {
	struct file			*file;
	int				new_dfd;
	struct filename			*oldpath;
	struct filename			*newpath;
};

struct io_hardlink {
	struct file			*file;
	int				old_dfd;
	int				new_dfd;
	struct filename			*oldpath;
	struct filename			*newpath;
	int				flags;
};

struct io_async_connect {
	struct sockaddr_storage		address;
};

struct io_async_msghdr {
	struct iovec			fast_iov[UIO_FASTIOV];
	/* points to an allocated iov, if NULL we use fast_iov instead */
	struct iovec			*free_iov;
	struct sockaddr __user		*uaddr;
	struct msghdr			msg;
	struct sockaddr_storage		addr;
};

struct io_async_rw {
	struct iovec			fast_iov[UIO_FASTIOV];
	const struct iovec		*free_iovec;
	struct iov_iter			iter;
	struct iov_iter_state		iter_state;
	size_t				bytes_done;
	struct wait_page_queue		wpq;
};

enum {
	REQ_F_FIXED_FILE_BIT	= IOSQE_FIXED_FILE_BIT,
	REQ_F_IO_DRAIN_BIT	= IOSQE_IO_DRAIN_BIT,
	REQ_F_LINK_BIT		= IOSQE_IO_LINK_BIT,
	REQ_F_HARDLINK_BIT	= IOSQE_IO_HARDLINK_BIT,
	REQ_F_FORCE_ASYNC_BIT	= IOSQE_ASYNC_BIT,
	REQ_F_BUFFER_SELECT_BIT	= IOSQE_BUFFER_SELECT_BIT,

	/* first byte is taken by user flags, shift it to not overlap */
	REQ_F_FAIL_BIT		= 8,
	REQ_F_INFLIGHT_BIT,
	REQ_F_CUR_POS_BIT,
	REQ_F_NOWAIT_BIT,
	REQ_F_LINK_TIMEOUT_BIT,
	REQ_F_NEED_CLEANUP_BIT,
	REQ_F_POLLED_BIT,
	REQ_F_BUFFER_SELECTED_BIT,
	REQ_F_COMPLETE_INLINE_BIT,
	REQ_F_REISSUE_BIT,
	REQ_F_CREDS_BIT,
	REQ_F_REFCOUNT_BIT,
	REQ_F_ARM_LTIMEOUT_BIT,
	REQ_F_ASYNC_DATA_BIT,
	/* keep async read/write and isreg together and in order */
	REQ_F_NOWAIT_READ_BIT,
	REQ_F_NOWAIT_WRITE_BIT,
	REQ_F_ISREG_BIT,

	/* not a real bit, just to check we're not overflowing the space */
	__REQ_F_LAST_BIT,
};

enum {
	/* ctx owns file */
	REQ_F_FIXED_FILE	= BIT(REQ_F_FIXED_FILE_BIT),
	/* drain existing IO first */
	REQ_F_IO_DRAIN		= BIT(REQ_F_IO_DRAIN_BIT),
	/* linked sqes */
	REQ_F_LINK		= BIT(REQ_F_LINK_BIT),
	/* doesn't sever on completion < 0 */
	REQ_F_HARDLINK		= BIT(REQ_F_HARDLINK_BIT),
	/* IOSQE_ASYNC */
	REQ_F_FORCE_ASYNC	= BIT(REQ_F_FORCE_ASYNC_BIT),
	/* IOSQE_BUFFER_SELECT */
	REQ_F_BUFFER_SELECT	= BIT(REQ_F_BUFFER_SELECT_BIT),

	/* fail rest of links */
	REQ_F_FAIL		= BIT(REQ_F_FAIL_BIT),
	/* on inflight list, should be cancelled and waited on exit reliably */
	REQ_F_INFLIGHT		= BIT(REQ_F_INFLIGHT_BIT),
	/* read/write uses file position */
	REQ_F_CUR_POS		= BIT(REQ_F_CUR_POS_BIT),
	/* must not punt to workers */
	REQ_F_NOWAIT		= BIT(REQ_F_NOWAIT_BIT),
	/* has or had linked timeout */
	REQ_F_LINK_TIMEOUT	= BIT(REQ_F_LINK_TIMEOUT_BIT),
	/* needs cleanup */
	REQ_F_NEED_CLEANUP	= BIT(REQ_F_NEED_CLEANUP_BIT),
	/* already went through poll handler */
	REQ_F_POLLED		= BIT(REQ_F_POLLED_BIT),
	/* buffer already selected */
	REQ_F_BUFFER_SELECTED	= BIT(REQ_F_BUFFER_SELECTED_BIT),
	/* completion is deferred through io_comp_state */
	REQ_F_COMPLETE_INLINE	= BIT(REQ_F_COMPLETE_INLINE_BIT),
	/* caller should reissue async */
	REQ_F_REISSUE		= BIT(REQ_F_REISSUE_BIT),
	/* supports async reads */
	REQ_F_NOWAIT_READ	= BIT(REQ_F_NOWAIT_READ_BIT),
	/* supports async writes */
	REQ_F_NOWAIT_WRITE	= BIT(REQ_F_NOWAIT_WRITE_BIT),
	/* regular file */
	REQ_F_ISREG		= BIT(REQ_F_ISREG_BIT),
	/* has creds assigned */
	REQ_F_CREDS		= BIT(REQ_F_CREDS_BIT),
	/* skip refcounting if not set */
	REQ_F_REFCOUNT		= BIT(REQ_F_REFCOUNT_BIT),
	/* there is a linked timeout that has to be armed */
	REQ_F_ARM_LTIMEOUT	= BIT(REQ_F_ARM_LTIMEOUT_BIT),
	/* ->async_data allocated */
	REQ_F_ASYNC_DATA	= BIT(REQ_F_ASYNC_DATA_BIT),
};

struct async_poll {
	struct io_poll_iocb	poll;
	struct io_poll_iocb	*double_poll;
};

typedef void (*io_req_tw_func_t)(struct io_kiocb *req, bool *locked);

struct io_task_work {
	union {
		struct io_wq_work_node	node;
		struct llist_node	fallback_node;
	};
	io_req_tw_func_t		func;
};

enum {
	IORING_RSRC_FILE		= 0,
	IORING_RSRC_BUFFER		= 1,
};

/*
 * NOTE! Each of the iocb union members has the file pointer
 * as the first entry in their struct definition. So you can
 * access the file pointer through any of the sub-structs,
 * or directly as just 'ki_filp' in this struct.
 */
struct io_kiocb {
	union {
		struct file		*file;
		struct io_rw		rw;
		struct io_poll_iocb	poll;
		struct io_poll_update	poll_update;
		struct io_accept	accept;
		struct io_sync		sync;
		struct io_cancel	cancel;
		struct io_timeout	timeout;
		struct io_timeout_rem	timeout_rem;
		struct io_connect	connect;
		struct io_sr_msg	sr_msg;
		struct io_open		open;
		struct io_close		close;
		struct io_rsrc_update	rsrc_update;
		struct io_fadvise	fadvise;
		struct io_madvise	madvise;
		struct io_epoll		epoll;
		struct io_splice	splice;
		struct io_provide_buf	pbuf;
		struct io_statx		statx;
		struct io_shutdown	shutdown;
		struct io_rename	rename;
		struct io_unlink	unlink;
		struct io_mkdir		mkdir;
		struct io_symlink	symlink;
		struct io_hardlink	hardlink;
	};

	u8				opcode;
	/* polled IO has completed */
	u8				iopoll_completed;
	u16				buf_index;
	unsigned int			flags;

	u64				user_data;
	u32				result;
	u32				cflags;

	struct io_ring_ctx		*ctx;
	struct task_struct		*task;

	struct percpu_ref		*fixed_rsrc_refs;
	/* store used ubuf, so we can prevent reloading */
	struct io_mapped_ubuf		*imu;

	/* used by request caches, completion batching and iopoll */
	struct io_wq_work_node		comp_list;
	atomic_t			refs;
	struct io_kiocb			*link;
	struct io_task_work		io_task_work;
	/* for polled requests, i.e. IORING_OP_POLL_ADD and async armed poll */
	struct hlist_node		hash_node;
	/* internal polling, see IORING_FEAT_FAST_POLL */
	struct async_poll		*apoll;
	/* opcode allocated if it needs to store data for async defer */
	void				*async_data;
	struct io_wq_work		work;
	/* custom credentials, valid IFF REQ_F_CREDS is set */
	const struct cred		*creds;
	/* stores selected buf, valid IFF REQ_F_BUFFER_SELECTED is set */
	struct io_buffer		*kbuf;
};

struct io_tctx_node {
	struct list_head	ctx_node;
	struct task_struct	*task;
	struct io_ring_ctx	*ctx;
};

struct io_defer_entry {
	struct list_head	list;
	struct io_kiocb		*req;
	u32			seq;
};

struct io_op_def {
	/* needs req->file assigned */
	unsigned		needs_file : 1;
	/* should block plug */
	unsigned		plug : 1;
	/* hash wq insertion if file is a regular file */
	unsigned		hash_reg_file : 1;
	/* unbound wq insertion if file is a non-regular file */
	unsigned		unbound_nonreg_file : 1;
	/* set if opcode supports polled "wait" */
	unsigned		pollin : 1;
	unsigned		pollout : 1;
	/* op supports buffer selection */
	unsigned		buffer_select : 1;
	/* do prep async if is going to be punted */
	unsigned		needs_async_setup : 1;
	/* opcode is not supported by this kernel */
	unsigned		not_supported : 1;
	/* size of async data needed, if any */
	unsigned short		async_size;
};

static const struct io_op_def io_op_defs[] = {
	[IORING_OP_NOP] = {},
	[IORING_OP_READV] = {
		.needs_file		= 1,
		.unbound_nonreg_file	= 1,
		.pollin			= 1,
		.buffer_select		= 1,
		.needs_async_setup	= 1,
		.plug			= 1,
		.async_size		= sizeof(struct io_async_rw),
	},
	[IORING_OP_WRITEV] = {
		.needs_file		= 1,
		.hash_reg_file		= 1,
		.unbound_nonreg_file	= 1,
		.pollout		= 1,
		.needs_async_setup	= 1,
		.plug			= 1,
		.async_size		= sizeof(struct io_async_rw),
	},
	[IORING_OP_FSYNC] = {
		.needs_file		= 1,
	},
	[IORING_OP_READ_FIXED] = {
		.needs_file		= 1,
		.unbound_nonreg_file	= 1,
		.pollin			= 1,
		.plug			= 1,
		.async_size		= sizeof(struct io_async_rw),
	},
	[IORING_OP_WRITE_FIXED] = {
		.needs_file		= 1,
		.hash_reg_file		= 1,
		.unbound_nonreg_file	= 1,
		.pollout		= 1,
		.plug			= 1,
		.async_size		= sizeof(struct io_async_rw),
	},
	[IORING_OP_POLL_ADD] = {
		.needs_file		= 1,
		.unbound_nonreg_file	= 1,
	},
	[IORING_OP_POLL_REMOVE] = {},
	[IORING_OP_SYNC_FILE_RANGE] = {
		.needs_file		= 1,
	},
	[IORING_OP_SENDMSG] = {
		.needs_file		= 1,
		.unbound_nonreg_file	= 1,
		.pollout		= 1,
		.needs_async_setup	= 1,
		.async_size		= sizeof(struct io_async_msghdr),
	},
	[IORING_OP_RECVMSG] = {
		.needs_file		= 1,
		.unbound_nonreg_file	= 1,
		.pollin			= 1,
		.buffer_select		= 1,
		.needs_async_setup	= 1,
		.async_size		= sizeof(struct io_async_msghdr),
	},
	[IORING_OP_TIMEOUT] = {
		.async_size		= sizeof(struct io_timeout_data),
	},
	[IORING_OP_TIMEOUT_REMOVE] = {
		/* used by timeout updates' prep() */
	},
	[IORING_OP_ACCEPT] = {
		.needs_file		= 1,
		.unbound_nonreg_file	= 1,
		.pollin			= 1,
	},
	[IORING_OP_ASYNC_CANCEL] = {},
	[IORING_OP_LINK_TIMEOUT] = {
		.async_size		= sizeof(struct io_timeout_data),
	},
	[IORING_OP_CONNECT] = {
		.needs_file		= 1,
		.unbound_nonreg_file	= 1,
		.pollout		= 1,
		.needs_async_setup	= 1,
		.async_size		= sizeof(struct io_async_connect),
	},
	[IORING_OP_FALLOCATE] = {
		.needs_file		= 1,
	},
	[IORING_OP_OPENAT] = {},
	[IORING_OP_CLOSE] = {},
	[IORING_OP_FILES_UPDATE] = {},
	[IORING_OP_STATX] = {},
	[IORING_OP_READ] = {
		.needs_file		= 1,
		.unbound_nonreg_file	= 1,
		.pollin			= 1,
		.buffer_select		= 1,
		.plug			= 1,
		.async_size		= sizeof(struct io_async_rw),
	},
	[IORING_OP_WRITE] = {
		.needs_file		= 1,
		.hash_reg_file		= 1,
		.unbound_nonreg_file	= 1,
		.pollout		= 1,
		.plug			= 1,
		.async_size		= sizeof(struct io_async_rw),
	},
	[IORING_OP_FADVISE] = {
		.needs_file		= 1,
	},
	[IORING_OP_MADVISE] = {},
	[IORING_OP_SEND] = {
		.needs_file		= 1,
		.unbound_nonreg_file	= 1,
		.pollout		= 1,
	},
	[IORING_OP_RECV] = {
		.needs_file		= 1,
		.unbound_nonreg_file	= 1,
		.pollin			= 1,
		.buffer_select		= 1,
	},
	[IORING_OP_OPENAT2] = {
	},
	[IORING_OP_EPOLL_CTL] = {
		.unbound_nonreg_file	= 1,
	},
	[IORING_OP_SPLICE] = {
		.needs_file		= 1,
		.hash_reg_file		= 1,
		.unbound_nonreg_file	= 1,
	},
	[IORING_OP_PROVIDE_BUFFERS] = {},
	[IORING_OP_REMOVE_BUFFERS] = {},
	[IORING_OP_TEE] = {
		.needs_file		= 1,
		.hash_reg_file		= 1,
		.unbound_nonreg_file	= 1,
	},
	[IORING_OP_SHUTDOWN] = {
		.needs_file		= 1,
	},
	[IORING_OP_RENAMEAT] = {},
	[IORING_OP_UNLINKAT] = {},
	[IORING_OP_MKDIRAT] = {},
	[IORING_OP_SYMLINKAT] = {},
	[IORING_OP_LINKAT] = {},
};

/* requests with any of those set should undergo io_disarm_next() */
#define IO_DISARM_MASK (REQ_F_ARM_LTIMEOUT | REQ_F_LINK_TIMEOUT | REQ_F_FAIL)

static bool io_disarm_next(struct io_kiocb *req);
static void io_uring_del_tctx_node(unsigned long index);
static void io_uring_try_cancel_requests(struct io_ring_ctx *ctx,
					 struct task_struct *task,
					 bool cancel_all);
static void io_uring_cancel_generic(bool cancel_all, struct io_sq_data *sqd);

static bool io_cqring_fill_event(struct io_ring_ctx *ctx, u64 user_data,
				 s32 res, u32 cflags);
static void io_put_req(struct io_kiocb *req);
static void io_put_req_deferred(struct io_kiocb *req);
static void io_dismantle_req(struct io_kiocb *req);
static void io_queue_linked_timeout(struct io_kiocb *req);
static int __io_register_rsrc_update(struct io_ring_ctx *ctx, unsigned type,
				     struct io_uring_rsrc_update2 *up,
				     unsigned nr_args);
static void io_clean_op(struct io_kiocb *req);
static struct file *io_file_get(struct io_ring_ctx *ctx,
				struct io_kiocb *req, int fd, bool fixed);
static void __io_queue_sqe(struct io_kiocb *req);
static void io_rsrc_put_work(struct work_struct *work);

static void io_req_task_queue(struct io_kiocb *req);
static void __io_submit_flush_completions(struct io_ring_ctx *ctx);
static int io_req_prep_async(struct io_kiocb *req);

static int io_install_fixed_file(struct io_kiocb *req, struct file *file,
				 unsigned int issue_flags, u32 slot_index);
static int io_close_fixed(struct io_kiocb *req, unsigned int issue_flags);

static enum hrtimer_restart io_link_timeout_fn(struct hrtimer *timer);

static struct kmem_cache *req_cachep;

static const struct file_operations io_uring_fops;

struct sock *io_uring_get_socket(struct file *file)
{
#if defined(CONFIG_UNIX)
	if (file->f_op == &io_uring_fops) {
		struct io_ring_ctx *ctx = file->private_data;

		return ctx->ring_sock->sk;
	}
#endif
	return NULL;
}
EXPORT_SYMBOL(io_uring_get_socket);

static inline void io_tw_lock(struct io_ring_ctx *ctx, bool *locked)
{
	if (!*locked) {
		mutex_lock(&ctx->uring_lock);
		*locked = true;
	}
}

#define io_for_each_link(pos, head) \
	for (pos = (head); pos; pos = pos->link)

/*
 * Shamelessly stolen from the mm implementation of page reference checking,
 * see commit f958d7b528b1 for details.
 */
#define req_ref_zero_or_close_to_overflow(req)	\
	((unsigned int) atomic_read(&(req->refs)) + 127u <= 127u)

static inline bool req_ref_inc_not_zero(struct io_kiocb *req)
{
	WARN_ON_ONCE(!(req->flags & REQ_F_REFCOUNT));
	return atomic_inc_not_zero(&req->refs);
}

static inline bool req_ref_put_and_test(struct io_kiocb *req)
{
	if (likely(!(req->flags & REQ_F_REFCOUNT)))
		return true;

	WARN_ON_ONCE(req_ref_zero_or_close_to_overflow(req));
	return atomic_dec_and_test(&req->refs);
}

static inline void req_ref_put(struct io_kiocb *req)
{
	WARN_ON_ONCE(!(req->flags & REQ_F_REFCOUNT));
	WARN_ON_ONCE(req_ref_put_and_test(req));
}

static inline void req_ref_get(struct io_kiocb *req)
{
	WARN_ON_ONCE(!(req->flags & REQ_F_REFCOUNT));
	WARN_ON_ONCE(req_ref_zero_or_close_to_overflow(req));
	atomic_inc(&req->refs);
}

static inline void io_submit_flush_completions(struct io_ring_ctx *ctx)
{
	if (!wq_list_empty(&ctx->submit_state.compl_reqs))
		__io_submit_flush_completions(ctx);
}

static inline void __io_req_set_refcount(struct io_kiocb *req, int nr)
{
	if (!(req->flags & REQ_F_REFCOUNT)) {
		req->flags |= REQ_F_REFCOUNT;
		atomic_set(&req->refs, nr);
	}
}

static inline void io_req_set_refcount(struct io_kiocb *req)
{
	__io_req_set_refcount(req, 1);
}

static inline void io_req_set_rsrc_node(struct io_kiocb *req)
{
	struct io_ring_ctx *ctx = req->ctx;

	if (!req->fixed_rsrc_refs) {
		req->fixed_rsrc_refs = &ctx->rsrc_node->refs;
		percpu_ref_get(req->fixed_rsrc_refs);
	}
}

static void io_refs_resurrect(struct percpu_ref *ref, struct completion *compl)
{
	bool got = percpu_ref_tryget(ref);

	/* already at zero, wait for ->release() */
	if (!got)
		wait_for_completion(compl);
	percpu_ref_resurrect(ref);
	if (got)
		percpu_ref_put(ref);
}

static bool io_match_task(struct io_kiocb *head, struct task_struct *task,
			  bool cancel_all)
{
	struct io_kiocb *req;

	if (task && head->task != task)
		return false;
	if (cancel_all)
		return true;

	io_for_each_link(req, head) {
		if (req->flags & REQ_F_INFLIGHT)
			return true;
	}
	return false;
}

static inline bool req_has_async_data(struct io_kiocb *req)
{
	return req->flags & REQ_F_ASYNC_DATA;
}

static inline void req_set_fail(struct io_kiocb *req)
{
	req->flags |= REQ_F_FAIL;
}

static inline void req_fail_link_node(struct io_kiocb *req, int res)
{
	req_set_fail(req);
	req->result = res;
}

static __cold void io_ring_ctx_ref_free(struct percpu_ref *ref)
{
	struct io_ring_ctx *ctx = container_of(ref, struct io_ring_ctx, refs);

	complete(&ctx->ref_comp);
}

static inline bool io_is_timeout_noseq(struct io_kiocb *req)
{
	return !req->timeout.off;
}

static __cold void io_fallback_req_func(struct work_struct *work)
{
	struct io_ring_ctx *ctx = container_of(work, struct io_ring_ctx,
						fallback_work.work);
	struct llist_node *node = llist_del_all(&ctx->fallback_llist);
	struct io_kiocb *req, *tmp;
	bool locked = false;

	percpu_ref_get(&ctx->refs);
	llist_for_each_entry_safe(req, tmp, node, io_task_work.fallback_node)
		req->io_task_work.func(req, &locked);

	if (locked) {
		io_submit_flush_completions(ctx);
		mutex_unlock(&ctx->uring_lock);
	}
	percpu_ref_put(&ctx->refs);
}

static __cold struct io_ring_ctx *io_ring_ctx_alloc(struct io_uring_params *p)
{
	struct io_ring_ctx *ctx;
	int hash_bits;

	ctx = kzalloc(sizeof(*ctx), GFP_KERNEL);
	if (!ctx)
		return NULL;

	/*
	 * Use 5 bits less than the max cq entries, that should give us around
	 * 32 entries per hash list if totally full and uniformly spread.
	 */
	hash_bits = ilog2(p->cq_entries);
	hash_bits -= 5;
	if (hash_bits <= 0)
		hash_bits = 1;
	ctx->cancel_hash_bits = hash_bits;
	ctx->cancel_hash = kmalloc((1U << hash_bits) * sizeof(struct hlist_head),
					GFP_KERNEL);
	if (!ctx->cancel_hash)
		goto err;
	__hash_init(ctx->cancel_hash, 1U << hash_bits);

	ctx->dummy_ubuf = kzalloc(sizeof(*ctx->dummy_ubuf), GFP_KERNEL);
	if (!ctx->dummy_ubuf)
		goto err;
	/* set invalid range, so io_import_fixed() fails meeting it */
	ctx->dummy_ubuf->ubuf = -1UL;

	if (percpu_ref_init(&ctx->refs, io_ring_ctx_ref_free,
			    PERCPU_REF_ALLOW_REINIT, GFP_KERNEL))
		goto err;

	ctx->flags = p->flags;
	init_waitqueue_head(&ctx->sqo_sq_wait);
	INIT_LIST_HEAD(&ctx->sqd_list);
	INIT_LIST_HEAD(&ctx->cq_overflow_list);
	init_completion(&ctx->ref_comp);
	xa_init_flags(&ctx->io_buffers, XA_FLAGS_ALLOC1);
	xa_init_flags(&ctx->personalities, XA_FLAGS_ALLOC1);
	mutex_init(&ctx->uring_lock);
	init_waitqueue_head(&ctx->cq_wait);
	spin_lock_init(&ctx->completion_lock);
	spin_lock_init(&ctx->timeout_lock);
	INIT_WQ_LIST(&ctx->iopoll_list);
	INIT_LIST_HEAD(&ctx->defer_list);
	INIT_LIST_HEAD(&ctx->timeout_list);
	INIT_LIST_HEAD(&ctx->ltimeout_list);
	spin_lock_init(&ctx->rsrc_ref_lock);
	INIT_LIST_HEAD(&ctx->rsrc_ref_list);
	INIT_DELAYED_WORK(&ctx->rsrc_put_work, io_rsrc_put_work);
	init_llist_head(&ctx->rsrc_put_llist);
	INIT_LIST_HEAD(&ctx->tctx_list);
	ctx->submit_state.free_list.next = NULL;
	INIT_WQ_LIST(&ctx->locked_free_list);
	INIT_DELAYED_WORK(&ctx->fallback_work, io_fallback_req_func);
	INIT_WQ_LIST(&ctx->submit_state.compl_reqs);
	return ctx;
err:
	kfree(ctx->dummy_ubuf);
	kfree(ctx->cancel_hash);
	kfree(ctx);
	return NULL;
}

static void io_account_cq_overflow(struct io_ring_ctx *ctx)
{
	struct io_rings *r = ctx->rings;

	WRITE_ONCE(r->cq_overflow, READ_ONCE(r->cq_overflow) + 1);
	ctx->cq_extra--;
}

static bool req_need_defer(struct io_kiocb *req, u32 seq)
{
	if (unlikely(req->flags & REQ_F_IO_DRAIN)) {
		struct io_ring_ctx *ctx = req->ctx;

		return seq + READ_ONCE(ctx->cq_extra) != ctx->cached_cq_tail;
	}

	return false;
}

#define FFS_ASYNC_READ		0x1UL
#define FFS_ASYNC_WRITE		0x2UL
#ifdef CONFIG_64BIT
#define FFS_ISREG		0x4UL
#else
#define FFS_ISREG		0x0UL
#endif
#define FFS_MASK		~(FFS_ASYNC_READ|FFS_ASYNC_WRITE|FFS_ISREG)

static inline bool io_req_ffs_set(struct io_kiocb *req)
{
	return IS_ENABLED(CONFIG_64BIT) && (req->flags & REQ_F_FIXED_FILE);
}

static inline void io_req_track_inflight(struct io_kiocb *req)
{
	if (!(req->flags & REQ_F_INFLIGHT)) {
		req->flags |= REQ_F_INFLIGHT;
		atomic_inc(&current->io_uring->inflight_tracked);
	}
}

static inline void io_unprep_linked_timeout(struct io_kiocb *req)
{
	req->flags &= ~REQ_F_LINK_TIMEOUT;
}

static struct io_kiocb *__io_prep_linked_timeout(struct io_kiocb *req)
{
	if (WARN_ON_ONCE(!req->link))
		return NULL;

	req->flags &= ~REQ_F_ARM_LTIMEOUT;
	req->flags |= REQ_F_LINK_TIMEOUT;

	/* linked timeouts should have two refs once prep'ed */
	io_req_set_refcount(req);
	__io_req_set_refcount(req->link, 2);
	return req->link;
}

static inline struct io_kiocb *io_prep_linked_timeout(struct io_kiocb *req)
{
	if (likely(!(req->flags & REQ_F_ARM_LTIMEOUT)))
		return NULL;
	return __io_prep_linked_timeout(req);
}

static void io_prep_async_work(struct io_kiocb *req)
{
	const struct io_op_def *def = &io_op_defs[req->opcode];
	struct io_ring_ctx *ctx = req->ctx;

	if (!(req->flags & REQ_F_CREDS)) {
		req->flags |= REQ_F_CREDS;
		req->creds = get_current_cred();
	}

	req->work.list.next = NULL;
	req->work.flags = 0;
	if (req->flags & REQ_F_FORCE_ASYNC)
		req->work.flags |= IO_WQ_WORK_CONCURRENT;

	if (req->flags & REQ_F_ISREG) {
		if (def->hash_reg_file || (ctx->flags & IORING_SETUP_IOPOLL))
			io_wq_hash_work(&req->work, file_inode(req->file));
	} else if (!req->file || !S_ISBLK(file_inode(req->file)->i_mode)) {
		if (def->unbound_nonreg_file)
			req->work.flags |= IO_WQ_WORK_UNBOUND;
	}

	switch (req->opcode) {
	case IORING_OP_SPLICE:
	case IORING_OP_TEE:
		if (!S_ISREG(file_inode(req->splice.file_in)->i_mode))
			req->work.flags |= IO_WQ_WORK_UNBOUND;
		break;
	}
}

static void io_prep_async_link(struct io_kiocb *req)
{
	struct io_kiocb *cur;

	if (req->flags & REQ_F_LINK_TIMEOUT) {
		struct io_ring_ctx *ctx = req->ctx;

		spin_lock(&ctx->completion_lock);
		io_for_each_link(cur, req)
			io_prep_async_work(cur);
		spin_unlock(&ctx->completion_lock);
	} else {
		io_for_each_link(cur, req)
			io_prep_async_work(cur);
	}
}

static inline void io_req_add_compl_list(struct io_kiocb *req)
{
	struct io_submit_state *state = &req->ctx->submit_state;

	wq_list_add_tail(&req->comp_list, &state->compl_reqs);
}

static void io_queue_async_work(struct io_kiocb *req, bool *locked)
{
	struct io_ring_ctx *ctx = req->ctx;
	struct io_kiocb *link = io_prep_linked_timeout(req);
	struct io_uring_task *tctx = req->task->io_uring;

	/* must not take the lock, NULL it as a precaution */
	locked = NULL;

	BUG_ON(!tctx);
	BUG_ON(!tctx->io_wq);

	/* init ->work of the whole link before punting */
	io_prep_async_link(req);

	/*
	 * Not expected to happen, but if we do have a bug where this _can_
	 * happen, catch it here and ensure the request is marked as
	 * canceled. That will make io-wq go through the usual work cancel
	 * procedure rather than attempt to run this request (or create a new
	 * worker for it).
	 */
	if (WARN_ON_ONCE(!same_thread_group(req->task, current)))
		req->work.flags |= IO_WQ_WORK_CANCEL;

	trace_io_uring_queue_async_work(ctx, io_wq_is_hashed(&req->work), req,
					&req->work, req->flags);
	io_wq_enqueue(tctx->io_wq, &req->work);
	if (link)
		io_queue_linked_timeout(link);
}

static void io_kill_timeout(struct io_kiocb *req, int status)
	__must_hold(&req->ctx->completion_lock)
	__must_hold(&req->ctx->timeout_lock)
{
	struct io_timeout_data *io = req->async_data;

	if (hrtimer_try_to_cancel(&io->timer) != -1) {
		if (status)
			req_set_fail(req);
		atomic_set(&req->ctx->cq_timeouts,
			atomic_read(&req->ctx->cq_timeouts) + 1);
		list_del_init(&req->timeout.list);
		io_cqring_fill_event(req->ctx, req->user_data, status, 0);
		io_put_req_deferred(req);
	}
}

static __cold void io_queue_deferred(struct io_ring_ctx *ctx)
{
	while (!list_empty(&ctx->defer_list)) {
		struct io_defer_entry *de = list_first_entry(&ctx->defer_list,
						struct io_defer_entry, list);

		if (req_need_defer(de->req, de->seq))
			break;
		list_del_init(&de->list);
		io_req_task_queue(de->req);
		kfree(de);
	}
}

static __cold void io_flush_timeouts(struct io_ring_ctx *ctx)
	__must_hold(&ctx->completion_lock)
{
	u32 seq = ctx->cached_cq_tail - atomic_read(&ctx->cq_timeouts);

	spin_lock_irq(&ctx->timeout_lock);
	while (!list_empty(&ctx->timeout_list)) {
		u32 events_needed, events_got;
		struct io_kiocb *req = list_first_entry(&ctx->timeout_list,
						struct io_kiocb, timeout.list);

		if (io_is_timeout_noseq(req))
			break;

		/*
		 * Since seq can easily wrap around over time, subtract
		 * the last seq at which timeouts were flushed before comparing.
		 * Assuming not more than 2^31-1 events have happened since,
		 * these subtractions won't have wrapped, so we can check if
		 * target is in [last_seq, current_seq] by comparing the two.
		 */
		events_needed = req->timeout.target_seq - ctx->cq_last_tm_flush;
		events_got = seq - ctx->cq_last_tm_flush;
		if (events_got < events_needed)
			break;

		list_del_init(&req->timeout.list);
		io_kill_timeout(req, 0);
	}
	ctx->cq_last_tm_flush = seq;
	spin_unlock_irq(&ctx->timeout_lock);
}

static __cold void __io_commit_cqring_flush(struct io_ring_ctx *ctx)
{
	if (ctx->off_timeout_used)
		io_flush_timeouts(ctx);
	if (ctx->drain_active)
		io_queue_deferred(ctx);
}

static inline void io_commit_cqring(struct io_ring_ctx *ctx)
{
	if (unlikely(ctx->off_timeout_used || ctx->drain_active))
		__io_commit_cqring_flush(ctx);
	/* order cqe stores with ring update */
	smp_store_release(&ctx->rings->cq.tail, ctx->cached_cq_tail);
}

static inline bool io_sqring_full(struct io_ring_ctx *ctx)
{
	struct io_rings *r = ctx->rings;

	return READ_ONCE(r->sq.tail) - ctx->cached_sq_head == ctx->sq_entries;
}

static inline unsigned int __io_cqring_events(struct io_ring_ctx *ctx)
{
	return ctx->cached_cq_tail - READ_ONCE(ctx->rings->cq.head);
}

static inline struct io_uring_cqe *io_get_cqe(struct io_ring_ctx *ctx)
{
	struct io_rings *rings = ctx->rings;
	unsigned tail, mask = ctx->cq_entries - 1;

	/*
	 * writes to the cq entry need to come after reading head; the
	 * control dependency is enough as we're using WRITE_ONCE to
	 * fill the cq entry
	 */
	if (__io_cqring_events(ctx) == ctx->cq_entries)
		return NULL;

	tail = ctx->cached_cq_tail++;
	return &rings->cqes[tail & mask];
}

static inline bool io_should_trigger_evfd(struct io_ring_ctx *ctx)
{
	if (likely(!ctx->cq_ev_fd))
		return false;
	if (READ_ONCE(ctx->rings->cq_flags) & IORING_CQ_EVENTFD_DISABLED)
		return false;
	return !ctx->eventfd_async || io_wq_current_is_worker();
}

/*
 * This should only get called when at least one event has been posted.
 * Some applications rely on the eventfd notification count only changing
 * IFF a new CQE has been added to the CQ ring. There's no depedency on
 * 1:1 relationship between how many times this function is called (and
 * hence the eventfd count) and number of CQEs posted to the CQ ring.
 */
static void io_cqring_ev_posted(struct io_ring_ctx *ctx)
{
	/*
	 * wake_up_all() may seem excessive, but io_wake_function() and
	 * io_should_wake() handle the termination of the loop and only
	 * wake as many waiters as we need to.
	 */
	if (wq_has_sleeper(&ctx->cq_wait))
		wake_up_all(&ctx->cq_wait);
	if (io_should_trigger_evfd(ctx))
		eventfd_signal(ctx->cq_ev_fd, 1);
}

static void io_cqring_ev_posted_iopoll(struct io_ring_ctx *ctx)
{
	/* see waitqueue_active() comment */
	smp_mb();

	if (ctx->flags & IORING_SETUP_SQPOLL) {
		if (waitqueue_active(&ctx->cq_wait))
			wake_up_all(&ctx->cq_wait);
	}
	if (io_should_trigger_evfd(ctx))
		eventfd_signal(ctx->cq_ev_fd, 1);
}

/* Returns true if there are no backlogged entries after the flush */
static bool __io_cqring_overflow_flush(struct io_ring_ctx *ctx, bool force)
{
	bool all_flushed, posted;

	if (!force && __io_cqring_events(ctx) == ctx->cq_entries)
		return false;

	posted = false;
	spin_lock(&ctx->completion_lock);
	while (!list_empty(&ctx->cq_overflow_list)) {
		struct io_uring_cqe *cqe = io_get_cqe(ctx);
		struct io_overflow_cqe *ocqe;

		if (!cqe && !force)
			break;
		ocqe = list_first_entry(&ctx->cq_overflow_list,
					struct io_overflow_cqe, list);
		if (cqe)
			memcpy(cqe, &ocqe->cqe, sizeof(*cqe));
		else
			io_account_cq_overflow(ctx);

		posted = true;
		list_del(&ocqe->list);
		kfree(ocqe);
	}

	all_flushed = list_empty(&ctx->cq_overflow_list);
	if (all_flushed) {
		clear_bit(0, &ctx->check_cq_overflow);
		WRITE_ONCE(ctx->rings->sq_flags,
			   ctx->rings->sq_flags & ~IORING_SQ_CQ_OVERFLOW);
	}

	if (posted)
		io_commit_cqring(ctx);
	spin_unlock(&ctx->completion_lock);
	if (posted)
		io_cqring_ev_posted(ctx);
	return all_flushed;
}

static bool io_cqring_overflow_flush(struct io_ring_ctx *ctx)
{
	bool ret = true;

	if (test_bit(0, &ctx->check_cq_overflow)) {
		/* iopoll syncs against uring_lock, not completion_lock */
		if (ctx->flags & IORING_SETUP_IOPOLL)
			mutex_lock(&ctx->uring_lock);
		ret = __io_cqring_overflow_flush(ctx, false);
		if (ctx->flags & IORING_SETUP_IOPOLL)
			mutex_unlock(&ctx->uring_lock);
	}

	return ret;
}

/* must to be called somewhat shortly after putting a request */
static inline void io_put_task(struct task_struct *task, int nr)
{
	struct io_uring_task *tctx = task->io_uring;

	if (likely(task == current)) {
		tctx->cached_refs += nr;
	} else {
		percpu_counter_sub(&tctx->inflight, nr);
		if (unlikely(atomic_read(&tctx->in_idle)))
			wake_up(&tctx->wait);
		put_task_struct_many(task, nr);
	}
}

static void io_task_refs_refill(struct io_uring_task *tctx)
{
	unsigned int refill = -tctx->cached_refs + IO_TCTX_REFS_CACHE_NR;

	percpu_counter_add(&tctx->inflight, refill);
	refcount_add(refill, &current->usage);
	tctx->cached_refs += refill;
}

static inline void io_get_task_refs(int nr)
{
	struct io_uring_task *tctx = current->io_uring;

	tctx->cached_refs -= nr;
	if (unlikely(tctx->cached_refs < 0))
		io_task_refs_refill(tctx);
}

static bool io_cqring_event_overflow(struct io_ring_ctx *ctx, u64 user_data,
				     s32 res, u32 cflags)
{
	struct io_overflow_cqe *ocqe;

	ocqe = kmalloc(sizeof(*ocqe), GFP_ATOMIC | __GFP_ACCOUNT);
	if (!ocqe) {
		/*
		 * If we're in ring overflow flush mode, or in task cancel mode,
		 * or cannot allocate an overflow entry, then we need to drop it
		 * on the floor.
		 */
		io_account_cq_overflow(ctx);
		return false;
	}
	if (list_empty(&ctx->cq_overflow_list)) {
		set_bit(0, &ctx->check_cq_overflow);
		WRITE_ONCE(ctx->rings->sq_flags,
			   ctx->rings->sq_flags | IORING_SQ_CQ_OVERFLOW);

	}
	ocqe->cqe.user_data = user_data;
	ocqe->cqe.res = res;
	ocqe->cqe.flags = cflags;
	list_add_tail(&ocqe->list, &ctx->cq_overflow_list);
	return true;
}

static inline bool __io_cqring_fill_event(struct io_ring_ctx *ctx, u64 user_data,
					  s32 res, u32 cflags)
{
	struct io_uring_cqe *cqe;

	trace_io_uring_complete(ctx, user_data, res, cflags);

	/*
	 * If we can't get a cq entry, userspace overflowed the
	 * submission (by quite a lot). Increment the overflow count in
	 * the ring.
	 */
	cqe = io_get_cqe(ctx);
	if (likely(cqe)) {
		WRITE_ONCE(cqe->user_data, user_data);
		WRITE_ONCE(cqe->res, res);
		WRITE_ONCE(cqe->flags, cflags);
		return true;
	}
	return io_cqring_event_overflow(ctx, user_data, res, cflags);
}

/* not as hot to bloat with inlining */
static noinline bool io_cqring_fill_event(struct io_ring_ctx *ctx, u64 user_data,
					  s32 res, u32 cflags)
{
	return __io_cqring_fill_event(ctx, user_data, res, cflags);
}

static void io_req_complete_post(struct io_kiocb *req, s32 res,
				 u32 cflags)
{
	struct io_ring_ctx *ctx = req->ctx;

	spin_lock(&ctx->completion_lock);
	__io_cqring_fill_event(ctx, req->user_data, res, cflags);
	/*
	 * If we're the last reference to this request, add to our locked
	 * free_list cache.
	 */
	if (req_ref_put_and_test(req)) {
		if (req->flags & (REQ_F_LINK | REQ_F_HARDLINK)) {
			if (req->flags & IO_DISARM_MASK)
				io_disarm_next(req);
			if (req->link) {
				io_req_task_queue(req->link);
				req->link = NULL;
			}
		}
		io_dismantle_req(req);
		io_put_task(req->task, 1);
		wq_list_add_head(&req->comp_list, &ctx->locked_free_list);
		ctx->locked_free_nr++;
	}
	io_commit_cqring(ctx);
	spin_unlock(&ctx->completion_lock);
	io_cqring_ev_posted(ctx);
}

static inline void io_req_complete_state(struct io_kiocb *req, s32 res,
					 u32 cflags)
{
	req->result = res;
	req->cflags = cflags;
	req->flags |= REQ_F_COMPLETE_INLINE;
}

static inline void __io_req_complete(struct io_kiocb *req, unsigned issue_flags,
				     s32 res, u32 cflags)
{
	if (issue_flags & IO_URING_F_COMPLETE_DEFER)
		io_req_complete_state(req, res, cflags);
	else
		io_req_complete_post(req, res, cflags);
}

static inline void io_req_complete(struct io_kiocb *req, s32 res)
{
	__io_req_complete(req, 0, res, 0);
}

static void io_req_complete_failed(struct io_kiocb *req, s32 res)
{
	req_set_fail(req);
	io_req_complete_post(req, res, 0);
}

static void io_req_complete_fail_submit(struct io_kiocb *req)
{
	/*
	 * We don't submit, fail them all, for that replace hardlinks with
	 * normal links. Extra REQ_F_LINK is tolerated.
	 */
	req->flags &= ~REQ_F_HARDLINK;
	req->flags |= REQ_F_LINK;
	io_req_complete_failed(req, req->result);
}

/*
 * Don't initialise the fields below on every allocation, but do that in
 * advance and keep them valid across allocations.
 */
static void io_preinit_req(struct io_kiocb *req, struct io_ring_ctx *ctx)
{
	req->ctx = ctx;
	req->link = NULL;
	req->async_data = NULL;
	/* not necessary, but safer to zero */
	req->result = 0;
}

static void io_flush_cached_locked_reqs(struct io_ring_ctx *ctx,
					struct io_submit_state *state)
{
	spin_lock(&ctx->completion_lock);
	wq_list_splice(&ctx->locked_free_list, &state->free_list);
	ctx->locked_free_nr = 0;
	spin_unlock(&ctx->completion_lock);
}

/* Returns true IFF there are requests in the cache */
static bool io_flush_cached_reqs(struct io_ring_ctx *ctx)
{
	struct io_submit_state *state = &ctx->submit_state;

	/*
	 * If we have more than a batch's worth of requests in our IRQ side
	 * locked cache, grab the lock and move them over to our submission
	 * side cache.
	 */
	if (READ_ONCE(ctx->locked_free_nr) > IO_COMPL_BATCH)
		io_flush_cached_locked_reqs(ctx, state);
	return !!state->free_list.next;
}

/*
 * A request might get retired back into the request caches even before opcode
 * handlers and io_issue_sqe() are done with it, e.g. inline completion path.
 * Because of that, io_alloc_req() should be called only under ->uring_lock
 * and with extra caution to not get a request that is still worked on.
 */
static __cold bool __io_alloc_req_refill(struct io_ring_ctx *ctx)
	__must_hold(&ctx->uring_lock)
{
	struct io_submit_state *state = &ctx->submit_state;
	gfp_t gfp = GFP_KERNEL | __GFP_NOWARN;
	void *reqs[IO_REQ_ALLOC_BATCH];
	struct io_kiocb *req;
	int ret, i;

	if (likely(state->free_list.next || io_flush_cached_reqs(ctx)))
		return true;

	ret = kmem_cache_alloc_bulk(req_cachep, gfp, ARRAY_SIZE(reqs), reqs);

	/*
	 * Bulk alloc is all-or-nothing. If we fail to get a batch,
	 * retry single alloc to be on the safe side.
	 */
	if (unlikely(ret <= 0)) {
		reqs[0] = kmem_cache_alloc(req_cachep, gfp);
		if (!reqs[0])
			return false;
		ret = 1;
	}

	percpu_ref_get_many(&ctx->refs, ret);
	for (i = 0; i < ret; i++) {
		req = reqs[i];

		io_preinit_req(req, ctx);
		wq_stack_add_head(&req->comp_list, &state->free_list);
	}
	return true;
}

static inline bool io_alloc_req_refill(struct io_ring_ctx *ctx)
{
	if (unlikely(!ctx->submit_state.free_list.next))
		return __io_alloc_req_refill(ctx);
	return true;
}

static inline struct io_kiocb *io_alloc_req(struct io_ring_ctx *ctx)
{
	struct io_wq_work_node *node;

	node = wq_stack_extract(&ctx->submit_state.free_list);
	return container_of(node, struct io_kiocb, comp_list);
}

static inline void io_put_file(struct file *file)
{
	if (file)
		fput(file);
}

static inline void io_dismantle_req(struct io_kiocb *req)
{
	unsigned int flags = req->flags;

	if (unlikely(flags & IO_REQ_CLEAN_FLAGS))
		io_clean_op(req);
	if (!(flags & REQ_F_FIXED_FILE))
		io_put_file(req->file);
	if (req->fixed_rsrc_refs)
		percpu_ref_put(req->fixed_rsrc_refs);
}

static __cold void __io_free_req(struct io_kiocb *req)
{
	struct io_ring_ctx *ctx = req->ctx;

	io_dismantle_req(req);
	io_put_task(req->task, 1);

	spin_lock(&ctx->completion_lock);
	wq_list_add_head(&req->comp_list, &ctx->locked_free_list);
	ctx->locked_free_nr++;
	spin_unlock(&ctx->completion_lock);
}

static inline void io_remove_next_linked(struct io_kiocb *req)
{
	struct io_kiocb *nxt = req->link;

	req->link = nxt->link;
	nxt->link = NULL;
}

static bool io_kill_linked_timeout(struct io_kiocb *req)
	__must_hold(&req->ctx->completion_lock)
	__must_hold(&req->ctx->timeout_lock)
{
	struct io_kiocb *link = req->link;

	if (link && link->opcode == IORING_OP_LINK_TIMEOUT) {
		struct io_timeout_data *io = link->async_data;

		io_remove_next_linked(req);
		link->timeout.head = NULL;
		if (hrtimer_try_to_cancel(&io->timer) != -1) {
			list_del(&link->timeout.list);
			io_cqring_fill_event(link->ctx, link->user_data,
					     -ECANCELED, 0);
			io_put_req_deferred(link);
			return true;
		}
	}
	return false;
}

static void io_fail_links(struct io_kiocb *req)
	__must_hold(&req->ctx->completion_lock)
{
	struct io_kiocb *nxt, *link = req->link;

	req->link = NULL;
	while (link) {
		long res = -ECANCELED;

		if (link->flags & REQ_F_FAIL)
			res = link->result;

		nxt = link->link;
		link->link = NULL;

		trace_io_uring_fail_link(req, link);
		io_cqring_fill_event(link->ctx, link->user_data, res, 0);
		io_put_req_deferred(link);
		link = nxt;
	}
}

static bool io_disarm_next(struct io_kiocb *req)
	__must_hold(&req->ctx->completion_lock)
{
	bool posted = false;

	if (req->flags & REQ_F_ARM_LTIMEOUT) {
		struct io_kiocb *link = req->link;

		req->flags &= ~REQ_F_ARM_LTIMEOUT;
		if (link && link->opcode == IORING_OP_LINK_TIMEOUT) {
			io_remove_next_linked(req);
			io_cqring_fill_event(link->ctx, link->user_data,
					     -ECANCELED, 0);
			io_put_req_deferred(link);
			posted = true;
		}
	} else if (req->flags & REQ_F_LINK_TIMEOUT) {
		struct io_ring_ctx *ctx = req->ctx;

		spin_lock_irq(&ctx->timeout_lock);
		posted = io_kill_linked_timeout(req);
		spin_unlock_irq(&ctx->timeout_lock);
	}
	if (unlikely((req->flags & REQ_F_FAIL) &&
		     !(req->flags & REQ_F_HARDLINK))) {
		posted |= (req->link != NULL);
		io_fail_links(req);
	}
	return posted;
}

static void __io_req_find_next_prep(struct io_kiocb *req)
{
	struct io_ring_ctx *ctx = req->ctx;
	bool posted;

	spin_lock(&ctx->completion_lock);
	posted = io_disarm_next(req);
	if (posted)
		io_commit_cqring(req->ctx);
	spin_unlock(&ctx->completion_lock);
	if (posted)
		io_cqring_ev_posted(ctx);
}

static inline struct io_kiocb *io_req_find_next(struct io_kiocb *req)
{
	struct io_kiocb *nxt;

	if (likely(!(req->flags & (REQ_F_LINK|REQ_F_HARDLINK))))
		return NULL;
	/*
	 * If LINK is set, we have dependent requests in this chain. If we
	 * didn't fail this request, queue the first one up, moving any other
	 * dependencies to the next request. In case of failure, fail the rest
	 * of the chain.
	 */
	if (unlikely(req->flags & IO_DISARM_MASK))
		__io_req_find_next_prep(req);
	nxt = req->link;
	req->link = NULL;
	return nxt;
}

static void ctx_flush_and_put(struct io_ring_ctx *ctx, bool *locked)
{
	if (!ctx)
		return;
	if (*locked) {
		io_submit_flush_completions(ctx);
		mutex_unlock(&ctx->uring_lock);
		*locked = false;
	}
	percpu_ref_put(&ctx->refs);
}

static void tctx_task_work(struct callback_head *cb)
{
	bool locked = false;
	struct io_ring_ctx *ctx = NULL;
	struct io_uring_task *tctx = container_of(cb, struct io_uring_task,
						  task_work);

	while (1) {
		struct io_wq_work_node *node;

		if (!tctx->task_list.first && locked)
			io_submit_flush_completions(ctx);

		spin_lock_irq(&tctx->task_lock);
		node = tctx->task_list.first;
		INIT_WQ_LIST(&tctx->task_list);
		if (!node)
			tctx->task_running = false;
		spin_unlock_irq(&tctx->task_lock);
		if (!node)
			break;

		do {
			struct io_wq_work_node *next = node->next;
			struct io_kiocb *req = container_of(node, struct io_kiocb,
							    io_task_work.node);

			if (req->ctx != ctx) {
				ctx_flush_and_put(ctx, &locked);
				ctx = req->ctx;
				/* if not contended, grab and improve batching */
				locked = mutex_trylock(&ctx->uring_lock);
				percpu_ref_get(&ctx->refs);
			}
			req->io_task_work.func(req, &locked);
			node = next;
		} while (node);

		cond_resched();
	}

	ctx_flush_and_put(ctx, &locked);
}

static void io_req_task_work_add(struct io_kiocb *req)
{
	struct task_struct *tsk = req->task;
	struct io_uring_task *tctx = tsk->io_uring;
	enum task_work_notify_mode notify;
	struct io_wq_work_node *node;
	unsigned long flags;
	bool running;

	WARN_ON_ONCE(!tctx);

	spin_lock_irqsave(&tctx->task_lock, flags);
	wq_list_add_tail(&req->io_task_work.node, &tctx->task_list);
	running = tctx->task_running;
	if (!running)
		tctx->task_running = true;
	spin_unlock_irqrestore(&tctx->task_lock, flags);

	/* task_work already pending, we're done */
	if (running)
		return;

	/*
	 * SQPOLL kernel thread doesn't need notification, just a wakeup. For
	 * all other cases, use TWA_SIGNAL unconditionally to ensure we're
	 * processing task_work. There's no reliable way to tell if TWA_RESUME
	 * will do the job.
	 */
	notify = (req->ctx->flags & IORING_SETUP_SQPOLL) ? TWA_NONE : TWA_SIGNAL;
	if (likely(!task_work_add(tsk, &tctx->task_work, notify))) {
		if (notify == TWA_NONE)
			wake_up_process(tsk);
		return;
	}

	spin_lock_irqsave(&tctx->task_lock, flags);
	tctx->task_running = false;
	node = tctx->task_list.first;
	INIT_WQ_LIST(&tctx->task_list);
	spin_unlock_irqrestore(&tctx->task_lock, flags);

	while (node) {
		req = container_of(node, struct io_kiocb, io_task_work.node);
		node = node->next;
		if (llist_add(&req->io_task_work.fallback_node,
			      &req->ctx->fallback_llist))
			schedule_delayed_work(&req->ctx->fallback_work, 1);
	}
}

static void io_req_task_cancel(struct io_kiocb *req, bool *locked)
{
	struct io_ring_ctx *ctx = req->ctx;

	/* not needed for normal modes, but SQPOLL depends on it */
	io_tw_lock(ctx, locked);
	io_req_complete_failed(req, req->result);
}

static void io_req_task_submit(struct io_kiocb *req, bool *locked)
{
	struct io_ring_ctx *ctx = req->ctx;

	io_tw_lock(ctx, locked);
	/* req->task == current here, checking PF_EXITING is safe */
	if (likely(!(req->task->flags & PF_EXITING)))
		__io_queue_sqe(req);
	else
		io_req_complete_failed(req, -EFAULT);
}

static void io_req_task_queue_fail(struct io_kiocb *req, int ret)
{
	req->result = ret;
	req->io_task_work.func = io_req_task_cancel;
	io_req_task_work_add(req);
}

static void io_req_task_queue(struct io_kiocb *req)
{
	req->io_task_work.func = io_req_task_submit;
	io_req_task_work_add(req);
}

static void io_req_task_queue_reissue(struct io_kiocb *req)
{
	req->io_task_work.func = io_queue_async_work;
	io_req_task_work_add(req);
}

static inline void io_queue_next(struct io_kiocb *req)
{
	struct io_kiocb *nxt = io_req_find_next(req);

	if (nxt)
		io_req_task_queue(nxt);
}

static void io_free_req(struct io_kiocb *req)
{
	io_queue_next(req);
	__io_free_req(req);
}

static void io_free_req_work(struct io_kiocb *req, bool *locked)
{
	io_free_req(req);
}

static void io_free_batch_list(struct io_ring_ctx *ctx,
				struct io_wq_work_node *node)
	__must_hold(&ctx->uring_lock)
{
	struct task_struct *task = NULL;
	int task_refs = 0;

	do {
		struct io_kiocb *req = container_of(node, struct io_kiocb,
						    comp_list);

		if (!req_ref_put_and_test(req)) {
			node = req->comp_list.next;
			continue;
		}

		io_queue_next(req);
		io_dismantle_req(req);

		if (req->task != task) {
			if (task)
				io_put_task(task, task_refs);
			task = req->task;
			task_refs = 0;
		}
		task_refs++;
		node = req->comp_list.next;
		wq_stack_add_head(&req->comp_list, &ctx->submit_state.free_list);
	} while (node);

	if (task)
		io_put_task(task, task_refs);
}

static void __io_submit_flush_completions(struct io_ring_ctx *ctx)
	__must_hold(&ctx->uring_lock)
{
	struct io_wq_work_node *node, *prev;
	struct io_submit_state *state = &ctx->submit_state;

	spin_lock(&ctx->completion_lock);
	wq_list_for_each(node, prev, &state->compl_reqs) {
		struct io_kiocb *req = container_of(node, struct io_kiocb,
						    comp_list);

		__io_cqring_fill_event(ctx, req->user_data, req->result,
					req->cflags);
	}
	io_commit_cqring(ctx);
	spin_unlock(&ctx->completion_lock);
	io_cqring_ev_posted(ctx);

	io_free_batch_list(ctx, state->compl_reqs.first);
	INIT_WQ_LIST(&state->compl_reqs);
}

/*
 * Drop reference to request, return next in chain (if there is one) if this
 * was the last reference to this request.
 */
static inline struct io_kiocb *io_put_req_find_next(struct io_kiocb *req)
{
	struct io_kiocb *nxt = NULL;

	if (req_ref_put_and_test(req)) {
		nxt = io_req_find_next(req);
		__io_free_req(req);
	}
	return nxt;
}

static inline void io_put_req(struct io_kiocb *req)
{
	if (req_ref_put_and_test(req))
		io_free_req(req);
}

static inline void io_put_req_deferred(struct io_kiocb *req)
{
	if (req_ref_put_and_test(req)) {
		req->io_task_work.func = io_free_req_work;
		io_req_task_work_add(req);
	}
}

static unsigned io_cqring_events(struct io_ring_ctx *ctx)
{
	/* See comment at the top of this file */
	smp_rmb();
	return __io_cqring_events(ctx);
}

static inline unsigned int io_sqring_entries(struct io_ring_ctx *ctx)
{
	struct io_rings *rings = ctx->rings;

	/* make sure SQ entry isn't read before tail */
	return smp_load_acquire(&rings->sq.tail) - ctx->cached_sq_head;
}

static unsigned int io_put_kbuf(struct io_kiocb *req, struct io_buffer *kbuf)
{
	unsigned int cflags;

	cflags = kbuf->bid << IORING_CQE_BUFFER_SHIFT;
	cflags |= IORING_CQE_F_BUFFER;
	req->flags &= ~REQ_F_BUFFER_SELECTED;
	kfree(kbuf);
	return cflags;
}

static inline unsigned int io_put_rw_kbuf(struct io_kiocb *req)
{
	if (likely(!(req->flags & REQ_F_BUFFER_SELECTED)))
		return 0;
	return io_put_kbuf(req, req->kbuf);
}

static inline bool io_run_task_work(void)
{
	if (test_thread_flag(TIF_NOTIFY_SIGNAL) || current->task_works) {
		__set_current_state(TASK_RUNNING);
		tracehook_notify_signal();
		return true;
	}

	return false;
}

static int io_do_iopoll(struct io_ring_ctx *ctx, bool force_nonspin)
{
	struct io_wq_work_node *pos, *start, *prev;
	int nr_events = 0;
	bool spin;

	/*
	 * Only spin for completions if we don't have multiple devices hanging
	 * off our complete list.
	 */
	spin = !ctx->poll_multi_queue && !force_nonspin;

	wq_list_for_each(pos, start, &ctx->iopoll_list) {
		struct io_kiocb *req = container_of(pos, struct io_kiocb, comp_list);
		struct kiocb *kiocb = &req->rw.kiocb;
		int ret;

		/*
		 * Move completed and retryable entries to our local lists.
		 * If we find a request that requires polling, break out
		 * and complete those lists first, if we have entries there.
		 */
		if (READ_ONCE(req->iopoll_completed))
			break;

		ret = kiocb->ki_filp->f_op->iopoll(kiocb, spin);
		if (unlikely(ret < 0))
			return ret;
		else if (ret)
			spin = false;

		/* iopoll may have completed current req */
		if (READ_ONCE(req->iopoll_completed))
			break;
	}

	if (!pos)
		return 0;

	prev = start;
	wq_list_for_each_resume(pos, prev) {
		struct io_kiocb *req = container_of(pos, struct io_kiocb, comp_list);

		/* order with io_complete_rw_iopoll(), e.g. ->result updates */
		if (!smp_load_acquire(&req->iopoll_completed))
			break;
		__io_cqring_fill_event(ctx, req->user_data, req->result,
					io_put_rw_kbuf(req));
		nr_events++;
	}

	if (unlikely(!nr_events))
		return 0;

	io_commit_cqring(ctx);
	io_cqring_ev_posted_iopoll(ctx);
	pos = start ? start->next : ctx->iopoll_list.first;
	wq_list_cut(&ctx->iopoll_list, prev, start);
	io_free_batch_list(ctx, pos);
	return nr_events;
}

/*
 * We can't just wait for polled events to come to us, we have to actively
 * find and complete them.
 */
static __cold void io_iopoll_try_reap_events(struct io_ring_ctx *ctx)
{
	if (!(ctx->flags & IORING_SETUP_IOPOLL))
		return;

	mutex_lock(&ctx->uring_lock);
	while (!wq_list_empty(&ctx->iopoll_list)) {
		/* let it sleep and repeat later if can't complete a request */
		if (io_do_iopoll(ctx, true) == 0)
			break;
		/*
		 * Ensure we allow local-to-the-cpu processing to take place,
		 * in this case we need to ensure that we reap all events.
		 * Also let task_work, etc. to progress by releasing the mutex
		 */
		if (need_resched()) {
			mutex_unlock(&ctx->uring_lock);
			cond_resched();
			mutex_lock(&ctx->uring_lock);
		}
	}
	mutex_unlock(&ctx->uring_lock);
}

static int io_iopoll_check(struct io_ring_ctx *ctx, long min)
{
	unsigned int nr_events = 0;
	int ret = 0;

	/*
	 * We disallow the app entering submit/complete with polling, but we
	 * still need to lock the ring to prevent racing with polled issue
	 * that got punted to a workqueue.
	 */
	mutex_lock(&ctx->uring_lock);
	/*
	 * Don't enter poll loop if we already have events pending.
	 * If we do, we can potentially be spinning for commands that
	 * already triggered a CQE (eg in error).
	 */
	if (test_bit(0, &ctx->check_cq_overflow))
		__io_cqring_overflow_flush(ctx, false);
	if (io_cqring_events(ctx))
		goto out;
	do {
		/*
		 * If a submit got punted to a workqueue, we can have the
		 * application entering polling for a command before it gets
		 * issued. That app will hold the uring_lock for the duration
		 * of the poll right here, so we need to take a breather every
		 * now and then to ensure that the issue has a chance to add
		 * the poll to the issued list. Otherwise we can spin here
		 * forever, while the workqueue is stuck trying to acquire the
		 * very same mutex.
		 */
		if (wq_list_empty(&ctx->iopoll_list)) {
			u32 tail = ctx->cached_cq_tail;

			mutex_unlock(&ctx->uring_lock);
			io_run_task_work();
			mutex_lock(&ctx->uring_lock);

			/* some requests don't go through iopoll_list */
			if (tail != ctx->cached_cq_tail ||
			    wq_list_empty(&ctx->iopoll_list))
				break;
		}
		ret = io_do_iopoll(ctx, !min);
		if (ret < 0)
			break;
		nr_events += ret;
		ret = 0;
	} while (nr_events < min && !need_resched());
out:
	mutex_unlock(&ctx->uring_lock);
	return ret;
}

static void kiocb_end_write(struct io_kiocb *req)
{
	/*
	 * Tell lockdep we inherited freeze protection from submission
	 * thread.
	 */
	if (req->flags & REQ_F_ISREG) {
		struct super_block *sb = file_inode(req->file)->i_sb;

		__sb_writers_acquired(sb, SB_FREEZE_WRITE);
		sb_end_write(sb);
	}
}

#ifdef CONFIG_BLOCK
static bool io_resubmit_prep(struct io_kiocb *req)
{
	struct io_async_rw *rw = req->async_data;

	if (!req_has_async_data(req))
		return !io_req_prep_async(req);
	iov_iter_restore(&rw->iter, &rw->iter_state);
	return true;
}

static bool io_rw_should_reissue(struct io_kiocb *req)
{
	umode_t mode = file_inode(req->file)->i_mode;
	struct io_ring_ctx *ctx = req->ctx;

	if (!S_ISBLK(mode) && !S_ISREG(mode))
		return false;
	if ((req->flags & REQ_F_NOWAIT) || (io_wq_current_is_worker() &&
	    !(ctx->flags & IORING_SETUP_IOPOLL)))
		return false;
	/*
	 * If ref is dying, we might be running poll reap from the exit work.
	 * Don't attempt to reissue from that path, just let it fail with
	 * -EAGAIN.
	 */
	if (percpu_ref_is_dying(&ctx->refs))
		return false;
	/*
	 * Play it safe and assume not safe to re-import and reissue if we're
	 * not in the original thread group (or in task context).
	 */
	if (!same_thread_group(req->task, current) || !in_task())
		return false;
	return true;
}
#else
static bool io_resubmit_prep(struct io_kiocb *req)
{
	return false;
}
static bool io_rw_should_reissue(struct io_kiocb *req)
{
	return false;
}
#endif

static bool __io_complete_rw_common(struct io_kiocb *req, long res)
{
	if (req->rw.kiocb.ki_flags & IOCB_WRITE)
		kiocb_end_write(req);
	if (res != req->result) {
		if ((res == -EAGAIN || res == -EOPNOTSUPP) &&
		    io_rw_should_reissue(req)) {
			req->flags |= REQ_F_REISSUE;
			return true;
		}
		req_set_fail(req);
		req->result = res;
	}
	return false;
}

static void io_req_task_complete(struct io_kiocb *req, bool *locked)
{
	unsigned int cflags = io_put_rw_kbuf(req);
	int res = req->result;

	if (*locked) {
		io_req_complete_state(req, res, cflags);
		io_req_add_compl_list(req);
	} else {
		io_req_complete_post(req, res, cflags);
	}
}

static void __io_complete_rw(struct io_kiocb *req, long res, long res2,
			     unsigned int issue_flags)
{
	if (__io_complete_rw_common(req, res))
		return;
	__io_req_complete(req, issue_flags, req->result, io_put_rw_kbuf(req));
}

static void io_complete_rw(struct kiocb *kiocb, long res, long res2)
{
	struct io_kiocb *req = container_of(kiocb, struct io_kiocb, rw.kiocb);

	if (__io_complete_rw_common(req, res))
		return;
	req->result = res;
	req->io_task_work.func = io_req_task_complete;
	io_req_task_work_add(req);
}

static void io_complete_rw_iopoll(struct kiocb *kiocb, long res, long res2)
{
	struct io_kiocb *req = container_of(kiocb, struct io_kiocb, rw.kiocb);

	if (kiocb->ki_flags & IOCB_WRITE)
		kiocb_end_write(req);
	if (unlikely(res != req->result)) {
		if (res == -EAGAIN && io_rw_should_reissue(req)) {
			req->flags |= REQ_F_REISSUE;
			return;
		}
	}

	req->result = res;
	/* order with io_iopoll_complete() checking ->iopoll_completed */
	smp_store_release(&req->iopoll_completed, 1);
}

/*
 * After the iocb has been issued, it's safe to be found on the poll list.
 * Adding the kiocb to the list AFTER submission ensures that we don't
 * find it from a io_do_iopoll() thread before the issuer is done
 * accessing the kiocb cookie.
 */
static void io_iopoll_req_issued(struct io_kiocb *req)
{
	struct io_ring_ctx *ctx = req->ctx;
	const bool in_async = io_wq_current_is_worker();

	/* workqueue context doesn't hold uring_lock, grab it now */
	if (unlikely(in_async))
		mutex_lock(&ctx->uring_lock);

	/*
	 * Track whether we have multiple files in our lists. This will impact
	 * how we do polling eventually, not spinning if we're on potentially
	 * different devices.
	 */
	if (wq_list_empty(&ctx->iopoll_list)) {
		ctx->poll_multi_queue = false;
	} else if (!ctx->poll_multi_queue) {
		struct io_kiocb *list_req;
		unsigned int queue_num0, queue_num1;

		list_req = container_of(ctx->iopoll_list.first, struct io_kiocb,
					comp_list);

		if (list_req->file != req->file) {
			ctx->poll_multi_queue = true;
		} else {
			queue_num0 = blk_qc_t_to_queue_num(list_req->rw.kiocb.ki_cookie);
			queue_num1 = blk_qc_t_to_queue_num(req->rw.kiocb.ki_cookie);
			if (queue_num0 != queue_num1)
				ctx->poll_multi_queue = true;
		}
	}

	/*
	 * For fast devices, IO may have already completed. If it has, add
	 * it to the front so we find it first.
	 */
	if (READ_ONCE(req->iopoll_completed))
		wq_list_add_head(&req->comp_list, &ctx->iopoll_list);
	else
		wq_list_add_tail(&req->comp_list, &ctx->iopoll_list);

	if (unlikely(in_async)) {
		/*
		 * If IORING_SETUP_SQPOLL is enabled, sqes are either handle
		 * in sq thread task context or in io worker task context. If
		 * current task context is sq thread, we don't need to check
		 * whether should wake up sq thread.
		 */
		if ((ctx->flags & IORING_SETUP_SQPOLL) &&
		    wq_has_sleeper(&ctx->sq_data->wait))
			wake_up(&ctx->sq_data->wait);

		mutex_unlock(&ctx->uring_lock);
	}
}

static bool io_bdev_nowait(struct block_device *bdev)
{
	return !bdev || blk_queue_nowait(bdev_get_queue(bdev));
}

/*
 * If we tracked the file through the SCM inflight mechanism, we could support
 * any file. For now, just ensure that anything potentially problematic is done
 * inline.
 */
static bool __io_file_supports_nowait(struct file *file, int rw)
{
	umode_t mode = file_inode(file)->i_mode;

	if (S_ISBLK(mode)) {
		if (IS_ENABLED(CONFIG_BLOCK) &&
		    io_bdev_nowait(I_BDEV(file->f_mapping->host)))
			return true;
		return false;
	}
	if (S_ISSOCK(mode))
		return true;
	if (S_ISREG(mode)) {
		if (IS_ENABLED(CONFIG_BLOCK) &&
		    io_bdev_nowait(file->f_inode->i_sb->s_bdev) &&
		    file->f_op != &io_uring_fops)
			return true;
		return false;
	}

	/* any ->read/write should understand O_NONBLOCK */
	if (file->f_flags & O_NONBLOCK)
		return true;

	if (!(file->f_mode & FMODE_NOWAIT))
		return false;

	if (rw == READ)
		return file->f_op->read_iter != NULL;

	return file->f_op->write_iter != NULL;
}

static bool io_file_supports_nowait(struct io_kiocb *req, int rw)
{
	if (rw == READ && (req->flags & REQ_F_NOWAIT_READ))
		return true;
	else if (rw == WRITE && (req->flags & REQ_F_NOWAIT_WRITE))
		return true;

	return __io_file_supports_nowait(req->file, rw);
}

static int io_prep_rw(struct io_kiocb *req, const struct io_uring_sqe *sqe,
		      int rw)
{
	struct io_ring_ctx *ctx = req->ctx;
	struct kiocb *kiocb = &req->rw.kiocb;
	struct file *file = req->file;
	unsigned ioprio;
	int ret;

	if (!io_req_ffs_set(req) && S_ISREG(file_inode(file)->i_mode))
		req->flags |= REQ_F_ISREG;

	kiocb->ki_pos = READ_ONCE(sqe->off);
	if (kiocb->ki_pos == -1 && !(file->f_mode & FMODE_STREAM)) {
		req->flags |= REQ_F_CUR_POS;
		kiocb->ki_pos = file->f_pos;
	}
	kiocb->ki_hint = ki_hint_validate(file_write_hint(kiocb->ki_filp));
	kiocb->ki_flags = iocb_flags(kiocb->ki_filp);
	ret = kiocb_set_rw_flags(kiocb, READ_ONCE(sqe->rw_flags));
	if (unlikely(ret))
		return ret;

	/*
	 * If the file is marked O_NONBLOCK, still allow retry for it if it
	 * supports async. Otherwise it's impossible to use O_NONBLOCK files
	 * reliably. If not, or it IOCB_NOWAIT is set, don't retry.
	 */
	if ((kiocb->ki_flags & IOCB_NOWAIT) ||
	    ((file->f_flags & O_NONBLOCK) && !io_file_supports_nowait(req, rw)))
		req->flags |= REQ_F_NOWAIT;

	ioprio = READ_ONCE(sqe->ioprio);
	if (ioprio) {
		ret = ioprio_check_cap(ioprio);
		if (ret)
			return ret;

		kiocb->ki_ioprio = ioprio;
	} else
		kiocb->ki_ioprio = get_current_ioprio();

	if (ctx->flags & IORING_SETUP_IOPOLL) {
		if (!(kiocb->ki_flags & IOCB_DIRECT) ||
		    !kiocb->ki_filp->f_op->iopoll)
			return -EOPNOTSUPP;

		kiocb->ki_flags |= IOCB_HIPRI | IOCB_ALLOC_CACHE;
		kiocb->ki_complete = io_complete_rw_iopoll;
		req->iopoll_completed = 0;
	} else {
		if (kiocb->ki_flags & IOCB_HIPRI)
			return -EINVAL;
		kiocb->ki_complete = io_complete_rw;
	}

	if (req->opcode == IORING_OP_READ_FIXED ||
	    req->opcode == IORING_OP_WRITE_FIXED) {
		req->imu = NULL;
		io_req_set_rsrc_node(req);
	}

	req->rw.addr = READ_ONCE(sqe->addr);
	req->rw.len = READ_ONCE(sqe->len);
	req->buf_index = READ_ONCE(sqe->buf_index);
	return 0;
}

static inline void io_rw_done(struct kiocb *kiocb, ssize_t ret)
{
	switch (ret) {
	case -EIOCBQUEUED:
		break;
	case -ERESTARTSYS:
	case -ERESTARTNOINTR:
	case -ERESTARTNOHAND:
	case -ERESTART_RESTARTBLOCK:
		/*
		 * We can't just restart the syscall, since previously
		 * submitted sqes may already be in progress. Just fail this
		 * IO with EINTR.
		 */
		ret = -EINTR;
		fallthrough;
	default:
		kiocb->ki_complete(kiocb, ret, 0);
	}
}

static void kiocb_done(struct kiocb *kiocb, ssize_t ret,
		       unsigned int issue_flags)
{
	struct io_kiocb *req = container_of(kiocb, struct io_kiocb, rw.kiocb);
	struct io_async_rw *io = req->async_data;

	/* add previously done IO, if any */
	if (req_has_async_data(req) && io->bytes_done > 0) {
		if (ret < 0)
			ret = io->bytes_done;
		else
			ret += io->bytes_done;
	}

	if (req->flags & REQ_F_CUR_POS)
		req->file->f_pos = kiocb->ki_pos;
	if (ret >= 0 && (kiocb->ki_complete == io_complete_rw))
		__io_complete_rw(req, ret, 0, issue_flags);
	else
		io_rw_done(kiocb, ret);

	if (req->flags & REQ_F_REISSUE) {
		req->flags &= ~REQ_F_REISSUE;
		if (io_resubmit_prep(req)) {
			io_req_task_queue_reissue(req);
		} else {
			unsigned int cflags = io_put_rw_kbuf(req);
			struct io_ring_ctx *ctx = req->ctx;

			req_set_fail(req);
			if (issue_flags & IO_URING_F_NONBLOCK) {
				mutex_lock(&ctx->uring_lock);
				__io_req_complete(req, issue_flags, ret, cflags);
				mutex_unlock(&ctx->uring_lock);
			} else {
				__io_req_complete(req, issue_flags, ret, cflags);
			}
		}
	}
}

static int __io_import_fixed(struct io_kiocb *req, int rw, struct iov_iter *iter,
			     struct io_mapped_ubuf *imu)
{
	size_t len = req->rw.len;
	u64 buf_end, buf_addr = req->rw.addr;
	size_t offset;

	if (unlikely(check_add_overflow(buf_addr, (u64)len, &buf_end)))
		return -EFAULT;
	/* not inside the mapped region */
	if (unlikely(buf_addr < imu->ubuf || buf_end > imu->ubuf_end))
		return -EFAULT;

	/*
	 * May not be a start of buffer, set size appropriately
	 * and advance us to the beginning.
	 */
	offset = buf_addr - imu->ubuf;
	iov_iter_bvec(iter, rw, imu->bvec, imu->nr_bvecs, offset + len);

	if (offset) {
		/*
		 * Don't use iov_iter_advance() here, as it's really slow for
		 * using the latter parts of a big fixed buffer - it iterates
		 * over each segment manually. We can cheat a bit here, because
		 * we know that:
		 *
		 * 1) it's a BVEC iter, we set it up
		 * 2) all bvecs are PAGE_SIZE in size, except potentially the
		 *    first and last bvec
		 *
		 * So just find our index, and adjust the iterator afterwards.
		 * If the offset is within the first bvec (or the whole first
		 * bvec, just use iov_iter_advance(). This makes it easier
		 * since we can just skip the first segment, which may not
		 * be PAGE_SIZE aligned.
		 */
		const struct bio_vec *bvec = imu->bvec;

		if (offset <= bvec->bv_len) {
			iov_iter_advance(iter, offset);
		} else {
			unsigned long seg_skip;

			/* skip first vec */
			offset -= bvec->bv_len;
			seg_skip = 1 + (offset >> PAGE_SHIFT);

			iter->bvec = bvec + seg_skip;
			iter->nr_segs -= seg_skip;
			iter->count -= bvec->bv_len + offset;
			iter->iov_offset = offset & ~PAGE_MASK;
		}
	}

	return 0;
}

static int io_import_fixed(struct io_kiocb *req, int rw, struct iov_iter *iter)
{
	struct io_ring_ctx *ctx = req->ctx;
	struct io_mapped_ubuf *imu = req->imu;
	u16 index, buf_index = req->buf_index;

	if (likely(!imu)) {
		if (unlikely(buf_index >= ctx->nr_user_bufs))
			return -EFAULT;
		index = array_index_nospec(buf_index, ctx->nr_user_bufs);
		imu = READ_ONCE(ctx->user_bufs[index]);
		req->imu = imu;
	}
	return __io_import_fixed(req, rw, iter, imu);
}

static void io_ring_submit_unlock(struct io_ring_ctx *ctx, bool needs_lock)
{
	if (needs_lock)
		mutex_unlock(&ctx->uring_lock);
}

static void io_ring_submit_lock(struct io_ring_ctx *ctx, bool needs_lock)
{
	/*
	 * "Normal" inline submissions always hold the uring_lock, since we
	 * grab it from the system call. Same is true for the SQPOLL offload.
	 * The only exception is when we've detached the request and issue it
	 * from an async worker thread, grab the lock for that case.
	 */
	if (needs_lock)
		mutex_lock(&ctx->uring_lock);
}

static struct io_buffer *io_buffer_select(struct io_kiocb *req, size_t *len,
					  int bgid, bool needs_lock)
{
	struct io_buffer *kbuf = req->kbuf;
	struct io_buffer *head;

	if (req->flags & REQ_F_BUFFER_SELECTED)
		return kbuf;

	io_ring_submit_lock(req->ctx, needs_lock);

	lockdep_assert_held(&req->ctx->uring_lock);

	head = xa_load(&req->ctx->io_buffers, bgid);
	if (head) {
		if (!list_empty(&head->list)) {
			kbuf = list_last_entry(&head->list, struct io_buffer,
							list);
			list_del(&kbuf->list);
		} else {
			kbuf = head;
			xa_erase(&req->ctx->io_buffers, bgid);
		}
		if (*len > kbuf->len)
			*len = kbuf->len;
		req->flags |= REQ_F_BUFFER_SELECTED;
		req->kbuf = kbuf;
	} else {
		kbuf = ERR_PTR(-ENOBUFS);
	}

	io_ring_submit_unlock(req->ctx, needs_lock);
	return kbuf;
}

static void __user *io_rw_buffer_select(struct io_kiocb *req, size_t *len,
					bool needs_lock)
{
	struct io_buffer *kbuf;
	u16 bgid;

	bgid = req->buf_index;
	kbuf = io_buffer_select(req, len, bgid, needs_lock);
	if (IS_ERR(kbuf))
		return kbuf;
	return u64_to_user_ptr(kbuf->addr);
}

#ifdef CONFIG_COMPAT
static ssize_t io_compat_import(struct io_kiocb *req, struct iovec *iov,
				bool needs_lock)
{
	struct compat_iovec __user *uiov;
	compat_ssize_t clen;
	void __user *buf;
	ssize_t len;

	uiov = u64_to_user_ptr(req->rw.addr);
	if (!access_ok(uiov, sizeof(*uiov)))
		return -EFAULT;
	if (__get_user(clen, &uiov->iov_len))
		return -EFAULT;
	if (clen < 0)
		return -EINVAL;

	len = clen;
	buf = io_rw_buffer_select(req, &len, needs_lock);
	if (IS_ERR(buf))
		return PTR_ERR(buf);
	iov[0].iov_base = buf;
	iov[0].iov_len = (compat_size_t) len;
	return 0;
}
#endif

static ssize_t __io_iov_buffer_select(struct io_kiocb *req, struct iovec *iov,
				      bool needs_lock)
{
	struct iovec __user *uiov = u64_to_user_ptr(req->rw.addr);
	void __user *buf;
	ssize_t len;

	if (copy_from_user(iov, uiov, sizeof(*uiov)))
		return -EFAULT;

	len = iov[0].iov_len;
	if (len < 0)
		return -EINVAL;
	buf = io_rw_buffer_select(req, &len, needs_lock);
	if (IS_ERR(buf))
		return PTR_ERR(buf);
	iov[0].iov_base = buf;
	iov[0].iov_len = len;
	return 0;
}

static ssize_t io_iov_buffer_select(struct io_kiocb *req, struct iovec *iov,
				    bool needs_lock)
{
	if (req->flags & REQ_F_BUFFER_SELECTED) {
		struct io_buffer *kbuf = req->kbuf;

		iov[0].iov_base = u64_to_user_ptr(kbuf->addr);
		iov[0].iov_len = kbuf->len;
		return 0;
	}
	if (req->rw.len != 1)
		return -EINVAL;

#ifdef CONFIG_COMPAT
	if (req->ctx->compat)
		return io_compat_import(req, iov, needs_lock);
#endif

	return __io_iov_buffer_select(req, iov, needs_lock);
}

static int io_import_iovec(int rw, struct io_kiocb *req, struct iovec **iovec,
			   struct iov_iter *iter, bool needs_lock)
{
	void __user *buf = u64_to_user_ptr(req->rw.addr);
	size_t sqe_len = req->rw.len;
	u8 opcode = req->opcode;
	ssize_t ret;

	if (opcode == IORING_OP_READ_FIXED || opcode == IORING_OP_WRITE_FIXED) {
		*iovec = NULL;
		return io_import_fixed(req, rw, iter);
	}

	/* buffer index only valid with fixed read/write, or buffer select  */
	if (req->buf_index && !(req->flags & REQ_F_BUFFER_SELECT))
		return -EINVAL;

	if (opcode == IORING_OP_READ || opcode == IORING_OP_WRITE) {
		if (req->flags & REQ_F_BUFFER_SELECT) {
			buf = io_rw_buffer_select(req, &sqe_len, needs_lock);
			if (IS_ERR(buf))
				return PTR_ERR(buf);
			req->rw.len = sqe_len;
		}

		ret = import_single_range(rw, buf, sqe_len, *iovec, iter);
		*iovec = NULL;
		return ret;
	}

	if (req->flags & REQ_F_BUFFER_SELECT) {
		ret = io_iov_buffer_select(req, *iovec, needs_lock);
		if (!ret)
			iov_iter_init(iter, rw, *iovec, 1, (*iovec)->iov_len);
		*iovec = NULL;
		return ret;
	}

	return __import_iovec(rw, buf, sqe_len, UIO_FASTIOV, iovec, iter,
			      req->ctx->compat);
}

static inline loff_t *io_kiocb_ppos(struct kiocb *kiocb)
{
	return (kiocb->ki_filp->f_mode & FMODE_STREAM) ? NULL : &kiocb->ki_pos;
}

/*
 * For files that don't have ->read_iter() and ->write_iter(), handle them
 * by looping over ->read() or ->write() manually.
 */
static ssize_t loop_rw_iter(int rw, struct io_kiocb *req, struct iov_iter *iter)
{
	struct kiocb *kiocb = &req->rw.kiocb;
	struct file *file = req->file;
	ssize_t ret = 0;

	/*
	 * Don't support polled IO through this interface, and we can't
	 * support non-blocking either. For the latter, this just causes
	 * the kiocb to be handled from an async context.
	 */
	if (kiocb->ki_flags & IOCB_HIPRI)
		return -EOPNOTSUPP;
	if (kiocb->ki_flags & IOCB_NOWAIT)
		return -EAGAIN;

	while (iov_iter_count(iter)) {
		struct iovec iovec;
		ssize_t nr;

		if (!iov_iter_is_bvec(iter)) {
			iovec = iov_iter_iovec(iter);
		} else {
			iovec.iov_base = u64_to_user_ptr(req->rw.addr);
			iovec.iov_len = req->rw.len;
		}

		if (rw == READ) {
			nr = file->f_op->read(file, iovec.iov_base,
					      iovec.iov_len, io_kiocb_ppos(kiocb));
		} else {
			nr = file->f_op->write(file, iovec.iov_base,
					       iovec.iov_len, io_kiocb_ppos(kiocb));
		}

		if (nr < 0) {
			if (!ret)
				ret = nr;
			break;
		}
		if (!iov_iter_is_bvec(iter)) {
			iov_iter_advance(iter, nr);
		} else {
			req->rw.len -= nr;
			req->rw.addr += nr;
		}
		ret += nr;
		if (nr != iovec.iov_len)
			break;
	}

	return ret;
}

static void io_req_map_rw(struct io_kiocb *req, const struct iovec *iovec,
			  const struct iovec *fast_iov, struct iov_iter *iter)
{
	struct io_async_rw *rw = req->async_data;

	memcpy(&rw->iter, iter, sizeof(*iter));
	rw->free_iovec = iovec;
	rw->bytes_done = 0;
	/* can only be fixed buffers, no need to do anything */
	if (iov_iter_is_bvec(iter))
		return;
	if (!iovec) {
		unsigned iov_off = 0;

		rw->iter.iov = rw->fast_iov;
		if (iter->iov != fast_iov) {
			iov_off = iter->iov - fast_iov;
			rw->iter.iov += iov_off;
		}
		if (rw->fast_iov != fast_iov)
			memcpy(rw->fast_iov + iov_off, fast_iov + iov_off,
			       sizeof(struct iovec) * iter->nr_segs);
	} else {
		req->flags |= REQ_F_NEED_CLEANUP;
	}
}

static inline bool io_alloc_async_data(struct io_kiocb *req)
{
	WARN_ON_ONCE(!io_op_defs[req->opcode].async_size);
	req->async_data = kmalloc(io_op_defs[req->opcode].async_size, GFP_KERNEL);
	if (req->async_data) {
		req->flags |= REQ_F_ASYNC_DATA;
		return false;
	}
	return true;
}

static int io_setup_async_rw(struct io_kiocb *req, const struct iovec *iovec,
			     const struct iovec *fast_iov,
			     struct iov_iter *iter, bool force)
{
	if (!force && !io_op_defs[req->opcode].needs_async_setup)
		return 0;
	if (!req_has_async_data(req)) {
		struct io_async_rw *iorw;

		if (io_alloc_async_data(req)) {
			kfree(iovec);
			return -ENOMEM;
		}

		io_req_map_rw(req, iovec, fast_iov, iter);
		iorw = req->async_data;
		/* we've copied and mapped the iter, ensure state is saved */
		iov_iter_save_state(&iorw->iter, &iorw->iter_state);
	}
	return 0;
}

static inline int io_rw_prep_async(struct io_kiocb *req, int rw)
{
	struct io_async_rw *iorw = req->async_data;
	struct iovec *iov = iorw->fast_iov;
	int ret;

	ret = io_import_iovec(rw, req, &iov, &iorw->iter, false);
	if (unlikely(ret < 0))
		return ret;

	iorw->bytes_done = 0;
	iorw->free_iovec = iov;
	if (iov)
		req->flags |= REQ_F_NEED_CLEANUP;
	iov_iter_save_state(&iorw->iter, &iorw->iter_state);
	return 0;
}

static int io_read_prep(struct io_kiocb *req, const struct io_uring_sqe *sqe)
{
	if (unlikely(!(req->file->f_mode & FMODE_READ)))
		return -EBADF;
	return io_prep_rw(req, sqe, READ);
}

/*
 * This is our waitqueue callback handler, registered through lock_page_async()
 * when we initially tried to do the IO with the iocb armed our waitqueue.
 * This gets called when the page is unlocked, and we generally expect that to
 * happen when the page IO is completed and the page is now uptodate. This will
 * queue a task_work based retry of the operation, attempting to copy the data
 * again. If the latter fails because the page was NOT uptodate, then we will
 * do a thread based blocking retry of the operation. That's the unexpected
 * slow path.
 */
static int io_async_buf_func(struct wait_queue_entry *wait, unsigned mode,
			     int sync, void *arg)
{
	struct wait_page_queue *wpq;
	struct io_kiocb *req = wait->private;
	struct wait_page_key *key = arg;

	wpq = container_of(wait, struct wait_page_queue, wait);

	if (!wake_page_match(wpq, key))
		return 0;

	req->rw.kiocb.ki_flags &= ~IOCB_WAITQ;
	list_del_init(&wait->entry);
	io_req_task_queue(req);
	return 1;
}

/*
 * This controls whether a given IO request should be armed for async page
 * based retry. If we return false here, the request is handed to the async
 * worker threads for retry. If we're doing buffered reads on a regular file,
 * we prepare a private wait_page_queue entry and retry the operation. This
 * will either succeed because the page is now uptodate and unlocked, or it
 * will register a callback when the page is unlocked at IO completion. Through
 * that callback, io_uring uses task_work to setup a retry of the operation.
 * That retry will attempt the buffered read again. The retry will generally
 * succeed, or in rare cases where it fails, we then fall back to using the
 * async worker threads for a blocking retry.
 */
static bool io_rw_should_retry(struct io_kiocb *req)
{
	struct io_async_rw *rw = req->async_data;
	struct wait_page_queue *wait = &rw->wpq;
	struct kiocb *kiocb = &req->rw.kiocb;

	/* never retry for NOWAIT, we just complete with -EAGAIN */
	if (req->flags & REQ_F_NOWAIT)
		return false;

	/* Only for buffered IO */
	if (kiocb->ki_flags & (IOCB_DIRECT | IOCB_HIPRI))
		return false;

	/*
	 * just use poll if we can, and don't attempt if the fs doesn't
	 * support callback based unlocks
	 */
	if (file_can_poll(req->file) || !(req->file->f_mode & FMODE_BUF_RASYNC))
		return false;

	wait->wait.func = io_async_buf_func;
	wait->wait.private = req;
	wait->wait.flags = 0;
	INIT_LIST_HEAD(&wait->wait.entry);
	kiocb->ki_flags |= IOCB_WAITQ;
	kiocb->ki_flags &= ~IOCB_NOWAIT;
	kiocb->ki_waitq = wait;
	return true;
}

static inline int io_iter_do_read(struct io_kiocb *req, struct iov_iter *iter)
{
	if (req->file->f_op->read_iter)
		return call_read_iter(req->file, &req->rw.kiocb, iter);
	else if (req->file->f_op->read)
		return loop_rw_iter(READ, req, iter);
	else
		return -EINVAL;
}

static bool need_read_all(struct io_kiocb *req)
{
	return req->flags & REQ_F_ISREG ||
		S_ISBLK(file_inode(req->file)->i_mode);
}

static int io_read(struct io_kiocb *req, unsigned int issue_flags)
{
	struct iovec inline_vecs[UIO_FASTIOV], *iovec = inline_vecs;
	struct kiocb *kiocb = &req->rw.kiocb;
	struct iov_iter __iter, *iter = &__iter;
	bool force_nonblock = issue_flags & IO_URING_F_NONBLOCK;
	struct iov_iter_state __state, *state;
	struct io_async_rw *rw;
	ssize_t ret, ret2;

	if (req_has_async_data(req)) {
		rw = req->async_data;
		iter = &rw->iter;
		state = &rw->iter_state;
		/*
		 * We come here from an earlier attempt, restore our state to
		 * match in case it doesn't. It's cheap enough that we don't
		 * need to make this conditional.
		 */
		iov_iter_restore(iter, state);
		iovec = NULL;
	} else {
		ret = io_import_iovec(READ, req, &iovec, iter, !force_nonblock);
		if (ret < 0)
			return ret;
		state = &__state;
		iov_iter_save_state(iter, state);
	}
	req->result = iov_iter_count(iter);

	/* Ensure we clear previously set non-block flag */
	if (!force_nonblock)
		kiocb->ki_flags &= ~IOCB_NOWAIT;
	else
		kiocb->ki_flags |= IOCB_NOWAIT;

	/* If the file doesn't support async, just async punt */
	if (force_nonblock && !io_file_supports_nowait(req, READ)) {
		ret = io_setup_async_rw(req, iovec, inline_vecs, iter, true);
		return ret ?: -EAGAIN;
	}

	ret = rw_verify_area(READ, req->file, io_kiocb_ppos(kiocb), req->result);
	if (unlikely(ret)) {
		kfree(iovec);
		return ret;
	}

	ret = io_iter_do_read(req, iter);

	if (ret == -EAGAIN || (req->flags & REQ_F_REISSUE)) {
		req->flags &= ~REQ_F_REISSUE;
		/* IOPOLL retry should happen for io-wq threads */
		if (!force_nonblock && !(req->ctx->flags & IORING_SETUP_IOPOLL))
			goto done;
		/* no retry on NONBLOCK nor RWF_NOWAIT */
		if (req->flags & REQ_F_NOWAIT)
			goto done;
		ret = 0;
	} else if (ret == -EIOCBQUEUED) {
		goto out_free;
	} else if (ret <= 0 || ret == req->result || !force_nonblock ||
		   (req->flags & REQ_F_NOWAIT) || !need_read_all(req)) {
		/* read all, failed, already did sync or don't want to retry */
		goto done;
	}

	/*
	 * Don't depend on the iter state matching what was consumed, or being
	 * untouched in case of error. Restore it and we'll advance it
	 * manually if we need to.
	 */
	iov_iter_restore(iter, state);

	ret2 = io_setup_async_rw(req, iovec, inline_vecs, iter, true);
	if (ret2)
		return ret2;

	iovec = NULL;
	rw = req->async_data;
	/*
	 * Now use our persistent iterator and state, if we aren't already.
	 * We've restored and mapped the iter to match.
	 */
	if (iter != &rw->iter) {
		iter = &rw->iter;
		state = &rw->iter_state;
	}

	do {
		/*
		 * We end up here because of a partial read, either from
		 * above or inside this loop. Advance the iter by the bytes
		 * that were consumed.
		 */
		iov_iter_advance(iter, ret);
		if (!iov_iter_count(iter))
			break;
		rw->bytes_done += ret;
		iov_iter_save_state(iter, state);

		/* if we can retry, do so with the callbacks armed */
		if (!io_rw_should_retry(req)) {
			kiocb->ki_flags &= ~IOCB_WAITQ;
			return -EAGAIN;
		}

		/*
		 * Now retry read with the IOCB_WAITQ parts set in the iocb. If
		 * we get -EIOCBQUEUED, then we'll get a notification when the
		 * desired page gets unlocked. We can also get a partial read
		 * here, and if we do, then just retry at the new offset.
		 */
		ret = io_iter_do_read(req, iter);
		if (ret == -EIOCBQUEUED)
			return 0;
		/* we got some bytes, but not all. retry. */
		kiocb->ki_flags &= ~IOCB_WAITQ;
		iov_iter_restore(iter, state);
	} while (ret > 0);
done:
	kiocb_done(kiocb, ret, issue_flags);
out_free:
	/* it's faster to check here then delegate to kfree */
	if (iovec)
		kfree(iovec);
	return 0;
}

static int io_write_prep(struct io_kiocb *req, const struct io_uring_sqe *sqe)
{
	if (unlikely(!(req->file->f_mode & FMODE_WRITE)))
		return -EBADF;
	return io_prep_rw(req, sqe, WRITE);
}

static int io_write(struct io_kiocb *req, unsigned int issue_flags)
{
	struct iovec inline_vecs[UIO_FASTIOV], *iovec = inline_vecs;
	struct kiocb *kiocb = &req->rw.kiocb;
	struct iov_iter __iter, *iter = &__iter;
	bool force_nonblock = issue_flags & IO_URING_F_NONBLOCK;
	struct iov_iter_state __state, *state;
	struct io_async_rw *rw;
	ssize_t ret, ret2;

	if (req_has_async_data(req)) {
		rw = req->async_data;
		iter = &rw->iter;
		state = &rw->iter_state;
		iov_iter_restore(iter, state);
		iovec = NULL;
	} else {
		ret = io_import_iovec(WRITE, req, &iovec, iter, !force_nonblock);
		if (ret < 0)
			return ret;
		state = &__state;
		iov_iter_save_state(iter, state);
	}
	req->result = iov_iter_count(iter);

	/* Ensure we clear previously set non-block flag */
	if (!force_nonblock)
		kiocb->ki_flags &= ~IOCB_NOWAIT;
	else
		kiocb->ki_flags |= IOCB_NOWAIT;

	/* If the file doesn't support async, just async punt */
	if (force_nonblock && !io_file_supports_nowait(req, WRITE))
		goto copy_iov;

	/* file path doesn't support NOWAIT for non-direct_IO */
	if (force_nonblock && !(kiocb->ki_flags & IOCB_DIRECT) &&
	    (req->flags & REQ_F_ISREG))
		goto copy_iov;

	ret = rw_verify_area(WRITE, req->file, io_kiocb_ppos(kiocb), req->result);
	if (unlikely(ret))
		goto out_free;

	/*
	 * Open-code file_start_write here to grab freeze protection,
	 * which will be released by another thread in
	 * io_complete_rw().  Fool lockdep by telling it the lock got
	 * released so that it doesn't complain about the held lock when
	 * we return to userspace.
	 */
	if (req->flags & REQ_F_ISREG) {
		sb_start_write(file_inode(req->file)->i_sb);
		__sb_writers_release(file_inode(req->file)->i_sb,
					SB_FREEZE_WRITE);
	}
	kiocb->ki_flags |= IOCB_WRITE;

	if (req->file->f_op->write_iter)
		ret2 = call_write_iter(req->file, kiocb, iter);
	else if (req->file->f_op->write)
		ret2 = loop_rw_iter(WRITE, req, iter);
	else
		ret2 = -EINVAL;

	if (req->flags & REQ_F_REISSUE) {
		req->flags &= ~REQ_F_REISSUE;
		ret2 = -EAGAIN;
	}

	/*
	 * Raw bdev writes will return -EOPNOTSUPP for IOCB_NOWAIT. Just
	 * retry them without IOCB_NOWAIT.
	 */
	if (ret2 == -EOPNOTSUPP && (kiocb->ki_flags & IOCB_NOWAIT))
		ret2 = -EAGAIN;
	/* no retry on NONBLOCK nor RWF_NOWAIT */
	if (ret2 == -EAGAIN && (req->flags & REQ_F_NOWAIT))
		goto done;
	if (!force_nonblock || ret2 != -EAGAIN) {
		/* IOPOLL retry should happen for io-wq threads */
		if ((req->ctx->flags & IORING_SETUP_IOPOLL) && ret2 == -EAGAIN)
			goto copy_iov;
done:
		kiocb_done(kiocb, ret2, issue_flags);
	} else {
copy_iov:
		iov_iter_restore(iter, state);
		ret = io_setup_async_rw(req, iovec, inline_vecs, iter, false);
		return ret ?: -EAGAIN;
	}
out_free:
	/* it's reportedly faster than delegating the null check to kfree() */
	if (iovec)
		kfree(iovec);
	return ret;
}

static int io_renameat_prep(struct io_kiocb *req,
			    const struct io_uring_sqe *sqe)
{
	struct io_rename *ren = &req->rename;
	const char __user *oldf, *newf;

	if (unlikely(req->ctx->flags & IORING_SETUP_IOPOLL))
		return -EINVAL;
	if (sqe->ioprio || sqe->buf_index || sqe->splice_fd_in)
		return -EINVAL;
	if (unlikely(req->flags & REQ_F_FIXED_FILE))
		return -EBADF;

	ren->old_dfd = READ_ONCE(sqe->fd);
	oldf = u64_to_user_ptr(READ_ONCE(sqe->addr));
	newf = u64_to_user_ptr(READ_ONCE(sqe->addr2));
	ren->new_dfd = READ_ONCE(sqe->len);
	ren->flags = READ_ONCE(sqe->rename_flags);

	ren->oldpath = getname(oldf);
	if (IS_ERR(ren->oldpath))
		return PTR_ERR(ren->oldpath);

	ren->newpath = getname(newf);
	if (IS_ERR(ren->newpath)) {
		putname(ren->oldpath);
		return PTR_ERR(ren->newpath);
	}

	req->flags |= REQ_F_NEED_CLEANUP;
	return 0;
}

static int io_renameat(struct io_kiocb *req, unsigned int issue_flags)
{
	struct io_rename *ren = &req->rename;
	int ret;

	if (issue_flags & IO_URING_F_NONBLOCK)
		return -EAGAIN;

	ret = do_renameat2(ren->old_dfd, ren->oldpath, ren->new_dfd,
				ren->newpath, ren->flags);

	req->flags &= ~REQ_F_NEED_CLEANUP;
	if (ret < 0)
		req_set_fail(req);
	io_req_complete(req, ret);
	return 0;
}

static int io_unlinkat_prep(struct io_kiocb *req,
			    const struct io_uring_sqe *sqe)
{
	struct io_unlink *un = &req->unlink;
	const char __user *fname;

	if (unlikely(req->ctx->flags & IORING_SETUP_IOPOLL))
		return -EINVAL;
	if (sqe->ioprio || sqe->off || sqe->len || sqe->buf_index ||
	    sqe->splice_fd_in)
		return -EINVAL;
	if (unlikely(req->flags & REQ_F_FIXED_FILE))
		return -EBADF;

	un->dfd = READ_ONCE(sqe->fd);

	un->flags = READ_ONCE(sqe->unlink_flags);
	if (un->flags & ~AT_REMOVEDIR)
		return -EINVAL;

	fname = u64_to_user_ptr(READ_ONCE(sqe->addr));
	un->filename = getname(fname);
	if (IS_ERR(un->filename))
		return PTR_ERR(un->filename);

	req->flags |= REQ_F_NEED_CLEANUP;
	return 0;
}

static int io_unlinkat(struct io_kiocb *req, unsigned int issue_flags)
{
	struct io_unlink *un = &req->unlink;
	int ret;

	if (issue_flags & IO_URING_F_NONBLOCK)
		return -EAGAIN;

	if (un->flags & AT_REMOVEDIR)
		ret = do_rmdir(un->dfd, un->filename);
	else
		ret = do_unlinkat(un->dfd, un->filename);

	req->flags &= ~REQ_F_NEED_CLEANUP;
	if (ret < 0)
		req_set_fail(req);
	io_req_complete(req, ret);
	return 0;
}

static int io_mkdirat_prep(struct io_kiocb *req,
			    const struct io_uring_sqe *sqe)
{
	struct io_mkdir *mkd = &req->mkdir;
	const char __user *fname;

	if (unlikely(req->ctx->flags & IORING_SETUP_IOPOLL))
		return -EINVAL;
	if (sqe->ioprio || sqe->off || sqe->rw_flags || sqe->buf_index ||
	    sqe->splice_fd_in)
		return -EINVAL;
	if (unlikely(req->flags & REQ_F_FIXED_FILE))
		return -EBADF;

	mkd->dfd = READ_ONCE(sqe->fd);
	mkd->mode = READ_ONCE(sqe->len);

	fname = u64_to_user_ptr(READ_ONCE(sqe->addr));
	mkd->filename = getname(fname);
	if (IS_ERR(mkd->filename))
		return PTR_ERR(mkd->filename);

	req->flags |= REQ_F_NEED_CLEANUP;
	return 0;
}

static int io_mkdirat(struct io_kiocb *req, int issue_flags)
{
	struct io_mkdir *mkd = &req->mkdir;
	int ret;

	if (issue_flags & IO_URING_F_NONBLOCK)
		return -EAGAIN;

	ret = do_mkdirat(mkd->dfd, mkd->filename, mkd->mode);

	req->flags &= ~REQ_F_NEED_CLEANUP;
	if (ret < 0)
		req_set_fail(req);
	io_req_complete(req, ret);
	return 0;
}

static int io_symlinkat_prep(struct io_kiocb *req,
			    const struct io_uring_sqe *sqe)
{
	struct io_symlink *sl = &req->symlink;
	const char __user *oldpath, *newpath;

	if (unlikely(req->ctx->flags & IORING_SETUP_IOPOLL))
		return -EINVAL;
	if (sqe->ioprio || sqe->len || sqe->rw_flags || sqe->buf_index ||
	    sqe->splice_fd_in)
		return -EINVAL;
	if (unlikely(req->flags & REQ_F_FIXED_FILE))
		return -EBADF;

	sl->new_dfd = READ_ONCE(sqe->fd);
	oldpath = u64_to_user_ptr(READ_ONCE(sqe->addr));
	newpath = u64_to_user_ptr(READ_ONCE(sqe->addr2));

	sl->oldpath = getname(oldpath);
	if (IS_ERR(sl->oldpath))
		return PTR_ERR(sl->oldpath);

	sl->newpath = getname(newpath);
	if (IS_ERR(sl->newpath)) {
		putname(sl->oldpath);
		return PTR_ERR(sl->newpath);
	}

	req->flags |= REQ_F_NEED_CLEANUP;
	return 0;
}

static int io_symlinkat(struct io_kiocb *req, int issue_flags)
{
	struct io_symlink *sl = &req->symlink;
	int ret;

	if (issue_flags & IO_URING_F_NONBLOCK)
		return -EAGAIN;

	ret = do_symlinkat(sl->oldpath, sl->new_dfd, sl->newpath);

	req->flags &= ~REQ_F_NEED_CLEANUP;
	if (ret < 0)
		req_set_fail(req);
	io_req_complete(req, ret);
	return 0;
}

static int io_linkat_prep(struct io_kiocb *req,
			    const struct io_uring_sqe *sqe)
{
	struct io_hardlink *lnk = &req->hardlink;
	const char __user *oldf, *newf;

	if (unlikely(req->ctx->flags & IORING_SETUP_IOPOLL))
		return -EINVAL;
	if (sqe->ioprio || sqe->rw_flags || sqe->buf_index || sqe->splice_fd_in)
		return -EINVAL;
	if (unlikely(req->flags & REQ_F_FIXED_FILE))
		return -EBADF;

	lnk->old_dfd = READ_ONCE(sqe->fd);
	lnk->new_dfd = READ_ONCE(sqe->len);
	oldf = u64_to_user_ptr(READ_ONCE(sqe->addr));
	newf = u64_to_user_ptr(READ_ONCE(sqe->addr2));
	lnk->flags = READ_ONCE(sqe->hardlink_flags);

	lnk->oldpath = getname(oldf);
	if (IS_ERR(lnk->oldpath))
		return PTR_ERR(lnk->oldpath);

	lnk->newpath = getname(newf);
	if (IS_ERR(lnk->newpath)) {
		putname(lnk->oldpath);
		return PTR_ERR(lnk->newpath);
	}

	req->flags |= REQ_F_NEED_CLEANUP;
	return 0;
}

static int io_linkat(struct io_kiocb *req, int issue_flags)
{
	struct io_hardlink *lnk = &req->hardlink;
	int ret;

	if (issue_flags & IO_URING_F_NONBLOCK)
		return -EAGAIN;

	ret = do_linkat(lnk->old_dfd, lnk->oldpath, lnk->new_dfd,
				lnk->newpath, lnk->flags);

	req->flags &= ~REQ_F_NEED_CLEANUP;
	if (ret < 0)
		req_set_fail(req);
	io_req_complete(req, ret);
	return 0;
}

static int io_shutdown_prep(struct io_kiocb *req,
			    const struct io_uring_sqe *sqe)
{
#if defined(CONFIG_NET)
	if (unlikely(req->ctx->flags & IORING_SETUP_IOPOLL))
		return -EINVAL;
	if (unlikely(sqe->ioprio || sqe->off || sqe->addr || sqe->rw_flags ||
		     sqe->buf_index || sqe->splice_fd_in))
		return -EINVAL;

	req->shutdown.how = READ_ONCE(sqe->len);
	return 0;
#else
	return -EOPNOTSUPP;
#endif
}

static int io_shutdown(struct io_kiocb *req, unsigned int issue_flags)
{
#if defined(CONFIG_NET)
	struct socket *sock;
	int ret;

	if (issue_flags & IO_URING_F_NONBLOCK)
		return -EAGAIN;

	sock = sock_from_file(req->file);
	if (unlikely(!sock))
		return -ENOTSOCK;

	ret = __sys_shutdown_sock(sock, req->shutdown.how);
	if (ret < 0)
		req_set_fail(req);
	io_req_complete(req, ret);
	return 0;
#else
	return -EOPNOTSUPP;
#endif
}

static int __io_splice_prep(struct io_kiocb *req,
			    const struct io_uring_sqe *sqe)
{
	struct io_splice *sp = &req->splice;
	unsigned int valid_flags = SPLICE_F_FD_IN_FIXED | SPLICE_F_ALL;

	if (unlikely(req->ctx->flags & IORING_SETUP_IOPOLL))
		return -EINVAL;

	sp->file_in = NULL;
	sp->len = READ_ONCE(sqe->len);
	sp->flags = READ_ONCE(sqe->splice_flags);

	if (unlikely(sp->flags & ~valid_flags))
		return -EINVAL;

	sp->file_in = io_file_get(req->ctx, req, READ_ONCE(sqe->splice_fd_in),
				  (sp->flags & SPLICE_F_FD_IN_FIXED));
	if (!sp->file_in)
		return -EBADF;
	req->flags |= REQ_F_NEED_CLEANUP;
	return 0;
}

static int io_tee_prep(struct io_kiocb *req,
		       const struct io_uring_sqe *sqe)
{
	if (READ_ONCE(sqe->splice_off_in) || READ_ONCE(sqe->off))
		return -EINVAL;
	return __io_splice_prep(req, sqe);
}

static int io_tee(struct io_kiocb *req, unsigned int issue_flags)
{
	struct io_splice *sp = &req->splice;
	struct file *in = sp->file_in;
	struct file *out = sp->file_out;
	unsigned int flags = sp->flags & ~SPLICE_F_FD_IN_FIXED;
	long ret = 0;

	if (issue_flags & IO_URING_F_NONBLOCK)
		return -EAGAIN;
	if (sp->len)
		ret = do_tee(in, out, sp->len, flags);

	if (!(sp->flags & SPLICE_F_FD_IN_FIXED))
		io_put_file(in);
	req->flags &= ~REQ_F_NEED_CLEANUP;

	if (ret != sp->len)
		req_set_fail(req);
	io_req_complete(req, ret);
	return 0;
}

static int io_splice_prep(struct io_kiocb *req, const struct io_uring_sqe *sqe)
{
	struct io_splice *sp = &req->splice;

	sp->off_in = READ_ONCE(sqe->splice_off_in);
	sp->off_out = READ_ONCE(sqe->off);
	return __io_splice_prep(req, sqe);
}

static int io_splice(struct io_kiocb *req, unsigned int issue_flags)
{
	struct io_splice *sp = &req->splice;
	struct file *in = sp->file_in;
	struct file *out = sp->file_out;
	unsigned int flags = sp->flags & ~SPLICE_F_FD_IN_FIXED;
	loff_t *poff_in, *poff_out;
	long ret = 0;

	if (issue_flags & IO_URING_F_NONBLOCK)
		return -EAGAIN;

	poff_in = (sp->off_in == -1) ? NULL : &sp->off_in;
	poff_out = (sp->off_out == -1) ? NULL : &sp->off_out;

	if (sp->len)
		ret = do_splice(in, poff_in, out, poff_out, sp->len, flags);

	if (!(sp->flags & SPLICE_F_FD_IN_FIXED))
		io_put_file(in);
	req->flags &= ~REQ_F_NEED_CLEANUP;

	if (ret != sp->len)
		req_set_fail(req);
	io_req_complete(req, ret);
	return 0;
}

/*
 * IORING_OP_NOP just posts a completion event, nothing else.
 */
static int io_nop(struct io_kiocb *req, unsigned int issue_flags)
{
	struct io_ring_ctx *ctx = req->ctx;

	if (unlikely(ctx->flags & IORING_SETUP_IOPOLL))
		return -EINVAL;

	__io_req_complete(req, issue_flags, 0, 0);
	return 0;
}

static int io_fsync_prep(struct io_kiocb *req, const struct io_uring_sqe *sqe)
{
	struct io_ring_ctx *ctx = req->ctx;

	if (!req->file)
		return -EBADF;

	if (unlikely(ctx->flags & IORING_SETUP_IOPOLL))
		return -EINVAL;
	if (unlikely(sqe->addr || sqe->ioprio || sqe->buf_index ||
		     sqe->splice_fd_in))
		return -EINVAL;

	req->sync.flags = READ_ONCE(sqe->fsync_flags);
	if (unlikely(req->sync.flags & ~IORING_FSYNC_DATASYNC))
		return -EINVAL;

	req->sync.off = READ_ONCE(sqe->off);
	req->sync.len = READ_ONCE(sqe->len);
	return 0;
}

static int io_fsync(struct io_kiocb *req, unsigned int issue_flags)
{
	loff_t end = req->sync.off + req->sync.len;
	int ret;

	/* fsync always requires a blocking context */
	if (issue_flags & IO_URING_F_NONBLOCK)
		return -EAGAIN;

	ret = vfs_fsync_range(req->file, req->sync.off,
				end > 0 ? end : LLONG_MAX,
				req->sync.flags & IORING_FSYNC_DATASYNC);
	if (ret < 0)
		req_set_fail(req);
	io_req_complete(req, ret);
	return 0;
}

static int io_fallocate_prep(struct io_kiocb *req,
			     const struct io_uring_sqe *sqe)
{
	if (sqe->ioprio || sqe->buf_index || sqe->rw_flags ||
	    sqe->splice_fd_in)
		return -EINVAL;
	if (unlikely(req->ctx->flags & IORING_SETUP_IOPOLL))
		return -EINVAL;

	req->sync.off = READ_ONCE(sqe->off);
	req->sync.len = READ_ONCE(sqe->addr);
	req->sync.mode = READ_ONCE(sqe->len);
	return 0;
}

static int io_fallocate(struct io_kiocb *req, unsigned int issue_flags)
{
	int ret;

	/* fallocate always requiring blocking context */
	if (issue_flags & IO_URING_F_NONBLOCK)
		return -EAGAIN;
	ret = vfs_fallocate(req->file, req->sync.mode, req->sync.off,
				req->sync.len);
	if (ret < 0)
		req_set_fail(req);
	io_req_complete(req, ret);
	return 0;
}

static int __io_openat_prep(struct io_kiocb *req, const struct io_uring_sqe *sqe)
{
	const char __user *fname;
	int ret;

	if (unlikely(req->ctx->flags & IORING_SETUP_IOPOLL))
		return -EINVAL;
	if (unlikely(sqe->ioprio || sqe->buf_index))
		return -EINVAL;
	if (unlikely(req->flags & REQ_F_FIXED_FILE))
		return -EBADF;

	/* open.how should be already initialised */
	if (!(req->open.how.flags & O_PATH) && force_o_largefile())
		req->open.how.flags |= O_LARGEFILE;

	req->open.dfd = READ_ONCE(sqe->fd);
	fname = u64_to_user_ptr(READ_ONCE(sqe->addr));
	req->open.filename = getname(fname);
	if (IS_ERR(req->open.filename)) {
		ret = PTR_ERR(req->open.filename);
		req->open.filename = NULL;
		return ret;
	}

	req->open.file_slot = READ_ONCE(sqe->file_index);
	if (req->open.file_slot && (req->open.how.flags & O_CLOEXEC))
		return -EINVAL;

	req->open.nofile = rlimit(RLIMIT_NOFILE);
	req->flags |= REQ_F_NEED_CLEANUP;
	return 0;
}

static int io_openat_prep(struct io_kiocb *req, const struct io_uring_sqe *sqe)
{
	u64 mode = READ_ONCE(sqe->len);
	u64 flags = READ_ONCE(sqe->open_flags);

	req->open.how = build_open_how(flags, mode);
	return __io_openat_prep(req, sqe);
}

static int io_openat2_prep(struct io_kiocb *req, const struct io_uring_sqe *sqe)
{
	struct open_how __user *how;
	size_t len;
	int ret;

	how = u64_to_user_ptr(READ_ONCE(sqe->addr2));
	len = READ_ONCE(sqe->len);
	if (len < OPEN_HOW_SIZE_VER0)
		return -EINVAL;

	ret = copy_struct_from_user(&req->open.how, sizeof(req->open.how), how,
					len);
	if (ret)
		return ret;

	return __io_openat_prep(req, sqe);
}

static int io_openat2(struct io_kiocb *req, unsigned int issue_flags)
{
	struct open_flags op;
	struct file *file;
	bool resolve_nonblock, nonblock_set;
	bool fixed = !!req->open.file_slot;
	int ret;

	ret = build_open_flags(&req->open.how, &op);
	if (ret)
		goto err;
	nonblock_set = op.open_flag & O_NONBLOCK;
	resolve_nonblock = req->open.how.resolve & RESOLVE_CACHED;
	if (issue_flags & IO_URING_F_NONBLOCK) {
		/*
		 * Don't bother trying for O_TRUNC, O_CREAT, or O_TMPFILE open,
		 * it'll always -EAGAIN
		 */
		if (req->open.how.flags & (O_TRUNC | O_CREAT | O_TMPFILE))
			return -EAGAIN;
		op.lookup_flags |= LOOKUP_CACHED;
		op.open_flag |= O_NONBLOCK;
	}

	if (!fixed) {
		ret = __get_unused_fd_flags(req->open.how.flags, req->open.nofile);
		if (ret < 0)
			goto err;
	}

	file = do_filp_open(req->open.dfd, req->open.filename, &op);
	if (IS_ERR(file)) {
		/*
		 * We could hang on to this 'fd' on retrying, but seems like
		 * marginal gain for something that is now known to be a slower
		 * path. So just put it, and we'll get a new one when we retry.
		 */
		if (!fixed)
			put_unused_fd(ret);

		ret = PTR_ERR(file);
		/* only retry if RESOLVE_CACHED wasn't already set by application */
		if (ret == -EAGAIN &&
		    (!resolve_nonblock && (issue_flags & IO_URING_F_NONBLOCK)))
			return -EAGAIN;
		goto err;
	}

	if ((issue_flags & IO_URING_F_NONBLOCK) && !nonblock_set)
		file->f_flags &= ~O_NONBLOCK;
	fsnotify_open(file);

	if (!fixed)
		fd_install(ret, file);
	else
		ret = io_install_fixed_file(req, file, issue_flags,
					    req->open.file_slot - 1);
err:
	putname(req->open.filename);
	req->flags &= ~REQ_F_NEED_CLEANUP;
	if (ret < 0)
		req_set_fail(req);
	__io_req_complete(req, issue_flags, ret, 0);
	return 0;
}

static int io_openat(struct io_kiocb *req, unsigned int issue_flags)
{
	return io_openat2(req, issue_flags);
}

static int io_remove_buffers_prep(struct io_kiocb *req,
				  const struct io_uring_sqe *sqe)
{
	struct io_provide_buf *p = &req->pbuf;
	u64 tmp;

	if (sqe->ioprio || sqe->rw_flags || sqe->addr || sqe->len || sqe->off ||
	    sqe->splice_fd_in)
		return -EINVAL;

	tmp = READ_ONCE(sqe->fd);
	if (!tmp || tmp > USHRT_MAX)
		return -EINVAL;

	memset(p, 0, sizeof(*p));
	p->nbufs = tmp;
	p->bgid = READ_ONCE(sqe->buf_group);
	return 0;
}

static int __io_remove_buffers(struct io_ring_ctx *ctx, struct io_buffer *buf,
			       int bgid, unsigned nbufs)
{
	unsigned i = 0;

	/* shouldn't happen */
	if (!nbufs)
		return 0;

	/* the head kbuf is the list itself */
	while (!list_empty(&buf->list)) {
		struct io_buffer *nxt;

		nxt = list_first_entry(&buf->list, struct io_buffer, list);
		list_del(&nxt->list);
		kfree(nxt);
		if (++i == nbufs)
			return i;
	}
	i++;
	kfree(buf);
	xa_erase(&ctx->io_buffers, bgid);

	return i;
}

static int io_remove_buffers(struct io_kiocb *req, unsigned int issue_flags)
{
	struct io_provide_buf *p = &req->pbuf;
	struct io_ring_ctx *ctx = req->ctx;
	struct io_buffer *head;
	int ret = 0;
	bool force_nonblock = issue_flags & IO_URING_F_NONBLOCK;

	io_ring_submit_lock(ctx, !force_nonblock);

	lockdep_assert_held(&ctx->uring_lock);

	ret = -ENOENT;
	head = xa_load(&ctx->io_buffers, p->bgid);
	if (head)
		ret = __io_remove_buffers(ctx, head, p->bgid, p->nbufs);
	if (ret < 0)
		req_set_fail(req);

	/* complete before unlock, IOPOLL may need the lock */
	__io_req_complete(req, issue_flags, ret, 0);
	io_ring_submit_unlock(ctx, !force_nonblock);
	return 0;
}

static int io_provide_buffers_prep(struct io_kiocb *req,
				   const struct io_uring_sqe *sqe)
{
	unsigned long size, tmp_check;
	struct io_provide_buf *p = &req->pbuf;
	u64 tmp;

	if (sqe->ioprio || sqe->rw_flags || sqe->splice_fd_in)
		return -EINVAL;

	tmp = READ_ONCE(sqe->fd);
	if (!tmp || tmp > USHRT_MAX)
		return -E2BIG;
	p->nbufs = tmp;
	p->addr = READ_ONCE(sqe->addr);
	p->len = READ_ONCE(sqe->len);

	if (check_mul_overflow((unsigned long)p->len, (unsigned long)p->nbufs,
				&size))
		return -EOVERFLOW;
	if (check_add_overflow((unsigned long)p->addr, size, &tmp_check))
		return -EOVERFLOW;

	size = (unsigned long)p->len * p->nbufs;
	if (!access_ok(u64_to_user_ptr(p->addr), size))
		return -EFAULT;

	p->bgid = READ_ONCE(sqe->buf_group);
	tmp = READ_ONCE(sqe->off);
	if (tmp > USHRT_MAX)
		return -E2BIG;
	p->bid = tmp;
	return 0;
}

static int io_add_buffers(struct io_provide_buf *pbuf, struct io_buffer **head)
{
	struct io_buffer *buf;
	u64 addr = pbuf->addr;
	int i, bid = pbuf->bid;

	for (i = 0; i < pbuf->nbufs; i++) {
		buf = kmalloc(sizeof(*buf), GFP_KERNEL_ACCOUNT);
		if (!buf)
			break;

		buf->addr = addr;
		buf->len = min_t(__u32, pbuf->len, MAX_RW_COUNT);
		buf->bid = bid;
		addr += pbuf->len;
		bid++;
		if (!*head) {
			INIT_LIST_HEAD(&buf->list);
			*head = buf;
		} else {
			list_add_tail(&buf->list, &(*head)->list);
		}
	}

	return i ? i : -ENOMEM;
}

static int io_provide_buffers(struct io_kiocb *req, unsigned int issue_flags)
{
	struct io_provide_buf *p = &req->pbuf;
	struct io_ring_ctx *ctx = req->ctx;
	struct io_buffer *head, *list;
	int ret = 0;
	bool force_nonblock = issue_flags & IO_URING_F_NONBLOCK;

	io_ring_submit_lock(ctx, !force_nonblock);

	lockdep_assert_held(&ctx->uring_lock);

	list = head = xa_load(&ctx->io_buffers, p->bgid);

	ret = io_add_buffers(p, &head);
	if (ret >= 0 && !list) {
		ret = xa_insert(&ctx->io_buffers, p->bgid, head, GFP_KERNEL);
		if (ret < 0)
			__io_remove_buffers(ctx, head, p->bgid, -1U);
	}
	if (ret < 0)
		req_set_fail(req);
	/* complete before unlock, IOPOLL may need the lock */
	__io_req_complete(req, issue_flags, ret, 0);
	io_ring_submit_unlock(ctx, !force_nonblock);
	return 0;
}

static int io_epoll_ctl_prep(struct io_kiocb *req,
			     const struct io_uring_sqe *sqe)
{
#if defined(CONFIG_EPOLL)
	if (sqe->ioprio || sqe->buf_index || sqe->splice_fd_in)
		return -EINVAL;
	if (unlikely(req->ctx->flags & IORING_SETUP_IOPOLL))
		return -EINVAL;

	req->epoll.epfd = READ_ONCE(sqe->fd);
	req->epoll.op = READ_ONCE(sqe->len);
	req->epoll.fd = READ_ONCE(sqe->off);

	if (ep_op_has_event(req->epoll.op)) {
		struct epoll_event __user *ev;

		ev = u64_to_user_ptr(READ_ONCE(sqe->addr));
		if (copy_from_user(&req->epoll.event, ev, sizeof(*ev)))
			return -EFAULT;
	}

	return 0;
#else
	return -EOPNOTSUPP;
#endif
}

static int io_epoll_ctl(struct io_kiocb *req, unsigned int issue_flags)
{
#if defined(CONFIG_EPOLL)
	struct io_epoll *ie = &req->epoll;
	int ret;
	bool force_nonblock = issue_flags & IO_URING_F_NONBLOCK;

	ret = do_epoll_ctl(ie->epfd, ie->op, ie->fd, &ie->event, force_nonblock);
	if (force_nonblock && ret == -EAGAIN)
		return -EAGAIN;

	if (ret < 0)
		req_set_fail(req);
	__io_req_complete(req, issue_flags, ret, 0);
	return 0;
#else
	return -EOPNOTSUPP;
#endif
}

static int io_madvise_prep(struct io_kiocb *req, const struct io_uring_sqe *sqe)
{
#if defined(CONFIG_ADVISE_SYSCALLS) && defined(CONFIG_MMU)
	if (sqe->ioprio || sqe->buf_index || sqe->off || sqe->splice_fd_in)
		return -EINVAL;
	if (unlikely(req->ctx->flags & IORING_SETUP_IOPOLL))
		return -EINVAL;

	req->madvise.addr = READ_ONCE(sqe->addr);
	req->madvise.len = READ_ONCE(sqe->len);
	req->madvise.advice = READ_ONCE(sqe->fadvise_advice);
	return 0;
#else
	return -EOPNOTSUPP;
#endif
}

static int io_madvise(struct io_kiocb *req, unsigned int issue_flags)
{
#if defined(CONFIG_ADVISE_SYSCALLS) && defined(CONFIG_MMU)
	struct io_madvise *ma = &req->madvise;
	int ret;

	if (issue_flags & IO_URING_F_NONBLOCK)
		return -EAGAIN;

	ret = do_madvise(current->mm, ma->addr, ma->len, ma->advice);
	if (ret < 0)
		req_set_fail(req);
	io_req_complete(req, ret);
	return 0;
#else
	return -EOPNOTSUPP;
#endif
}

static int io_fadvise_prep(struct io_kiocb *req, const struct io_uring_sqe *sqe)
{
	if (sqe->ioprio || sqe->buf_index || sqe->addr || sqe->splice_fd_in)
		return -EINVAL;
	if (unlikely(req->ctx->flags & IORING_SETUP_IOPOLL))
		return -EINVAL;

	req->fadvise.offset = READ_ONCE(sqe->off);
	req->fadvise.len = READ_ONCE(sqe->len);
	req->fadvise.advice = READ_ONCE(sqe->fadvise_advice);
	return 0;
}

static int io_fadvise(struct io_kiocb *req, unsigned int issue_flags)
{
	struct io_fadvise *fa = &req->fadvise;
	int ret;

	if (issue_flags & IO_URING_F_NONBLOCK) {
		switch (fa->advice) {
		case POSIX_FADV_NORMAL:
		case POSIX_FADV_RANDOM:
		case POSIX_FADV_SEQUENTIAL:
			break;
		default:
			return -EAGAIN;
		}
	}

	ret = vfs_fadvise(req->file, fa->offset, fa->len, fa->advice);
	if (ret < 0)
		req_set_fail(req);
	__io_req_complete(req, issue_flags, ret, 0);
	return 0;
}

static int io_statx_prep(struct io_kiocb *req, const struct io_uring_sqe *sqe)
{
	if (unlikely(req->ctx->flags & IORING_SETUP_IOPOLL))
		return -EINVAL;
	if (sqe->ioprio || sqe->buf_index || sqe->splice_fd_in)
		return -EINVAL;
	if (req->flags & REQ_F_FIXED_FILE)
		return -EBADF;

	req->statx.dfd = READ_ONCE(sqe->fd);
	req->statx.mask = READ_ONCE(sqe->len);
	req->statx.filename = u64_to_user_ptr(READ_ONCE(sqe->addr));
	req->statx.buffer = u64_to_user_ptr(READ_ONCE(sqe->addr2));
	req->statx.flags = READ_ONCE(sqe->statx_flags);

	return 0;
}

static int io_statx(struct io_kiocb *req, unsigned int issue_flags)
{
	struct io_statx *ctx = &req->statx;
	int ret;

	if (issue_flags & IO_URING_F_NONBLOCK)
		return -EAGAIN;

	ret = do_statx(ctx->dfd, ctx->filename, ctx->flags, ctx->mask,
		       ctx->buffer);

	if (ret < 0)
		req_set_fail(req);
	io_req_complete(req, ret);
	return 0;
}

static int io_close_prep(struct io_kiocb *req, const struct io_uring_sqe *sqe)
{
	if (unlikely(req->ctx->flags & IORING_SETUP_IOPOLL))
		return -EINVAL;
	if (sqe->ioprio || sqe->off || sqe->addr || sqe->len ||
	    sqe->rw_flags || sqe->buf_index)
		return -EINVAL;
	if (req->flags & REQ_F_FIXED_FILE)
		return -EBADF;

	req->close.fd = READ_ONCE(sqe->fd);
	req->close.file_slot = READ_ONCE(sqe->file_index);
	if (req->close.file_slot && req->close.fd)
		return -EINVAL;

	return 0;
}

static int io_close(struct io_kiocb *req, unsigned int issue_flags)
{
	struct files_struct *files = current->files;
	struct io_close *close = &req->close;
	struct fdtable *fdt;
	struct file *file = NULL;
	int ret = -EBADF;

	if (req->close.file_slot) {
		ret = io_close_fixed(req, issue_flags);
		goto err;
	}

	spin_lock(&files->file_lock);
	fdt = files_fdtable(files);
	if (close->fd >= fdt->max_fds) {
		spin_unlock(&files->file_lock);
		goto err;
	}
	file = fdt->fd[close->fd];
	if (!file || file->f_op == &io_uring_fops) {
		spin_unlock(&files->file_lock);
		file = NULL;
		goto err;
	}

	/* if the file has a flush method, be safe and punt to async */
	if (file->f_op->flush && (issue_flags & IO_URING_F_NONBLOCK)) {
		spin_unlock(&files->file_lock);
		return -EAGAIN;
	}

	ret = __close_fd_get_file(close->fd, &file);
	spin_unlock(&files->file_lock);
	if (ret < 0) {
		if (ret == -ENOENT)
			ret = -EBADF;
		goto err;
	}

	/* No ->flush() or already async, safely close from here */
	ret = filp_close(file, current->files);
err:
	if (ret < 0)
		req_set_fail(req);
	if (file)
		fput(file);
	__io_req_complete(req, issue_flags, ret, 0);
	return 0;
}

static int io_sfr_prep(struct io_kiocb *req, const struct io_uring_sqe *sqe)
{
	struct io_ring_ctx *ctx = req->ctx;

	if (unlikely(ctx->flags & IORING_SETUP_IOPOLL))
		return -EINVAL;
	if (unlikely(sqe->addr || sqe->ioprio || sqe->buf_index ||
		     sqe->splice_fd_in))
		return -EINVAL;

	req->sync.off = READ_ONCE(sqe->off);
	req->sync.len = READ_ONCE(sqe->len);
	req->sync.flags = READ_ONCE(sqe->sync_range_flags);
	return 0;
}

static int io_sync_file_range(struct io_kiocb *req, unsigned int issue_flags)
{
	int ret;

	/* sync_file_range always requires a blocking context */
	if (issue_flags & IO_URING_F_NONBLOCK)
		return -EAGAIN;

	ret = sync_file_range(req->file, req->sync.off, req->sync.len,
				req->sync.flags);
	if (ret < 0)
		req_set_fail(req);
	io_req_complete(req, ret);
	return 0;
}

#if defined(CONFIG_NET)
static int io_setup_async_msg(struct io_kiocb *req,
			      struct io_async_msghdr *kmsg)
{
	struct io_async_msghdr *async_msg = req->async_data;

	if (async_msg)
		return -EAGAIN;
	if (io_alloc_async_data(req)) {
		kfree(kmsg->free_iov);
		return -ENOMEM;
	}
	async_msg = req->async_data;
	req->flags |= REQ_F_NEED_CLEANUP;
	memcpy(async_msg, kmsg, sizeof(*kmsg));
	async_msg->msg.msg_name = &async_msg->addr;
	/* if were using fast_iov, set it to the new one */
	if (!async_msg->free_iov)
		async_msg->msg.msg_iter.iov = async_msg->fast_iov;

	return -EAGAIN;
}

static int io_sendmsg_copy_hdr(struct io_kiocb *req,
			       struct io_async_msghdr *iomsg)
{
	iomsg->msg.msg_name = &iomsg->addr;
	iomsg->free_iov = iomsg->fast_iov;
	return sendmsg_copy_msghdr(&iomsg->msg, req->sr_msg.umsg,
				   req->sr_msg.msg_flags, &iomsg->free_iov);
}

static int io_sendmsg_prep_async(struct io_kiocb *req)
{
	int ret;

	ret = io_sendmsg_copy_hdr(req, req->async_data);
	if (!ret)
		req->flags |= REQ_F_NEED_CLEANUP;
	return ret;
}

static int io_sendmsg_prep(struct io_kiocb *req, const struct io_uring_sqe *sqe)
{
	struct io_sr_msg *sr = &req->sr_msg;

	if (unlikely(req->ctx->flags & IORING_SETUP_IOPOLL))
		return -EINVAL;

	sr->umsg = u64_to_user_ptr(READ_ONCE(sqe->addr));
	sr->len = READ_ONCE(sqe->len);
	sr->msg_flags = READ_ONCE(sqe->msg_flags) | MSG_NOSIGNAL;
	if (sr->msg_flags & MSG_DONTWAIT)
		req->flags |= REQ_F_NOWAIT;

#ifdef CONFIG_COMPAT
	if (req->ctx->compat)
		sr->msg_flags |= MSG_CMSG_COMPAT;
#endif
	return 0;
}

static int io_sendmsg(struct io_kiocb *req, unsigned int issue_flags)
{
	struct io_async_msghdr iomsg, *kmsg;
	struct socket *sock;
	unsigned flags;
	int min_ret = 0;
	int ret;

	sock = sock_from_file(req->file);
	if (unlikely(!sock))
		return -ENOTSOCK;

	if (req_has_async_data(req)) {
		kmsg = req->async_data;
	} else {
		ret = io_sendmsg_copy_hdr(req, &iomsg);
		if (ret)
			return ret;
		kmsg = &iomsg;
	}

	flags = req->sr_msg.msg_flags;
	if (issue_flags & IO_URING_F_NONBLOCK)
		flags |= MSG_DONTWAIT;
	if (flags & MSG_WAITALL)
		min_ret = iov_iter_count(&kmsg->msg.msg_iter);

	ret = __sys_sendmsg_sock(sock, &kmsg->msg, flags);
	if ((issue_flags & IO_URING_F_NONBLOCK) && ret == -EAGAIN)
		return io_setup_async_msg(req, kmsg);
	if (ret == -ERESTARTSYS)
		ret = -EINTR;

	/* fast path, check for non-NULL to avoid function call */
	if (kmsg->free_iov)
		kfree(kmsg->free_iov);
	req->flags &= ~REQ_F_NEED_CLEANUP;
	if (ret < min_ret)
		req_set_fail(req);
	__io_req_complete(req, issue_flags, ret, 0);
	return 0;
}

static int io_send(struct io_kiocb *req, unsigned int issue_flags)
{
	struct io_sr_msg *sr = &req->sr_msg;
	struct msghdr msg;
	struct iovec iov;
	struct socket *sock;
	unsigned flags;
	int min_ret = 0;
	int ret;

	sock = sock_from_file(req->file);
	if (unlikely(!sock))
		return -ENOTSOCK;

	ret = import_single_range(WRITE, sr->buf, sr->len, &iov, &msg.msg_iter);
	if (unlikely(ret))
		return ret;

	msg.msg_name = NULL;
	msg.msg_control = NULL;
	msg.msg_controllen = 0;
	msg.msg_namelen = 0;

	flags = req->sr_msg.msg_flags;
	if (issue_flags & IO_URING_F_NONBLOCK)
		flags |= MSG_DONTWAIT;
	if (flags & MSG_WAITALL)
		min_ret = iov_iter_count(&msg.msg_iter);

	msg.msg_flags = flags;
	ret = sock_sendmsg(sock, &msg);
	if ((issue_flags & IO_URING_F_NONBLOCK) && ret == -EAGAIN)
		return -EAGAIN;
	if (ret == -ERESTARTSYS)
		ret = -EINTR;

	if (ret < min_ret)
		req_set_fail(req);
	__io_req_complete(req, issue_flags, ret, 0);
	return 0;
}

static int __io_recvmsg_copy_hdr(struct io_kiocb *req,
				 struct io_async_msghdr *iomsg)
{
	struct io_sr_msg *sr = &req->sr_msg;
	struct iovec __user *uiov;
	size_t iov_len;
	int ret;

	ret = __copy_msghdr_from_user(&iomsg->msg, sr->umsg,
					&iomsg->uaddr, &uiov, &iov_len);
	if (ret)
		return ret;

	if (req->flags & REQ_F_BUFFER_SELECT) {
		if (iov_len > 1)
			return -EINVAL;
		if (copy_from_user(iomsg->fast_iov, uiov, sizeof(*uiov)))
			return -EFAULT;
		sr->len = iomsg->fast_iov[0].iov_len;
		iomsg->free_iov = NULL;
	} else {
		iomsg->free_iov = iomsg->fast_iov;
		ret = __import_iovec(READ, uiov, iov_len, UIO_FASTIOV,
				     &iomsg->free_iov, &iomsg->msg.msg_iter,
				     false);
		if (ret > 0)
			ret = 0;
	}

	return ret;
}

#ifdef CONFIG_COMPAT
static int __io_compat_recvmsg_copy_hdr(struct io_kiocb *req,
					struct io_async_msghdr *iomsg)
{
	struct io_sr_msg *sr = &req->sr_msg;
	struct compat_iovec __user *uiov;
	compat_uptr_t ptr;
	compat_size_t len;
	int ret;

	ret = __get_compat_msghdr(&iomsg->msg, sr->umsg_compat, &iomsg->uaddr,
				  &ptr, &len);
	if (ret)
		return ret;

	uiov = compat_ptr(ptr);
	if (req->flags & REQ_F_BUFFER_SELECT) {
		compat_ssize_t clen;

		if (len > 1)
			return -EINVAL;
		if (!access_ok(uiov, sizeof(*uiov)))
			return -EFAULT;
		if (__get_user(clen, &uiov->iov_len))
			return -EFAULT;
		if (clen < 0)
			return -EINVAL;
		sr->len = clen;
		iomsg->free_iov = NULL;
	} else {
		iomsg->free_iov = iomsg->fast_iov;
		ret = __import_iovec(READ, (struct iovec __user *)uiov, len,
				   UIO_FASTIOV, &iomsg->free_iov,
				   &iomsg->msg.msg_iter, true);
		if (ret < 0)
			return ret;
	}

	return 0;
}
#endif

static int io_recvmsg_copy_hdr(struct io_kiocb *req,
			       struct io_async_msghdr *iomsg)
{
	iomsg->msg.msg_name = &iomsg->addr;

#ifdef CONFIG_COMPAT
	if (req->ctx->compat)
		return __io_compat_recvmsg_copy_hdr(req, iomsg);
#endif

	return __io_recvmsg_copy_hdr(req, iomsg);
}

static struct io_buffer *io_recv_buffer_select(struct io_kiocb *req,
					       bool needs_lock)
{
	struct io_sr_msg *sr = &req->sr_msg;

	return io_buffer_select(req, &sr->len, sr->bgid, needs_lock);
}

static inline unsigned int io_put_recv_kbuf(struct io_kiocb *req)
{
	return io_put_kbuf(req, req->kbuf);
}

static int io_recvmsg_prep_async(struct io_kiocb *req)
{
	int ret;

	ret = io_recvmsg_copy_hdr(req, req->async_data);
	if (!ret)
		req->flags |= REQ_F_NEED_CLEANUP;
	return ret;
}

static int io_recvmsg_prep(struct io_kiocb *req, const struct io_uring_sqe *sqe)
{
	struct io_sr_msg *sr = &req->sr_msg;

	if (unlikely(req->ctx->flags & IORING_SETUP_IOPOLL))
		return -EINVAL;

	sr->umsg = u64_to_user_ptr(READ_ONCE(sqe->addr));
	sr->len = READ_ONCE(sqe->len);
	sr->bgid = READ_ONCE(sqe->buf_group);
	sr->msg_flags = READ_ONCE(sqe->msg_flags) | MSG_NOSIGNAL;
	if (sr->msg_flags & MSG_DONTWAIT)
		req->flags |= REQ_F_NOWAIT;

#ifdef CONFIG_COMPAT
	if (req->ctx->compat)
		sr->msg_flags |= MSG_CMSG_COMPAT;
#endif
	return 0;
}

static int io_recvmsg(struct io_kiocb *req, unsigned int issue_flags)
{
	struct io_async_msghdr iomsg, *kmsg;
	struct socket *sock;
	struct io_buffer *kbuf;
	unsigned flags;
	int min_ret = 0;
	int ret, cflags = 0;
	bool force_nonblock = issue_flags & IO_URING_F_NONBLOCK;

	sock = sock_from_file(req->file);
	if (unlikely(!sock))
		return -ENOTSOCK;

	if (req_has_async_data(req)) {
		kmsg = req->async_data;
	} else {
		ret = io_recvmsg_copy_hdr(req, &iomsg);
		if (ret)
			return ret;
		kmsg = &iomsg;
	}

	if (req->flags & REQ_F_BUFFER_SELECT) {
		kbuf = io_recv_buffer_select(req, !force_nonblock);
		if (IS_ERR(kbuf))
			return PTR_ERR(kbuf);
		kmsg->fast_iov[0].iov_base = u64_to_user_ptr(kbuf->addr);
		kmsg->fast_iov[0].iov_len = req->sr_msg.len;
		iov_iter_init(&kmsg->msg.msg_iter, READ, kmsg->fast_iov,
				1, req->sr_msg.len);
	}

	flags = req->sr_msg.msg_flags;
	if (force_nonblock)
		flags |= MSG_DONTWAIT;
	if (flags & MSG_WAITALL)
		min_ret = iov_iter_count(&kmsg->msg.msg_iter);

	ret = __sys_recvmsg_sock(sock, &kmsg->msg, req->sr_msg.umsg,
					kmsg->uaddr, flags);
	if (force_nonblock && ret == -EAGAIN)
		return io_setup_async_msg(req, kmsg);
	if (ret == -ERESTARTSYS)
		ret = -EINTR;

	if (req->flags & REQ_F_BUFFER_SELECTED)
		cflags = io_put_recv_kbuf(req);
	/* fast path, check for non-NULL to avoid function call */
	if (kmsg->free_iov)
		kfree(kmsg->free_iov);
	req->flags &= ~REQ_F_NEED_CLEANUP;
	if (ret < min_ret || ((flags & MSG_WAITALL) && (kmsg->msg.msg_flags & (MSG_TRUNC | MSG_CTRUNC))))
		req_set_fail(req);
	__io_req_complete(req, issue_flags, ret, cflags);
	return 0;
}

static int io_recv(struct io_kiocb *req, unsigned int issue_flags)
{
	struct io_buffer *kbuf;
	struct io_sr_msg *sr = &req->sr_msg;
	struct msghdr msg;
	void __user *buf = sr->buf;
	struct socket *sock;
	struct iovec iov;
	unsigned flags;
	int min_ret = 0;
	int ret, cflags = 0;
	bool force_nonblock = issue_flags & IO_URING_F_NONBLOCK;

	sock = sock_from_file(req->file);
	if (unlikely(!sock))
		return -ENOTSOCK;

	if (req->flags & REQ_F_BUFFER_SELECT) {
		kbuf = io_recv_buffer_select(req, !force_nonblock);
		if (IS_ERR(kbuf))
			return PTR_ERR(kbuf);
		buf = u64_to_user_ptr(kbuf->addr);
	}

	ret = import_single_range(READ, buf, sr->len, &iov, &msg.msg_iter);
	if (unlikely(ret))
		goto out_free;

	msg.msg_name = NULL;
	msg.msg_control = NULL;
	msg.msg_controllen = 0;
	msg.msg_namelen = 0;
	msg.msg_iocb = NULL;
	msg.msg_flags = 0;

	flags = req->sr_msg.msg_flags;
	if (force_nonblock)
		flags |= MSG_DONTWAIT;
	if (flags & MSG_WAITALL)
		min_ret = iov_iter_count(&msg.msg_iter);

	ret = sock_recvmsg(sock, &msg, flags);
	if (force_nonblock && ret == -EAGAIN)
		return -EAGAIN;
	if (ret == -ERESTARTSYS)
		ret = -EINTR;
out_free:
	if (req->flags & REQ_F_BUFFER_SELECTED)
		cflags = io_put_recv_kbuf(req);
	if (ret < min_ret || ((flags & MSG_WAITALL) && (msg.msg_flags & (MSG_TRUNC | MSG_CTRUNC))))
		req_set_fail(req);
	__io_req_complete(req, issue_flags, ret, cflags);
	return 0;
}

static int io_accept_prep(struct io_kiocb *req, const struct io_uring_sqe *sqe)
{
	struct io_accept *accept = &req->accept;

	if (unlikely(req->ctx->flags & IORING_SETUP_IOPOLL))
		return -EINVAL;
	if (sqe->ioprio || sqe->len || sqe->buf_index)
		return -EINVAL;

	accept->addr = u64_to_user_ptr(READ_ONCE(sqe->addr));
	accept->addr_len = u64_to_user_ptr(READ_ONCE(sqe->addr2));
	accept->flags = READ_ONCE(sqe->accept_flags);
	accept->nofile = rlimit(RLIMIT_NOFILE);

	accept->file_slot = READ_ONCE(sqe->file_index);
	if (accept->file_slot && ((req->open.how.flags & O_CLOEXEC) ||
				  (accept->flags & SOCK_CLOEXEC)))
		return -EINVAL;
	if (accept->flags & ~(SOCK_CLOEXEC | SOCK_NONBLOCK))
		return -EINVAL;
	if (SOCK_NONBLOCK != O_NONBLOCK && (accept->flags & SOCK_NONBLOCK))
		accept->flags = (accept->flags & ~SOCK_NONBLOCK) | O_NONBLOCK;
	return 0;
}

static int io_accept(struct io_kiocb *req, unsigned int issue_flags)
{
	struct io_accept *accept = &req->accept;
	bool force_nonblock = issue_flags & IO_URING_F_NONBLOCK;
	unsigned int file_flags = force_nonblock ? O_NONBLOCK : 0;
	bool fixed = !!accept->file_slot;
	struct file *file;
	int ret, fd;

	if (req->file->f_flags & O_NONBLOCK)
		req->flags |= REQ_F_NOWAIT;

	if (!fixed) {
		fd = __get_unused_fd_flags(accept->flags, accept->nofile);
		if (unlikely(fd < 0))
			return fd;
	}
	file = do_accept(req->file, file_flags, accept->addr, accept->addr_len,
			 accept->flags);
	if (IS_ERR(file)) {
		if (!fixed)
			put_unused_fd(fd);
		ret = PTR_ERR(file);
		if (ret == -EAGAIN && force_nonblock)
			return -EAGAIN;
		if (ret == -ERESTARTSYS)
			ret = -EINTR;
		req_set_fail(req);
	} else if (!fixed) {
		fd_install(fd, file);
		ret = fd;
	} else {
		ret = io_install_fixed_file(req, file, issue_flags,
					    accept->file_slot - 1);
	}
	__io_req_complete(req, issue_flags, ret, 0);
	return 0;
}

static int io_connect_prep_async(struct io_kiocb *req)
{
	struct io_async_connect *io = req->async_data;
	struct io_connect *conn = &req->connect;

	return move_addr_to_kernel(conn->addr, conn->addr_len, &io->address);
}

static int io_connect_prep(struct io_kiocb *req, const struct io_uring_sqe *sqe)
{
	struct io_connect *conn = &req->connect;

	if (unlikely(req->ctx->flags & IORING_SETUP_IOPOLL))
		return -EINVAL;
	if (sqe->ioprio || sqe->len || sqe->buf_index || sqe->rw_flags ||
	    sqe->splice_fd_in)
		return -EINVAL;

	conn->addr = u64_to_user_ptr(READ_ONCE(sqe->addr));
	conn->addr_len =  READ_ONCE(sqe->addr2);
	return 0;
}

static int io_connect(struct io_kiocb *req, unsigned int issue_flags)
{
	struct io_async_connect __io, *io;
	unsigned file_flags;
	int ret;
	bool force_nonblock = issue_flags & IO_URING_F_NONBLOCK;

	if (req_has_async_data(req)) {
		io = req->async_data;
	} else {
		ret = move_addr_to_kernel(req->connect.addr,
						req->connect.addr_len,
						&__io.address);
		if (ret)
			goto out;
		io = &__io;
	}

	file_flags = force_nonblock ? O_NONBLOCK : 0;

	ret = __sys_connect_file(req->file, &io->address,
					req->connect.addr_len, file_flags);
	if ((ret == -EAGAIN || ret == -EINPROGRESS) && force_nonblock) {
		if (req_has_async_data(req))
			return -EAGAIN;
		if (io_alloc_async_data(req)) {
			ret = -ENOMEM;
			goto out;
		}
		memcpy(req->async_data, &__io, sizeof(__io));
		return -EAGAIN;
	}
	if (ret == -ERESTARTSYS)
		ret = -EINTR;
out:
	if (ret < 0)
		req_set_fail(req);
	__io_req_complete(req, issue_flags, ret, 0);
	return 0;
}
#else /* !CONFIG_NET */
#define IO_NETOP_FN(op)							\
static int io_##op(struct io_kiocb *req, unsigned int issue_flags)	\
{									\
	return -EOPNOTSUPP;						\
}

#define IO_NETOP_PREP(op)						\
IO_NETOP_FN(op)								\
static int io_##op##_prep(struct io_kiocb *req, const struct io_uring_sqe *sqe) \
{									\
	return -EOPNOTSUPP;						\
}									\

#define IO_NETOP_PREP_ASYNC(op)						\
IO_NETOP_PREP(op)							\
static int io_##op##_prep_async(struct io_kiocb *req)			\
{									\
	return -EOPNOTSUPP;						\
}

IO_NETOP_PREP_ASYNC(sendmsg);
IO_NETOP_PREP_ASYNC(recvmsg);
IO_NETOP_PREP_ASYNC(connect);
IO_NETOP_PREP(accept);
IO_NETOP_FN(send);
IO_NETOP_FN(recv);
#endif /* CONFIG_NET */

struct io_poll_table {
	struct poll_table_struct pt;
	struct io_kiocb *req;
	int nr_entries;
	int error;
};

static int __io_async_wake(struct io_kiocb *req, struct io_poll_iocb *poll,
			   __poll_t mask, io_req_tw_func_t func)
{
	/* for instances that support it check for an event match first: */
	if (mask && !(mask & poll->events))
		return 0;

	trace_io_uring_task_add(req->ctx, req->opcode, req->user_data, mask);

	list_del_init(&poll->wait.entry);

	req->result = mask;
	req->io_task_work.func = func;

	/*
	 * If this fails, then the task is exiting. When a task exits, the
	 * work gets canceled, so just cancel this request as well instead
	 * of executing it. We can't safely execute it anyway, as we may not
	 * have the needed state needed for it anyway.
	 */
	io_req_task_work_add(req);
	return 1;
}

static bool io_poll_rewait(struct io_kiocb *req, struct io_poll_iocb *poll)
	__acquires(&req->ctx->completion_lock)
{
	struct io_ring_ctx *ctx = req->ctx;

	/* req->task == current here, checking PF_EXITING is safe */
	if (unlikely(req->task->flags & PF_EXITING))
		WRITE_ONCE(poll->canceled, true);

	if (!req->result && !READ_ONCE(poll->canceled)) {
		struct poll_table_struct pt = { ._key = poll->events };

		req->result = vfs_poll(req->file, &pt) & poll->events;
	}

	spin_lock(&ctx->completion_lock);
	if (!req->result && !READ_ONCE(poll->canceled)) {
		add_wait_queue(poll->head, &poll->wait);
		return true;
	}

	return false;
}

static struct io_poll_iocb *io_poll_get_double(struct io_kiocb *req)
{
	/* pure poll stashes this in ->async_data, poll driven retry elsewhere */
	if (req->opcode == IORING_OP_POLL_ADD)
		return req->async_data;
	return req->apoll->double_poll;
}

static struct io_poll_iocb *io_poll_get_single(struct io_kiocb *req)
{
	if (req->opcode == IORING_OP_POLL_ADD)
		return &req->poll;
	return &req->apoll->poll;
}

static void io_poll_remove_double(struct io_kiocb *req)
	__must_hold(&req->ctx->completion_lock)
{
	struct io_poll_iocb *poll = io_poll_get_double(req);

	lockdep_assert_held(&req->ctx->completion_lock);

	if (poll && poll->head) {
		struct wait_queue_head *head = poll->head;

		spin_lock_irq(&head->lock);
		list_del_init(&poll->wait.entry);
		if (poll->wait.private)
			req_ref_put(req);
		poll->head = NULL;
		spin_unlock_irq(&head->lock);
	}
}

static bool __io_poll_complete(struct io_kiocb *req, __poll_t mask)
	__must_hold(&req->ctx->completion_lock)
{
	struct io_ring_ctx *ctx = req->ctx;
	unsigned flags = IORING_CQE_F_MORE;
	int error;

	if (READ_ONCE(req->poll.canceled)) {
		error = -ECANCELED;
		req->poll.events |= EPOLLONESHOT;
	} else {
		error = mangle_poll(mask);
	}
	if (req->poll.events & EPOLLONESHOT)
		flags = 0;
	if (!io_cqring_fill_event(ctx, req->user_data, error, flags)) {
		req->poll.events |= EPOLLONESHOT;
		flags = 0;
	}
	if (flags & IORING_CQE_F_MORE)
		ctx->cq_extra++;

	return !(flags & IORING_CQE_F_MORE);
}

static void io_poll_task_func(struct io_kiocb *req, bool *locked)
{
	struct io_ring_ctx *ctx = req->ctx;
	struct io_kiocb *nxt;

	if (io_poll_rewait(req, &req->poll)) {
		spin_unlock(&ctx->completion_lock);
	} else {
		bool done;

		if (req->poll.done) {
			spin_unlock(&ctx->completion_lock);
			return;
		}
		done = __io_poll_complete(req, req->result);
		if (done) {
			io_poll_remove_double(req);
			hash_del(&req->hash_node);
			req->poll.done = true;
		} else {
			req->result = 0;
			add_wait_queue(req->poll.head, &req->poll.wait);
		}
		io_commit_cqring(ctx);
		spin_unlock(&ctx->completion_lock);
		io_cqring_ev_posted(ctx);

		if (done) {
			nxt = io_put_req_find_next(req);
			if (nxt)
				io_req_task_submit(nxt, locked);
		}
	}
}

static int io_poll_double_wake(struct wait_queue_entry *wait, unsigned mode,
			       int sync, void *key)
{
	struct io_kiocb *req = wait->private;
	struct io_poll_iocb *poll = io_poll_get_single(req);
	__poll_t mask = key_to_poll(key);
	unsigned long flags;

	/* for instances that support it check for an event match first: */
	if (mask && !(mask & poll->events))
		return 0;
	if (!(poll->events & EPOLLONESHOT))
		return poll->wait.func(&poll->wait, mode, sync, key);

	list_del_init(&wait->entry);

	if (poll->head) {
		bool done;

		spin_lock_irqsave(&poll->head->lock, flags);
		done = list_empty(&poll->wait.entry);
		if (!done)
			list_del_init(&poll->wait.entry);
		/* make sure double remove sees this as being gone */
		wait->private = NULL;
		spin_unlock_irqrestore(&poll->head->lock, flags);
		if (!done) {
			/* use wait func handler, so it matches the rq type */
			poll->wait.func(&poll->wait, mode, sync, key);
		}
	}
	req_ref_put(req);
	return 1;
}

static void io_init_poll_iocb(struct io_poll_iocb *poll, __poll_t events,
			      wait_queue_func_t wake_func)
{
	poll->head = NULL;
	poll->done = false;
	poll->canceled = false;
#define IO_POLL_UNMASK	(EPOLLERR|EPOLLHUP|EPOLLNVAL|EPOLLRDHUP)
	/* mask in events that we always want/need */
	poll->events = events | IO_POLL_UNMASK;
	INIT_LIST_HEAD(&poll->wait.entry);
	init_waitqueue_func_entry(&poll->wait, wake_func);
}

static void __io_queue_proc(struct io_poll_iocb *poll, struct io_poll_table *pt,
			    struct wait_queue_head *head,
			    struct io_poll_iocb **poll_ptr)
{
	struct io_kiocb *req = pt->req;

	/*
	 * The file being polled uses multiple waitqueues for poll handling
	 * (e.g. one for read, one for write). Setup a separate io_poll_iocb
	 * if this happens.
	 */
	if (unlikely(pt->nr_entries)) {
		struct io_poll_iocb *poll_one = poll;

		/* double add on the same waitqueue head, ignore */
		if (poll_one->head == head)
			return;
		/* already have a 2nd entry, fail a third attempt */
		if (*poll_ptr) {
			if ((*poll_ptr)->head == head)
				return;
			pt->error = -EINVAL;
			return;
		}
		/*
		 * Can't handle multishot for double wait for now, turn it
		 * into one-shot mode.
		 */
		if (!(poll_one->events & EPOLLONESHOT))
			poll_one->events |= EPOLLONESHOT;
		poll = kmalloc(sizeof(*poll), GFP_ATOMIC);
		if (!poll) {
			pt->error = -ENOMEM;
			return;
		}
		io_init_poll_iocb(poll, poll_one->events, io_poll_double_wake);
		req_ref_get(req);
		poll->wait.private = req;

		*poll_ptr = poll;
		if (req->opcode == IORING_OP_POLL_ADD)
			req->flags |= REQ_F_ASYNC_DATA;
	}

	pt->nr_entries++;
	poll->head = head;

	if (poll->events & EPOLLEXCLUSIVE)
		add_wait_queue_exclusive(head, &poll->wait);
	else
		add_wait_queue(head, &poll->wait);
}

static void io_async_queue_proc(struct file *file, struct wait_queue_head *head,
			       struct poll_table_struct *p)
{
	struct io_poll_table *pt = container_of(p, struct io_poll_table, pt);
	struct async_poll *apoll = pt->req->apoll;

	__io_queue_proc(&apoll->poll, pt, head, &apoll->double_poll);
}

static void io_async_task_func(struct io_kiocb *req, bool *locked)
{
	struct async_poll *apoll = req->apoll;
	struct io_ring_ctx *ctx = req->ctx;

	trace_io_uring_task_run(req->ctx, req, req->opcode, req->user_data);

	if (io_poll_rewait(req, &apoll->poll)) {
		spin_unlock(&ctx->completion_lock);
		return;
	}

	hash_del(&req->hash_node);
	io_poll_remove_double(req);
	apoll->poll.done = true;
	spin_unlock(&ctx->completion_lock);

	if (!READ_ONCE(apoll->poll.canceled))
		io_req_task_submit(req, locked);
	else
		io_req_complete_failed(req, -ECANCELED);
}

static int io_async_wake(struct wait_queue_entry *wait, unsigned mode, int sync,
			void *key)
{
	struct io_kiocb *req = wait->private;
	struct io_poll_iocb *poll = &req->apoll->poll;

	trace_io_uring_poll_wake(req->ctx, req->opcode, req->user_data,
					key_to_poll(key));

	return __io_async_wake(req, poll, key_to_poll(key), io_async_task_func);
}

static void io_poll_req_insert(struct io_kiocb *req)
{
	struct io_ring_ctx *ctx = req->ctx;
	struct hlist_head *list;

	list = &ctx->cancel_hash[hash_long(req->user_data, ctx->cancel_hash_bits)];
	hlist_add_head(&req->hash_node, list);
}

static __poll_t __io_arm_poll_handler(struct io_kiocb *req,
				      struct io_poll_iocb *poll,
				      struct io_poll_table *ipt, __poll_t mask,
				      wait_queue_func_t wake_func)
	__acquires(&ctx->completion_lock)
{
	struct io_ring_ctx *ctx = req->ctx;
	bool cancel = false;

	INIT_HLIST_NODE(&req->hash_node);
	io_init_poll_iocb(poll, mask, wake_func);
	poll->file = req->file;
	poll->wait.private = req;

	ipt->pt._key = mask;
	ipt->req = req;
	ipt->error = 0;
	ipt->nr_entries = 0;

	mask = vfs_poll(req->file, &ipt->pt) & poll->events;
	if (unlikely(!ipt->nr_entries) && !ipt->error)
		ipt->error = -EINVAL;

	spin_lock(&ctx->completion_lock);
	if (ipt->error || (mask && (poll->events & EPOLLONESHOT)))
		io_poll_remove_double(req);
	if (likely(poll->head)) {
		spin_lock_irq(&poll->head->lock);
		if (unlikely(list_empty(&poll->wait.entry))) {
			if (ipt->error)
				cancel = true;
			ipt->error = 0;
			mask = 0;
		}
		if ((mask && (poll->events & EPOLLONESHOT)) || ipt->error)
			list_del_init(&poll->wait.entry);
		else if (cancel)
			WRITE_ONCE(poll->canceled, true);
		else if (!poll->done) /* actually waiting for an event */
			io_poll_req_insert(req);
		spin_unlock_irq(&poll->head->lock);
	}

	return mask;
}

enum {
	IO_APOLL_OK,
	IO_APOLL_ABORTED,
	IO_APOLL_READY
};

static int io_arm_poll_handler(struct io_kiocb *req)
{
	const struct io_op_def *def = &io_op_defs[req->opcode];
	struct io_ring_ctx *ctx = req->ctx;
	struct async_poll *apoll;
	struct io_poll_table ipt;
	__poll_t ret, mask = EPOLLONESHOT | POLLERR | POLLPRI;
	int rw;

	if (!req->file || !file_can_poll(req->file))
		return IO_APOLL_ABORTED;
	if (req->flags & REQ_F_POLLED)
		return IO_APOLL_ABORTED;
	if (!def->pollin && !def->pollout)
		return IO_APOLL_ABORTED;

	if (def->pollin) {
		rw = READ;
		mask |= POLLIN | POLLRDNORM;

		/* If reading from MSG_ERRQUEUE using recvmsg, ignore POLLIN */
		if ((req->opcode == IORING_OP_RECVMSG) &&
		    (req->sr_msg.msg_flags & MSG_ERRQUEUE))
			mask &= ~POLLIN;
	} else {
		rw = WRITE;
		mask |= POLLOUT | POLLWRNORM;
	}

	/* if we can't nonblock try, then no point in arming a poll handler */
	if (!io_file_supports_nowait(req, rw))
		return IO_APOLL_ABORTED;

	apoll = kmalloc(sizeof(*apoll), GFP_ATOMIC);
	if (unlikely(!apoll))
		return IO_APOLL_ABORTED;
	apoll->double_poll = NULL;
	req->apoll = apoll;
	req->flags |= REQ_F_POLLED;
	ipt.pt._qproc = io_async_queue_proc;
	io_req_set_refcount(req);

	ret = __io_arm_poll_handler(req, &apoll->poll, &ipt, mask,
					io_async_wake);
	spin_unlock(&ctx->completion_lock);
	if (ret || ipt.error)
		return ret ? IO_APOLL_READY : IO_APOLL_ABORTED;

	trace_io_uring_poll_arm(ctx, req, req->opcode, req->user_data,
				mask, apoll->poll.events);
	return IO_APOLL_OK;
}

static bool __io_poll_remove_one(struct io_kiocb *req,
				 struct io_poll_iocb *poll, bool do_cancel)
	__must_hold(&req->ctx->completion_lock)
{
	bool do_complete = false;

	if (!poll->head)
		return false;
	spin_lock_irq(&poll->head->lock);
	if (do_cancel)
		WRITE_ONCE(poll->canceled, true);
	if (!list_empty(&poll->wait.entry)) {
		list_del_init(&poll->wait.entry);
		do_complete = true;
	}
	spin_unlock_irq(&poll->head->lock);
	hash_del(&req->hash_node);
	return do_complete;
}

static bool io_poll_remove_one(struct io_kiocb *req)
	__must_hold(&req->ctx->completion_lock)
{
	bool do_complete;

	io_poll_remove_double(req);
	do_complete = __io_poll_remove_one(req, io_poll_get_single(req), true);

	if (do_complete) {
		io_cqring_fill_event(req->ctx, req->user_data, -ECANCELED, 0);
		io_commit_cqring(req->ctx);
		req_set_fail(req);
		io_put_req_deferred(req);
	}
	return do_complete;
}

/*
 * Returns true if we found and killed one or more poll requests
 */
static __cold bool io_poll_remove_all(struct io_ring_ctx *ctx,
				      struct task_struct *tsk, bool cancel_all)
{
	struct hlist_node *tmp;
	struct io_kiocb *req;
	int posted = 0, i;

	spin_lock(&ctx->completion_lock);
	for (i = 0; i < (1U << ctx->cancel_hash_bits); i++) {
		struct hlist_head *list;

		list = &ctx->cancel_hash[i];
		hlist_for_each_entry_safe(req, tmp, list, hash_node) {
			if (io_match_task(req, tsk, cancel_all))
				posted += io_poll_remove_one(req);
		}
	}
	spin_unlock(&ctx->completion_lock);

	if (posted)
		io_cqring_ev_posted(ctx);

	return posted != 0;
}

static struct io_kiocb *io_poll_find(struct io_ring_ctx *ctx, __u64 sqe_addr,
				     bool poll_only)
	__must_hold(&ctx->completion_lock)
{
	struct hlist_head *list;
	struct io_kiocb *req;

	list = &ctx->cancel_hash[hash_long(sqe_addr, ctx->cancel_hash_bits)];
	hlist_for_each_entry(req, list, hash_node) {
		if (sqe_addr != req->user_data)
			continue;
		if (poll_only && req->opcode != IORING_OP_POLL_ADD)
			continue;
		return req;
	}
	return NULL;
}

static int io_poll_cancel(struct io_ring_ctx *ctx, __u64 sqe_addr,
			  bool poll_only)
	__must_hold(&ctx->completion_lock)
{
	struct io_kiocb *req;

	req = io_poll_find(ctx, sqe_addr, poll_only);
	if (!req)
		return -ENOENT;
	if (io_poll_remove_one(req))
		return 0;

	return -EALREADY;
}

static __poll_t io_poll_parse_events(const struct io_uring_sqe *sqe,
				     unsigned int flags)
{
	u32 events;

	events = READ_ONCE(sqe->poll32_events);
#ifdef __BIG_ENDIAN
	events = swahw32(events);
#endif
	if (!(flags & IORING_POLL_ADD_MULTI))
		events |= EPOLLONESHOT;
	return demangle_poll(events) | (events & (EPOLLEXCLUSIVE|EPOLLONESHOT));
}

static int io_poll_update_prep(struct io_kiocb *req,
			       const struct io_uring_sqe *sqe)
{
	struct io_poll_update *upd = &req->poll_update;
	u32 flags;

	if (unlikely(req->ctx->flags & IORING_SETUP_IOPOLL))
		return -EINVAL;
	if (sqe->ioprio || sqe->buf_index || sqe->splice_fd_in)
		return -EINVAL;
	flags = READ_ONCE(sqe->len);
	if (flags & ~(IORING_POLL_UPDATE_EVENTS | IORING_POLL_UPDATE_USER_DATA |
		      IORING_POLL_ADD_MULTI))
		return -EINVAL;
	/* meaningless without update */
	if (flags == IORING_POLL_ADD_MULTI)
		return -EINVAL;

	upd->old_user_data = READ_ONCE(sqe->addr);
	upd->update_events = flags & IORING_POLL_UPDATE_EVENTS;
	upd->update_user_data = flags & IORING_POLL_UPDATE_USER_DATA;

	upd->new_user_data = READ_ONCE(sqe->off);
	if (!upd->update_user_data && upd->new_user_data)
		return -EINVAL;
	if (upd->update_events)
		upd->events = io_poll_parse_events(sqe, flags);
	else if (sqe->poll32_events)
		return -EINVAL;

	return 0;
}

static int io_poll_wake(struct wait_queue_entry *wait, unsigned mode, int sync,
			void *key)
{
	struct io_kiocb *req = wait->private;
	struct io_poll_iocb *poll = &req->poll;

	return __io_async_wake(req, poll, key_to_poll(key), io_poll_task_func);
}

static void io_poll_queue_proc(struct file *file, struct wait_queue_head *head,
			       struct poll_table_struct *p)
{
	struct io_poll_table *pt = container_of(p, struct io_poll_table, pt);

	__io_queue_proc(&pt->req->poll, pt, head, (struct io_poll_iocb **) &pt->req->async_data);
}

static int io_poll_add_prep(struct io_kiocb *req, const struct io_uring_sqe *sqe)
{
	struct io_poll_iocb *poll = &req->poll;
	u32 flags;

	if (unlikely(req->ctx->flags & IORING_SETUP_IOPOLL))
		return -EINVAL;
	if (sqe->ioprio || sqe->buf_index || sqe->off || sqe->addr)
		return -EINVAL;
	flags = READ_ONCE(sqe->len);
	if (flags & ~IORING_POLL_ADD_MULTI)
		return -EINVAL;

	io_req_set_refcount(req);
	poll->events = io_poll_parse_events(sqe, flags);
	return 0;
}

static int io_poll_add(struct io_kiocb *req, unsigned int issue_flags)
{
	struct io_poll_iocb *poll = &req->poll;
	struct io_ring_ctx *ctx = req->ctx;
	struct io_poll_table ipt;
	__poll_t mask;
	bool done;

	ipt.pt._qproc = io_poll_queue_proc;

	mask = __io_arm_poll_handler(req, &req->poll, &ipt, poll->events,
					io_poll_wake);

	if (mask) { /* no async, we'd stolen it */
		ipt.error = 0;
		done = __io_poll_complete(req, mask);
		io_commit_cqring(req->ctx);
	}
	spin_unlock(&ctx->completion_lock);

	if (mask) {
		io_cqring_ev_posted(ctx);
		if (done)
			io_put_req(req);
	}
	return ipt.error;
}

static int io_poll_update(struct io_kiocb *req, unsigned int issue_flags)
{
	struct io_ring_ctx *ctx = req->ctx;
	struct io_kiocb *preq;
	bool completing;
	int ret;

	spin_lock(&ctx->completion_lock);
	preq = io_poll_find(ctx, req->poll_update.old_user_data, true);
	if (!preq) {
		ret = -ENOENT;
		goto err;
	}

	if (!req->poll_update.update_events && !req->poll_update.update_user_data) {
		completing = true;
		ret = io_poll_remove_one(preq) ? 0 : -EALREADY;
		goto err;
	}

	/*
	 * Don't allow racy completion with singleshot, as we cannot safely
	 * update those. For multishot, if we're racing with completion, just
	 * let completion re-add it.
	 */
	completing = !__io_poll_remove_one(preq, &preq->poll, false);
	if (completing && (preq->poll.events & EPOLLONESHOT)) {
		ret = -EALREADY;
		goto err;
	}
	/* we now have a detached poll request. reissue. */
	ret = 0;
err:
	if (ret < 0) {
		spin_unlock(&ctx->completion_lock);
		req_set_fail(req);
		io_req_complete(req, ret);
		return 0;
	}
	/* only mask one event flags, keep behavior flags */
	if (req->poll_update.update_events) {
		preq->poll.events &= ~0xffff;
		preq->poll.events |= req->poll_update.events & 0xffff;
		preq->poll.events |= IO_POLL_UNMASK;
	}
	if (req->poll_update.update_user_data)
		preq->user_data = req->poll_update.new_user_data;
	spin_unlock(&ctx->completion_lock);

	/* complete update request, we're done with it */
	io_req_complete(req, ret);

	if (!completing) {
		ret = io_poll_add(preq, issue_flags);
		if (ret < 0) {
			req_set_fail(preq);
			io_req_complete(preq, ret);
		}
	}
	return 0;
}

static void io_req_task_timeout(struct io_kiocb *req, bool *locked)
{
	struct io_timeout_data *data = req->async_data;

	if (!(data->flags & IORING_TIMEOUT_ETIME_SUCCESS))
		req_set_fail(req);
	io_req_complete_post(req, -ETIME, 0);
}

static enum hrtimer_restart io_timeout_fn(struct hrtimer *timer)
{
	struct io_timeout_data *data = container_of(timer,
						struct io_timeout_data, timer);
	struct io_kiocb *req = data->req;
	struct io_ring_ctx *ctx = req->ctx;
	unsigned long flags;

	spin_lock_irqsave(&ctx->timeout_lock, flags);
	list_del_init(&req->timeout.list);
	atomic_set(&req->ctx->cq_timeouts,
		atomic_read(&req->ctx->cq_timeouts) + 1);
	spin_unlock_irqrestore(&ctx->timeout_lock, flags);

	req->io_task_work.func = io_req_task_timeout;
	io_req_task_work_add(req);
	return HRTIMER_NORESTART;
}

static struct io_kiocb *io_timeout_extract(struct io_ring_ctx *ctx,
					   __u64 user_data)
	__must_hold(&ctx->timeout_lock)
{
	struct io_timeout_data *io;
	struct io_kiocb *req;
	bool found = false;

	list_for_each_entry(req, &ctx->timeout_list, timeout.list) {
		found = user_data == req->user_data;
		if (found)
			break;
	}
	if (!found)
		return ERR_PTR(-ENOENT);

	io = req->async_data;
	if (hrtimer_try_to_cancel(&io->timer) == -1)
		return ERR_PTR(-EALREADY);
	list_del_init(&req->timeout.list);
	return req;
}

static int io_timeout_cancel(struct io_ring_ctx *ctx, __u64 user_data)
	__must_hold(&ctx->completion_lock)
	__must_hold(&ctx->timeout_lock)
{
	struct io_kiocb *req = io_timeout_extract(ctx, user_data);

	if (IS_ERR(req))
		return PTR_ERR(req);

	req_set_fail(req);
	io_cqring_fill_event(ctx, req->user_data, -ECANCELED, 0);
	io_put_req_deferred(req);
	return 0;
}

static clockid_t io_timeout_get_clock(struct io_timeout_data *data)
{
	switch (data->flags & IORING_TIMEOUT_CLOCK_MASK) {
	case IORING_TIMEOUT_BOOTTIME:
		return CLOCK_BOOTTIME;
	case IORING_TIMEOUT_REALTIME:
		return CLOCK_REALTIME;
	default:
		/* can't happen, vetted at prep time */
		WARN_ON_ONCE(1);
		fallthrough;
	case 0:
		return CLOCK_MONOTONIC;
	}
}

static int io_linked_timeout_update(struct io_ring_ctx *ctx, __u64 user_data,
				    struct timespec64 *ts, enum hrtimer_mode mode)
	__must_hold(&ctx->timeout_lock)
{
	struct io_timeout_data *io;
	struct io_kiocb *req;
	bool found = false;

	list_for_each_entry(req, &ctx->ltimeout_list, timeout.list) {
		found = user_data == req->user_data;
		if (found)
			break;
	}
	if (!found)
		return -ENOENT;

	io = req->async_data;
	if (hrtimer_try_to_cancel(&io->timer) == -1)
		return -EALREADY;
	hrtimer_init(&io->timer, io_timeout_get_clock(io), mode);
	io->timer.function = io_link_timeout_fn;
	hrtimer_start(&io->timer, timespec64_to_ktime(*ts), mode);
	return 0;
}

static int io_timeout_update(struct io_ring_ctx *ctx, __u64 user_data,
			     struct timespec64 *ts, enum hrtimer_mode mode)
	__must_hold(&ctx->timeout_lock)
{
	struct io_kiocb *req = io_timeout_extract(ctx, user_data);
	struct io_timeout_data *data;

	if (IS_ERR(req))
		return PTR_ERR(req);

	req->timeout.off = 0; /* noseq */
	data = req->async_data;
	list_add_tail(&req->timeout.list, &ctx->timeout_list);
	hrtimer_init(&data->timer, io_timeout_get_clock(data), mode);
	data->timer.function = io_timeout_fn;
	hrtimer_start(&data->timer, timespec64_to_ktime(*ts), mode);
	return 0;
}

static int io_timeout_remove_prep(struct io_kiocb *req,
				  const struct io_uring_sqe *sqe)
{
	struct io_timeout_rem *tr = &req->timeout_rem;

	if (unlikely(req->ctx->flags & IORING_SETUP_IOPOLL))
		return -EINVAL;
	if (unlikely(req->flags & (REQ_F_FIXED_FILE | REQ_F_BUFFER_SELECT)))
		return -EINVAL;
	if (sqe->ioprio || sqe->buf_index || sqe->len || sqe->splice_fd_in)
		return -EINVAL;

	tr->ltimeout = false;
	tr->addr = READ_ONCE(sqe->addr);
	tr->flags = READ_ONCE(sqe->timeout_flags);
	if (tr->flags & IORING_TIMEOUT_UPDATE_MASK) {
		if (hweight32(tr->flags & IORING_TIMEOUT_CLOCK_MASK) > 1)
			return -EINVAL;
		if (tr->flags & IORING_LINK_TIMEOUT_UPDATE)
			tr->ltimeout = true;
		if (tr->flags & ~(IORING_TIMEOUT_UPDATE_MASK|IORING_TIMEOUT_ABS))
			return -EINVAL;
		if (get_timespec64(&tr->ts, u64_to_user_ptr(sqe->addr2)))
			return -EFAULT;
	} else if (tr->flags) {
		/* timeout removal doesn't support flags */
		return -EINVAL;
	}

	return 0;
}

static inline enum hrtimer_mode io_translate_timeout_mode(unsigned int flags)
{
	return (flags & IORING_TIMEOUT_ABS) ? HRTIMER_MODE_ABS
					    : HRTIMER_MODE_REL;
}

/*
 * Remove or update an existing timeout command
 */
static int io_timeout_remove(struct io_kiocb *req, unsigned int issue_flags)
{
	struct io_timeout_rem *tr = &req->timeout_rem;
	struct io_ring_ctx *ctx = req->ctx;
	int ret;

	if (!(req->timeout_rem.flags & IORING_TIMEOUT_UPDATE)) {
		spin_lock(&ctx->completion_lock);
		spin_lock_irq(&ctx->timeout_lock);
		ret = io_timeout_cancel(ctx, tr->addr);
		spin_unlock_irq(&ctx->timeout_lock);
		spin_unlock(&ctx->completion_lock);
	} else {
		enum hrtimer_mode mode = io_translate_timeout_mode(tr->flags);

		spin_lock_irq(&ctx->timeout_lock);
		if (tr->ltimeout)
			ret = io_linked_timeout_update(ctx, tr->addr, &tr->ts, mode);
		else
			ret = io_timeout_update(ctx, tr->addr, &tr->ts, mode);
		spin_unlock_irq(&ctx->timeout_lock);
	}

	if (ret < 0)
		req_set_fail(req);
	io_req_complete_post(req, ret, 0);
	return 0;
}

static int io_timeout_prep(struct io_kiocb *req, const struct io_uring_sqe *sqe,
			   bool is_timeout_link)
{
	struct io_timeout_data *data;
	unsigned flags;
	u32 off = READ_ONCE(sqe->off);

	if (unlikely(req->ctx->flags & IORING_SETUP_IOPOLL))
		return -EINVAL;
	if (sqe->ioprio || sqe->buf_index || sqe->len != 1 ||
	    sqe->splice_fd_in)
		return -EINVAL;
	if (off && is_timeout_link)
		return -EINVAL;
	flags = READ_ONCE(sqe->timeout_flags);
	if (flags & ~(IORING_TIMEOUT_ABS | IORING_TIMEOUT_CLOCK_MASK |
		      IORING_TIMEOUT_ETIME_SUCCESS))
		return -EINVAL;
	/* more than one clock specified is invalid, obviously */
	if (hweight32(flags & IORING_TIMEOUT_CLOCK_MASK) > 1)
		return -EINVAL;

	INIT_LIST_HEAD(&req->timeout.list);
	req->timeout.off = off;
	if (unlikely(off && !req->ctx->off_timeout_used))
		req->ctx->off_timeout_used = true;

	if (!req_has_async_data(req) && io_alloc_async_data(req))
		return -ENOMEM;

	data = req->async_data;
	data->req = req;
	data->flags = flags;

	if (get_timespec64(&data->ts, u64_to_user_ptr(sqe->addr)))
		return -EFAULT;

	data->mode = io_translate_timeout_mode(flags);
	hrtimer_init(&data->timer, io_timeout_get_clock(data), data->mode);

	if (is_timeout_link) {
		struct io_submit_link *link = &req->ctx->submit_state.link;

		if (!link->head)
			return -EINVAL;
		if (link->last->opcode == IORING_OP_LINK_TIMEOUT)
			return -EINVAL;
		req->timeout.head = link->last;
		link->last->flags |= REQ_F_ARM_LTIMEOUT;
	}
	return 0;
}

static int io_timeout(struct io_kiocb *req, unsigned int issue_flags)
{
	struct io_ring_ctx *ctx = req->ctx;
	struct io_timeout_data *data = req->async_data;
	struct list_head *entry;
	u32 tail, off = req->timeout.off;

	spin_lock_irq(&ctx->timeout_lock);

	/*
	 * sqe->off holds how many events that need to occur for this
	 * timeout event to be satisfied. If it isn't set, then this is
	 * a pure timeout request, sequence isn't used.
	 */
	if (io_is_timeout_noseq(req)) {
		entry = ctx->timeout_list.prev;
		goto add;
	}

	tail = ctx->cached_cq_tail - atomic_read(&ctx->cq_timeouts);
	req->timeout.target_seq = tail + off;

	/* Update the last seq here in case io_flush_timeouts() hasn't.
	 * This is safe because ->completion_lock is held, and submissions
	 * and completions are never mixed in the same ->completion_lock section.
	 */
	ctx->cq_last_tm_flush = tail;

	/*
	 * Insertion sort, ensuring the first entry in the list is always
	 * the one we need first.
	 */
	list_for_each_prev(entry, &ctx->timeout_list) {
		struct io_kiocb *nxt = list_entry(entry, struct io_kiocb,
						  timeout.list);

		if (io_is_timeout_noseq(nxt))
			continue;
		/* nxt.seq is behind @tail, otherwise would've been completed */
		if (off >= nxt->timeout.target_seq - tail)
			break;
	}
add:
	list_add(&req->timeout.list, entry);
	data->timer.function = io_timeout_fn;
	hrtimer_start(&data->timer, timespec64_to_ktime(data->ts), data->mode);
	spin_unlock_irq(&ctx->timeout_lock);
	return 0;
}

struct io_cancel_data {
	struct io_ring_ctx *ctx;
	u64 user_data;
};

static bool io_cancel_cb(struct io_wq_work *work, void *data)
{
	struct io_kiocb *req = container_of(work, struct io_kiocb, work);
	struct io_cancel_data *cd = data;

	return req->ctx == cd->ctx && req->user_data == cd->user_data;
}

static int io_async_cancel_one(struct io_uring_task *tctx, u64 user_data,
			       struct io_ring_ctx *ctx)
{
	struct io_cancel_data data = { .ctx = ctx, .user_data = user_data, };
	enum io_wq_cancel cancel_ret;
	int ret = 0;

	if (!tctx || !tctx->io_wq)
		return -ENOENT;

	cancel_ret = io_wq_cancel_cb(tctx->io_wq, io_cancel_cb, &data, false);
	switch (cancel_ret) {
	case IO_WQ_CANCEL_OK:
		ret = 0;
		break;
	case IO_WQ_CANCEL_RUNNING:
		ret = -EALREADY;
		break;
	case IO_WQ_CANCEL_NOTFOUND:
		ret = -ENOENT;
		break;
	}

	return ret;
}

static int io_try_cancel_userdata(struct io_kiocb *req, u64 sqe_addr)
{
	struct io_ring_ctx *ctx = req->ctx;
	int ret;

	WARN_ON_ONCE(!io_wq_current_is_worker() && req->task != current);

	ret = io_async_cancel_one(req->task->io_uring, sqe_addr, ctx);
	if (ret != -ENOENT)
		return ret;

	spin_lock(&ctx->completion_lock);
	spin_lock_irq(&ctx->timeout_lock);
	ret = io_timeout_cancel(ctx, sqe_addr);
	spin_unlock_irq(&ctx->timeout_lock);
	if (ret != -ENOENT)
		goto out;
	ret = io_poll_cancel(ctx, sqe_addr, false);
out:
	spin_unlock(&ctx->completion_lock);
	return ret;
}

static int io_async_cancel_prep(struct io_kiocb *req,
				const struct io_uring_sqe *sqe)
{
	if (unlikely(req->ctx->flags & IORING_SETUP_IOPOLL))
		return -EINVAL;
	if (unlikely(req->flags & (REQ_F_FIXED_FILE | REQ_F_BUFFER_SELECT)))
		return -EINVAL;
	if (sqe->ioprio || sqe->off || sqe->len || sqe->cancel_flags ||
	    sqe->splice_fd_in)
		return -EINVAL;

	req->cancel.addr = READ_ONCE(sqe->addr);
	return 0;
}

static int io_async_cancel(struct io_kiocb *req, unsigned int issue_flags)
{
	struct io_ring_ctx *ctx = req->ctx;
	u64 sqe_addr = req->cancel.addr;
	struct io_tctx_node *node;
	int ret;

	ret = io_try_cancel_userdata(req, sqe_addr);
	if (ret != -ENOENT)
		goto done;

	/* slow path, try all io-wq's */
	io_ring_submit_lock(ctx, !(issue_flags & IO_URING_F_NONBLOCK));
	ret = -ENOENT;
	list_for_each_entry(node, &ctx->tctx_list, ctx_node) {
		struct io_uring_task *tctx = node->task->io_uring;

		ret = io_async_cancel_one(tctx, req->cancel.addr, ctx);
		if (ret != -ENOENT)
			break;
	}
	io_ring_submit_unlock(ctx, !(issue_flags & IO_URING_F_NONBLOCK));
done:
	if (ret < 0)
		req_set_fail(req);
	io_req_complete_post(req, ret, 0);
	return 0;
}

static int io_rsrc_update_prep(struct io_kiocb *req,
				const struct io_uring_sqe *sqe)
{
	if (unlikely(req->flags & (REQ_F_FIXED_FILE | REQ_F_BUFFER_SELECT)))
		return -EINVAL;
	if (sqe->ioprio || sqe->rw_flags || sqe->splice_fd_in)
		return -EINVAL;

	req->rsrc_update.offset = READ_ONCE(sqe->off);
	req->rsrc_update.nr_args = READ_ONCE(sqe->len);
	if (!req->rsrc_update.nr_args)
		return -EINVAL;
	req->rsrc_update.arg = READ_ONCE(sqe->addr);
	return 0;
}

static int io_files_update(struct io_kiocb *req, unsigned int issue_flags)
{
	struct io_ring_ctx *ctx = req->ctx;
	struct io_uring_rsrc_update2 up;
	int ret;

	up.offset = req->rsrc_update.offset;
	up.data = req->rsrc_update.arg;
	up.nr = 0;
	up.tags = 0;
	up.resv = 0;

	io_ring_submit_lock(ctx, !(issue_flags & IO_URING_F_NONBLOCK));
	ret = __io_register_rsrc_update(ctx, IORING_RSRC_FILE,
					&up, req->rsrc_update.nr_args);
	io_ring_submit_unlock(ctx, !(issue_flags & IO_URING_F_NONBLOCK));

	if (ret < 0)
		req_set_fail(req);
	__io_req_complete(req, issue_flags, ret, 0);
	return 0;
}

static int io_req_prep(struct io_kiocb *req, const struct io_uring_sqe *sqe)
{
	switch (req->opcode) {
	case IORING_OP_NOP:
		return 0;
	case IORING_OP_READV:
	case IORING_OP_READ_FIXED:
	case IORING_OP_READ:
		return io_read_prep(req, sqe);
	case IORING_OP_WRITEV:
	case IORING_OP_WRITE_FIXED:
	case IORING_OP_WRITE:
		return io_write_prep(req, sqe);
	case IORING_OP_POLL_ADD:
		return io_poll_add_prep(req, sqe);
	case IORING_OP_POLL_REMOVE:
		return io_poll_update_prep(req, sqe);
	case IORING_OP_FSYNC:
		return io_fsync_prep(req, sqe);
	case IORING_OP_SYNC_FILE_RANGE:
		return io_sfr_prep(req, sqe);
	case IORING_OP_SENDMSG:
	case IORING_OP_SEND:
		return io_sendmsg_prep(req, sqe);
	case IORING_OP_RECVMSG:
	case IORING_OP_RECV:
		return io_recvmsg_prep(req, sqe);
	case IORING_OP_CONNECT:
		return io_connect_prep(req, sqe);
	case IORING_OP_TIMEOUT:
		return io_timeout_prep(req, sqe, false);
	case IORING_OP_TIMEOUT_REMOVE:
		return io_timeout_remove_prep(req, sqe);
	case IORING_OP_ASYNC_CANCEL:
		return io_async_cancel_prep(req, sqe);
	case IORING_OP_LINK_TIMEOUT:
		return io_timeout_prep(req, sqe, true);
	case IORING_OP_ACCEPT:
		return io_accept_prep(req, sqe);
	case IORING_OP_FALLOCATE:
		return io_fallocate_prep(req, sqe);
	case IORING_OP_OPENAT:
		return io_openat_prep(req, sqe);
	case IORING_OP_CLOSE:
		return io_close_prep(req, sqe);
	case IORING_OP_FILES_UPDATE:
		return io_rsrc_update_prep(req, sqe);
	case IORING_OP_STATX:
		return io_statx_prep(req, sqe);
	case IORING_OP_FADVISE:
		return io_fadvise_prep(req, sqe);
	case IORING_OP_MADVISE:
		return io_madvise_prep(req, sqe);
	case IORING_OP_OPENAT2:
		return io_openat2_prep(req, sqe);
	case IORING_OP_EPOLL_CTL:
		return io_epoll_ctl_prep(req, sqe);
	case IORING_OP_SPLICE:
		return io_splice_prep(req, sqe);
	case IORING_OP_PROVIDE_BUFFERS:
		return io_provide_buffers_prep(req, sqe);
	case IORING_OP_REMOVE_BUFFERS:
		return io_remove_buffers_prep(req, sqe);
	case IORING_OP_TEE:
		return io_tee_prep(req, sqe);
	case IORING_OP_SHUTDOWN:
		return io_shutdown_prep(req, sqe);
	case IORING_OP_RENAMEAT:
		return io_renameat_prep(req, sqe);
	case IORING_OP_UNLINKAT:
		return io_unlinkat_prep(req, sqe);
	case IORING_OP_MKDIRAT:
		return io_mkdirat_prep(req, sqe);
	case IORING_OP_SYMLINKAT:
		return io_symlinkat_prep(req, sqe);
	case IORING_OP_LINKAT:
		return io_linkat_prep(req, sqe);
	}

	printk_once(KERN_WARNING "io_uring: unhandled opcode %d\n",
			req->opcode);
	return -EINVAL;
}

static int io_req_prep_async(struct io_kiocb *req)
{
	if (!io_op_defs[req->opcode].needs_async_setup)
		return 0;
	if (WARN_ON_ONCE(req_has_async_data(req)))
		return -EFAULT;
	if (io_alloc_async_data(req))
		return -EAGAIN;

	switch (req->opcode) {
	case IORING_OP_READV:
		return io_rw_prep_async(req, READ);
	case IORING_OP_WRITEV:
		return io_rw_prep_async(req, WRITE);
	case IORING_OP_SENDMSG:
		return io_sendmsg_prep_async(req);
	case IORING_OP_RECVMSG:
		return io_recvmsg_prep_async(req);
	case IORING_OP_CONNECT:
		return io_connect_prep_async(req);
	}
	printk_once(KERN_WARNING "io_uring: prep_async() bad opcode %d\n",
		    req->opcode);
	return -EFAULT;
}

static u32 io_get_sequence(struct io_kiocb *req)
{
	u32 seq = req->ctx->cached_sq_head;

	/* need original cached_sq_head, but it was increased for each req */
	io_for_each_link(req, req)
		seq--;
	return seq;
}

static __cold void io_drain_req(struct io_kiocb *req)
{
	struct io_ring_ctx *ctx = req->ctx;
	struct io_defer_entry *de;
	int ret;
	u32 seq = io_get_sequence(req);

	/* Still need defer if there is pending req in defer list. */
	if (!req_need_defer(req, seq) && list_empty_careful(&ctx->defer_list)) {
queue:
		ctx->drain_active = false;
		io_req_task_queue(req);
		return;
	}

	ret = io_req_prep_async(req);
	if (ret) {
fail:
		io_req_complete_failed(req, ret);
		return;
	}
	io_prep_async_link(req);
	de = kmalloc(sizeof(*de), GFP_KERNEL);
	if (!de) {
		ret = -ENOMEM;
		goto fail;
	}

	spin_lock(&ctx->completion_lock);
	if (!req_need_defer(req, seq) && list_empty(&ctx->defer_list)) {
		spin_unlock(&ctx->completion_lock);
		kfree(de);
		goto queue;
	}

	trace_io_uring_defer(ctx, req, req->user_data);
	de->req = req;
	de->seq = seq;
	list_add_tail(&de->list, &ctx->defer_list);
	spin_unlock(&ctx->completion_lock);
}

static void io_clean_op(struct io_kiocb *req)
{
	if (req->flags & REQ_F_BUFFER_SELECTED) {
		kfree(req->kbuf);
		req->kbuf = NULL;
	}

	if (req->flags & REQ_F_NEED_CLEANUP) {
		switch (req->opcode) {
		case IORING_OP_READV:
		case IORING_OP_READ_FIXED:
		case IORING_OP_READ:
		case IORING_OP_WRITEV:
		case IORING_OP_WRITE_FIXED:
		case IORING_OP_WRITE: {
			struct io_async_rw *io = req->async_data;

			kfree(io->free_iovec);
			break;
			}
		case IORING_OP_RECVMSG:
		case IORING_OP_SENDMSG: {
			struct io_async_msghdr *io = req->async_data;

			kfree(io->free_iov);
			break;
			}
		case IORING_OP_SPLICE:
		case IORING_OP_TEE:
			if (!(req->splice.flags & SPLICE_F_FD_IN_FIXED))
				io_put_file(req->splice.file_in);
			break;
		case IORING_OP_OPENAT:
		case IORING_OP_OPENAT2:
			if (req->open.filename)
				putname(req->open.filename);
			break;
		case IORING_OP_RENAMEAT:
			putname(req->rename.oldpath);
			putname(req->rename.newpath);
			break;
		case IORING_OP_UNLINKAT:
			putname(req->unlink.filename);
			break;
		case IORING_OP_MKDIRAT:
			putname(req->mkdir.filename);
			break;
		case IORING_OP_SYMLINKAT:
			putname(req->symlink.oldpath);
			putname(req->symlink.newpath);
			break;
		case IORING_OP_LINKAT:
			putname(req->hardlink.oldpath);
			putname(req->hardlink.newpath);
			break;
		}
	}
	if ((req->flags & REQ_F_POLLED) && req->apoll) {
		kfree(req->apoll->double_poll);
		kfree(req->apoll);
		req->apoll = NULL;
	}
	if (req->flags & REQ_F_INFLIGHT) {
		struct io_uring_task *tctx = req->task->io_uring;

		atomic_dec(&tctx->inflight_tracked);
	}
	if (req->flags & REQ_F_CREDS)
		put_cred(req->creds);
	if (req->flags & REQ_F_ASYNC_DATA) {
		kfree(req->async_data);
		req->async_data = NULL;
	}
	req->flags &= ~IO_REQ_CLEAN_FLAGS;
}

static int io_issue_sqe(struct io_kiocb *req, unsigned int issue_flags)
{
	struct io_ring_ctx *ctx = req->ctx;
	const struct cred *creds = NULL;
	int ret;

	if (unlikely((req->flags & REQ_F_CREDS) && req->creds != current_cred()))
		creds = override_creds(req->creds);

	switch (req->opcode) {
	case IORING_OP_NOP:
		ret = io_nop(req, issue_flags);
		break;
	case IORING_OP_READV:
	case IORING_OP_READ_FIXED:
	case IORING_OP_READ:
		ret = io_read(req, issue_flags);
		break;
	case IORING_OP_WRITEV:
	case IORING_OP_WRITE_FIXED:
	case IORING_OP_WRITE:
		ret = io_write(req, issue_flags);
		break;
	case IORING_OP_FSYNC:
		ret = io_fsync(req, issue_flags);
		break;
	case IORING_OP_POLL_ADD:
		ret = io_poll_add(req, issue_flags);
		break;
	case IORING_OP_POLL_REMOVE:
		ret = io_poll_update(req, issue_flags);
		break;
	case IORING_OP_SYNC_FILE_RANGE:
		ret = io_sync_file_range(req, issue_flags);
		break;
	case IORING_OP_SENDMSG:
		ret = io_sendmsg(req, issue_flags);
		break;
	case IORING_OP_SEND:
		ret = io_send(req, issue_flags);
		break;
	case IORING_OP_RECVMSG:
		ret = io_recvmsg(req, issue_flags);
		break;
	case IORING_OP_RECV:
		ret = io_recv(req, issue_flags);
		break;
	case IORING_OP_TIMEOUT:
		ret = io_timeout(req, issue_flags);
		break;
	case IORING_OP_TIMEOUT_REMOVE:
		ret = io_timeout_remove(req, issue_flags);
		break;
	case IORING_OP_ACCEPT:
		ret = io_accept(req, issue_flags);
		break;
	case IORING_OP_CONNECT:
		ret = io_connect(req, issue_flags);
		break;
	case IORING_OP_ASYNC_CANCEL:
		ret = io_async_cancel(req, issue_flags);
		break;
	case IORING_OP_FALLOCATE:
		ret = io_fallocate(req, issue_flags);
		break;
	case IORING_OP_OPENAT:
		ret = io_openat(req, issue_flags);
		break;
	case IORING_OP_CLOSE:
		ret = io_close(req, issue_flags);
		break;
	case IORING_OP_FILES_UPDATE:
		ret = io_files_update(req, issue_flags);
		break;
	case IORING_OP_STATX:
		ret = io_statx(req, issue_flags);
		break;
	case IORING_OP_FADVISE:
		ret = io_fadvise(req, issue_flags);
		break;
	case IORING_OP_MADVISE:
		ret = io_madvise(req, issue_flags);
		break;
	case IORING_OP_OPENAT2:
		ret = io_openat2(req, issue_flags);
		break;
	case IORING_OP_EPOLL_CTL:
		ret = io_epoll_ctl(req, issue_flags);
		break;
	case IORING_OP_SPLICE:
		ret = io_splice(req, issue_flags);
		break;
	case IORING_OP_PROVIDE_BUFFERS:
		ret = io_provide_buffers(req, issue_flags);
		break;
	case IORING_OP_REMOVE_BUFFERS:
		ret = io_remove_buffers(req, issue_flags);
		break;
	case IORING_OP_TEE:
		ret = io_tee(req, issue_flags);
		break;
	case IORING_OP_SHUTDOWN:
		ret = io_shutdown(req, issue_flags);
		break;
	case IORING_OP_RENAMEAT:
		ret = io_renameat(req, issue_flags);
		break;
	case IORING_OP_UNLINKAT:
		ret = io_unlinkat(req, issue_flags);
		break;
	case IORING_OP_MKDIRAT:
		ret = io_mkdirat(req, issue_flags);
		break;
	case IORING_OP_SYMLINKAT:
		ret = io_symlinkat(req, issue_flags);
		break;
	case IORING_OP_LINKAT:
		ret = io_linkat(req, issue_flags);
		break;
	default:
		ret = -EINVAL;
		break;
	}

	if (creds)
		revert_creds(creds);
	if (ret)
		return ret;
	/* If the op doesn't have a file, we're not polling for it */
	if ((ctx->flags & IORING_SETUP_IOPOLL) && req->file)
		io_iopoll_req_issued(req);

	return 0;
}

static struct io_wq_work *io_wq_free_work(struct io_wq_work *work)
{
	struct io_kiocb *req = container_of(work, struct io_kiocb, work);

	req = io_put_req_find_next(req);
	return req ? &req->work : NULL;
}

static void io_wq_submit_work(struct io_wq_work *work)
{
	struct io_kiocb *req = container_of(work, struct io_kiocb, work);
	struct io_kiocb *timeout;
	int ret = 0;

	/* one will be dropped by ->io_free_work() after returning to io-wq */
	if (!(req->flags & REQ_F_REFCOUNT))
		__io_req_set_refcount(req, 2);
	else
		req_ref_get(req);

	timeout = io_prep_linked_timeout(req);
	if (timeout)
		io_queue_linked_timeout(timeout);

	/* either cancelled or io-wq is dying, so don't touch tctx->iowq */
	if (work->flags & IO_WQ_WORK_CANCEL)
		ret = -ECANCELED;

	if (!ret) {
		do {
			ret = io_issue_sqe(req, 0);
			/*
			 * We can get EAGAIN for polled IO even though we're
			 * forcing a sync submission from here, since we can't
			 * wait for request slots on the block side.
			 */
			if (ret != -EAGAIN)
				break;
			cond_resched();
		} while (1);
	}

	/* avoid locking problems by failing it from a clean context */
	if (ret)
		io_req_task_queue_fail(req, ret);
}

static inline struct io_fixed_file *io_fixed_file_slot(struct io_file_table *table,
						       unsigned i)
{
	return &table->files[i];
}

static inline struct file *io_file_from_index(struct io_ring_ctx *ctx,
					      int index)
{
	struct io_fixed_file *slot = io_fixed_file_slot(&ctx->file_table, index);

	return (struct file *) (slot->file_ptr & FFS_MASK);
}

static void io_fixed_file_set(struct io_fixed_file *file_slot, struct file *file)
{
	unsigned long file_ptr = (unsigned long) file;

	if (__io_file_supports_nowait(file, READ))
		file_ptr |= FFS_ASYNC_READ;
	if (__io_file_supports_nowait(file, WRITE))
		file_ptr |= FFS_ASYNC_WRITE;
	if (S_ISREG(file_inode(file)->i_mode))
		file_ptr |= FFS_ISREG;
	file_slot->file_ptr = file_ptr;
}

static inline struct file *io_file_get_fixed(struct io_ring_ctx *ctx,
					     struct io_kiocb *req, int fd)
{
	struct file *file;
	unsigned long file_ptr;

	if (unlikely((unsigned int)fd >= ctx->nr_user_files))
		return NULL;
	fd = array_index_nospec(fd, ctx->nr_user_files);
	file_ptr = io_fixed_file_slot(&ctx->file_table, fd)->file_ptr;
	file = (struct file *) (file_ptr & FFS_MASK);
	file_ptr &= ~FFS_MASK;
	/* mask in overlapping REQ_F and FFS bits */
	req->flags |= (file_ptr << REQ_F_NOWAIT_READ_BIT);
	io_req_set_rsrc_node(req);
	return file;
}

static struct file *io_file_get_normal(struct io_ring_ctx *ctx,
				       struct io_kiocb *req, int fd)
{
	struct file *file = fget(fd);

	trace_io_uring_file_get(ctx, fd);

	/* we don't allow fixed io_uring files */
	if (file && unlikely(file->f_op == &io_uring_fops))
		io_req_track_inflight(req);
	return file;
}

static inline struct file *io_file_get(struct io_ring_ctx *ctx,
				       struct io_kiocb *req, int fd, bool fixed)
{
	if (fixed)
		return io_file_get_fixed(ctx, req, fd);
	else
		return io_file_get_normal(ctx, req, fd);
}

static void io_req_task_link_timeout(struct io_kiocb *req, bool *locked)
{
	struct io_kiocb *prev = req->timeout.prev;
	int ret;

	if (prev) {
		ret = io_try_cancel_userdata(req, prev->user_data);
		io_req_complete_post(req, ret ?: -ETIME, 0);
		io_put_req(prev);
	} else {
		io_req_complete_post(req, -ETIME, 0);
	}
}

static enum hrtimer_restart io_link_timeout_fn(struct hrtimer *timer)
{
	struct io_timeout_data *data = container_of(timer,
						struct io_timeout_data, timer);
	struct io_kiocb *prev, *req = data->req;
	struct io_ring_ctx *ctx = req->ctx;
	unsigned long flags;

	spin_lock_irqsave(&ctx->timeout_lock, flags);
	prev = req->timeout.head;
	req->timeout.head = NULL;

	/*
	 * We don't expect the list to be empty, that will only happen if we
	 * race with the completion of the linked work.
	 */
	if (prev) {
		io_remove_next_linked(prev);
		if (!req_ref_inc_not_zero(prev))
			prev = NULL;
	}
	list_del(&req->timeout.list);
	req->timeout.prev = prev;
	spin_unlock_irqrestore(&ctx->timeout_lock, flags);

	req->io_task_work.func = io_req_task_link_timeout;
	io_req_task_work_add(req);
	return HRTIMER_NORESTART;
}

static void io_queue_linked_timeout(struct io_kiocb *req)
{
	struct io_ring_ctx *ctx = req->ctx;

	spin_lock_irq(&ctx->timeout_lock);
	/*
	 * If the back reference is NULL, then our linked request finished
	 * before we got a chance to setup the timer
	 */
	if (req->timeout.head) {
		struct io_timeout_data *data = req->async_data;

		data->timer.function = io_link_timeout_fn;
		hrtimer_start(&data->timer, timespec64_to_ktime(data->ts),
				data->mode);
		list_add_tail(&req->timeout.list, &ctx->ltimeout_list);
	}
	spin_unlock_irq(&ctx->timeout_lock);
	/* drop submission reference */
	io_put_req(req);
}

static void io_queue_sqe_arm_apoll(struct io_kiocb *req)
	__must_hold(&req->ctx->uring_lock)
{
	struct io_kiocb *linked_timeout = io_prep_linked_timeout(req);

	switch (io_arm_poll_handler(req)) {
	case IO_APOLL_READY:
		if (linked_timeout) {
			io_unprep_linked_timeout(req);
			linked_timeout = NULL;
		}
		io_req_task_queue(req);
		break;
	case IO_APOLL_ABORTED:
		/*
		 * Queued up for async execution, worker will release
		 * submit reference when the iocb is actually submitted.
		 */
		io_queue_async_work(req, NULL);
		break;
	}

	if (linked_timeout)
		io_queue_linked_timeout(linked_timeout);
}

static inline void __io_queue_sqe(struct io_kiocb *req)
	__must_hold(&req->ctx->uring_lock)
{
	struct io_kiocb *linked_timeout;
	int ret;

	ret = io_issue_sqe(req, IO_URING_F_NONBLOCK|IO_URING_F_COMPLETE_DEFER);

	if (req->flags & REQ_F_COMPLETE_INLINE) {
		io_req_add_compl_list(req);
		return;
	}
	/*
	 * We async punt it if the file wasn't marked NOWAIT, or if the file
	 * doesn't support non-blocking read/write attempts
	 */
	if (likely(!ret)) {
		linked_timeout = io_prep_linked_timeout(req);
		if (linked_timeout)
			io_queue_linked_timeout(linked_timeout);
	} else if (ret == -EAGAIN && !(req->flags & REQ_F_NOWAIT)) {
		io_queue_sqe_arm_apoll(req);
	} else {
		io_req_complete_failed(req, ret);
	}
}

static void io_queue_sqe_fallback(struct io_kiocb *req)
	__must_hold(&req->ctx->uring_lock)
{
	if (req->flags & REQ_F_FAIL) {
		io_req_complete_fail_submit(req);
	} else if (unlikely(req->ctx->drain_active)) {
		io_drain_req(req);
	} else {
		int ret = io_req_prep_async(req);

		if (unlikely(ret))
			io_req_complete_failed(req, ret);
		else
			io_queue_async_work(req, NULL);
	}
}

static inline void io_queue_sqe(struct io_kiocb *req)
	__must_hold(&req->ctx->uring_lock)
{
	if (likely(!(req->flags & (REQ_F_FORCE_ASYNC | REQ_F_FAIL))))
		__io_queue_sqe(req);
	else
		io_queue_sqe_fallback(req);
}

/*
 * Check SQE restrictions (opcode and flags).
 *
 * Returns 'true' if SQE is allowed, 'false' otherwise.
 */
static inline bool io_check_restriction(struct io_ring_ctx *ctx,
					struct io_kiocb *req,
					unsigned int sqe_flags)
{
	if (!test_bit(req->opcode, ctx->restrictions.sqe_op))
		return false;

	if ((sqe_flags & ctx->restrictions.sqe_flags_required) !=
	    ctx->restrictions.sqe_flags_required)
		return false;

	if (sqe_flags & ~(ctx->restrictions.sqe_flags_allowed |
			  ctx->restrictions.sqe_flags_required))
		return false;

	return true;
}

static void io_init_req_drain(struct io_kiocb *req)
{
	struct io_ring_ctx *ctx = req->ctx;
	struct io_kiocb *head = ctx->submit_state.link.head;

	ctx->drain_active = true;
	if (head) {
		/*
		 * If we need to drain a request in the middle of a link, drain
		 * the head request and the next request/link after the current
		 * link. Considering sequential execution of links,
		 * IOSQE_IO_DRAIN will be maintained for every request of our
		 * link.
		 */
		head->flags |= IOSQE_IO_DRAIN | REQ_F_FORCE_ASYNC;
		ctx->drain_next = true;
	}
}

static int io_init_req(struct io_ring_ctx *ctx, struct io_kiocb *req,
		       const struct io_uring_sqe *sqe)
	__must_hold(&ctx->uring_lock)
{
	unsigned int sqe_flags;
	int personality;
	u8 opcode;

	/* req is partially pre-initialised, see io_preinit_req() */
	req->opcode = opcode = READ_ONCE(sqe->opcode);
	/* same numerical values with corresponding REQ_F_*, safe to copy */
	req->flags = sqe_flags = READ_ONCE(sqe->flags);
	req->user_data = READ_ONCE(sqe->user_data);
	req->file = NULL;
	req->fixed_rsrc_refs = NULL;
	req->task = current;

	if (unlikely(opcode >= IORING_OP_LAST)) {
		req->opcode = 0;
		return -EINVAL;
	}
	if (unlikely(sqe_flags & ~SQE_COMMON_FLAGS)) {
		/* enforce forwards compatibility on users */
		if (sqe_flags & ~SQE_VALID_FLAGS)
			return -EINVAL;
		if ((sqe_flags & IOSQE_BUFFER_SELECT) &&
		    !io_op_defs[opcode].buffer_select)
			return -EOPNOTSUPP;
		if (sqe_flags & IOSQE_IO_DRAIN)
			io_init_req_drain(req);
	}
	if (unlikely(ctx->restricted || ctx->drain_active || ctx->drain_next)) {
		if (ctx->restricted && !io_check_restriction(ctx, req, sqe_flags))
			return -EACCES;
		/* knock it to the slow queue path, will be drained there */
		if (ctx->drain_active)
			req->flags |= REQ_F_FORCE_ASYNC;
		/* if there is no link, we're at "next" request and need to drain */
		if (unlikely(ctx->drain_next) && !ctx->submit_state.link.head) {
			ctx->drain_next = false;
			ctx->drain_active = true;
			req->flags |= IOSQE_IO_DRAIN | REQ_F_FORCE_ASYNC;
		}
	}

	if (io_op_defs[opcode].needs_file) {
		struct io_submit_state *state = &ctx->submit_state;

		/*
		 * Plug now if we have more than 2 IO left after this, and the
		 * target is potentially a read/write to block based storage.
		 */
		if (state->need_plug && io_op_defs[opcode].plug) {
			state->plug_started = true;
			state->need_plug = false;
<<<<<<< HEAD
			blk_start_plug(&state->plug);
=======
			blk_start_plug_nr_ios(&state->plug, state->submit_nr);
>>>>>>> 3455f27a
		}

		req->file = io_file_get(ctx, req, READ_ONCE(sqe->fd),
					(sqe_flags & IOSQE_FIXED_FILE));
		if (unlikely(!req->file))
			return -EBADF;
	}

	personality = READ_ONCE(sqe->personality);
	if (personality) {
		req->creds = xa_load(&ctx->personalities, personality);
		if (!req->creds)
			return -EINVAL;
		get_cred(req->creds);
		req->flags |= REQ_F_CREDS;
	}

	return io_req_prep(req, sqe);
}

static int io_submit_sqe(struct io_ring_ctx *ctx, struct io_kiocb *req,
			 const struct io_uring_sqe *sqe)
	__must_hold(&ctx->uring_lock)
{
	struct io_submit_link *link = &ctx->submit_state.link;
	int ret;

	ret = io_init_req(ctx, req, sqe);
	if (unlikely(ret)) {
		trace_io_uring_req_failed(sqe, ret);

		/* fail even hard links since we don't submit */
		if (link->head) {
			/*
			 * we can judge a link req is failed or cancelled by if
			 * REQ_F_FAIL is set, but the head is an exception since
			 * it may be set REQ_F_FAIL because of other req's failure
			 * so let's leverage req->result to distinguish if a head
			 * is set REQ_F_FAIL because of its failure or other req's
			 * failure so that we can set the correct ret code for it.
			 * init result here to avoid affecting the normal path.
			 */
			if (!(link->head->flags & REQ_F_FAIL))
				req_fail_link_node(link->head, -ECANCELED);
		} else if (!(req->flags & (REQ_F_LINK | REQ_F_HARDLINK))) {
			/*
			 * the current req is a normal req, we should return
			 * error and thus break the submittion loop.
			 */
			io_req_complete_failed(req, ret);
			return ret;
		}
		req_fail_link_node(req, ret);
	}

	/* don't need @sqe from now on */
	trace_io_uring_submit_sqe(ctx, req, req->opcode, req->user_data,
				  req->flags, true,
				  ctx->flags & IORING_SETUP_SQPOLL);

	/*
	 * If we already have a head request, queue this one for async
	 * submittal once the head completes. If we don't have a head but
	 * IOSQE_IO_LINK is set in the sqe, start a new head. This one will be
	 * submitted sync once the chain is complete. If none of those
	 * conditions are true (normal request), then just queue it.
	 */
	if (link->head) {
		struct io_kiocb *head = link->head;

		if (!(req->flags & REQ_F_FAIL)) {
			ret = io_req_prep_async(req);
			if (unlikely(ret)) {
				req_fail_link_node(req, ret);
				if (!(head->flags & REQ_F_FAIL))
					req_fail_link_node(head, -ECANCELED);
			}
		}
		trace_io_uring_link(ctx, req, head);
		link->last->link = req;
		link->last = req;

		if (req->flags & (REQ_F_LINK | REQ_F_HARDLINK))
			return 0;
		/* last request of a link, enqueue the link */
		link->head = NULL;
		req = head;
	} else if (req->flags & (REQ_F_LINK | REQ_F_HARDLINK)) {
		link->head = req;
		link->last = req;
		return 0;
	}

	io_queue_sqe(req);
	return 0;
}

/*
 * Batched submission is done, ensure local IO is flushed out.
 */
static void io_submit_state_end(struct io_ring_ctx *ctx)
{
	struct io_submit_state *state = &ctx->submit_state;

	if (state->link.head)
		io_queue_sqe(state->link.head);
	/* flush only after queuing links as they can generate completions */
	io_submit_flush_completions(ctx);
	if (state->plug_started)
		blk_finish_plug(&state->plug);
}

/*
 * Start submission side cache.
 */
static void io_submit_state_start(struct io_submit_state *state,
				  unsigned int max_ios)
{
	state->plug_started = false;
	state->need_plug = max_ios > 2;
<<<<<<< HEAD
=======
	state->submit_nr = max_ios;
>>>>>>> 3455f27a
	/* set only head, no need to init link_last in advance */
	state->link.head = NULL;
}

static void io_commit_sqring(struct io_ring_ctx *ctx)
{
	struct io_rings *rings = ctx->rings;

	/*
	 * Ensure any loads from the SQEs are done at this point,
	 * since once we write the new head, the application could
	 * write new data to them.
	 */
	smp_store_release(&rings->sq.head, ctx->cached_sq_head);
}

/*
 * Fetch an sqe, if one is available. Note this returns a pointer to memory
 * that is mapped by userspace. This means that care needs to be taken to
 * ensure that reads are stable, as we cannot rely on userspace always
 * being a good citizen. If members of the sqe are validated and then later
 * used, it's important that those reads are done through READ_ONCE() to
 * prevent a re-load down the line.
 */
static const struct io_uring_sqe *io_get_sqe(struct io_ring_ctx *ctx)
{
	unsigned head, mask = ctx->sq_entries - 1;
	unsigned sq_idx = ctx->cached_sq_head++ & mask;

	/*
	 * The cached sq head (or cq tail) serves two purposes:
	 *
	 * 1) allows us to batch the cost of updating the user visible
	 *    head updates.
	 * 2) allows the kernel side to track the head on its own, even
	 *    though the application is the one updating it.
	 */
	head = READ_ONCE(ctx->sq_array[sq_idx]);
	if (likely(head < ctx->sq_entries))
		return &ctx->sq_sqes[head];

	/* drop invalid entries */
	ctx->cq_extra--;
	WRITE_ONCE(ctx->rings->sq_dropped,
		   READ_ONCE(ctx->rings->sq_dropped) + 1);
	return NULL;
}

static int io_submit_sqes(struct io_ring_ctx *ctx, unsigned int nr)
	__must_hold(&ctx->uring_lock)
{
	unsigned int entries = io_sqring_entries(ctx);
	int submitted = 0;

	if (unlikely(!entries))
		return 0;
	/* make sure SQ entry isn't read before tail */
	nr = min3(nr, ctx->sq_entries, entries);
	io_get_task_refs(nr);

	io_submit_state_start(&ctx->submit_state, nr);
	do {
		const struct io_uring_sqe *sqe;
		struct io_kiocb *req;

		if (unlikely(!io_alloc_req_refill(ctx))) {
			if (!submitted)
				submitted = -EAGAIN;
			break;
		}
		req = io_alloc_req(ctx);
		sqe = io_get_sqe(ctx);
		if (unlikely(!sqe)) {
			wq_stack_add_head(&req->comp_list, &ctx->submit_state.free_list);
			break;
		}
		/* will complete beyond this point, count as submitted */
		submitted++;
		if (io_submit_sqe(ctx, req, sqe))
			break;
	} while (submitted < nr);

	if (unlikely(submitted != nr)) {
		int ref_used = (submitted == -EAGAIN) ? 0 : submitted;
		int unused = nr - ref_used;

		current->io_uring->cached_refs += unused;
	}

	io_submit_state_end(ctx);
	 /* Commit SQ ring head once we've consumed and submitted all SQEs */
	io_commit_sqring(ctx);

	return submitted;
}

static inline bool io_sqd_events_pending(struct io_sq_data *sqd)
{
	return READ_ONCE(sqd->state);
}

static inline void io_ring_set_wakeup_flag(struct io_ring_ctx *ctx)
{
	/* Tell userspace we may need a wakeup call */
	spin_lock(&ctx->completion_lock);
	WRITE_ONCE(ctx->rings->sq_flags,
		   ctx->rings->sq_flags | IORING_SQ_NEED_WAKEUP);
	spin_unlock(&ctx->completion_lock);
}

static inline void io_ring_clear_wakeup_flag(struct io_ring_ctx *ctx)
{
	spin_lock(&ctx->completion_lock);
	WRITE_ONCE(ctx->rings->sq_flags,
		   ctx->rings->sq_flags & ~IORING_SQ_NEED_WAKEUP);
	spin_unlock(&ctx->completion_lock);
}

static int __io_sq_thread(struct io_ring_ctx *ctx, bool cap_entries)
{
	unsigned int to_submit;
	int ret = 0;

	to_submit = io_sqring_entries(ctx);
	/* if we're handling multiple rings, cap submit size for fairness */
	if (cap_entries && to_submit > IORING_SQPOLL_CAP_ENTRIES_VALUE)
		to_submit = IORING_SQPOLL_CAP_ENTRIES_VALUE;

	if (!wq_list_empty(&ctx->iopoll_list) || to_submit) {
		const struct cred *creds = NULL;

		if (ctx->sq_creds != current_cred())
			creds = override_creds(ctx->sq_creds);

		mutex_lock(&ctx->uring_lock);
		if (!wq_list_empty(&ctx->iopoll_list))
			io_do_iopoll(ctx, true);

		/*
		 * Don't submit if refs are dying, good for io_uring_register(),
		 * but also it is relied upon by io_ring_exit_work()
		 */
		if (to_submit && likely(!percpu_ref_is_dying(&ctx->refs)) &&
		    !(ctx->flags & IORING_SETUP_R_DISABLED))
			ret = io_submit_sqes(ctx, to_submit);
		mutex_unlock(&ctx->uring_lock);

		if (to_submit && wq_has_sleeper(&ctx->sqo_sq_wait))
			wake_up(&ctx->sqo_sq_wait);
		if (creds)
			revert_creds(creds);
	}

	return ret;
}

static __cold void io_sqd_update_thread_idle(struct io_sq_data *sqd)
{
	struct io_ring_ctx *ctx;
	unsigned sq_thread_idle = 0;

	list_for_each_entry(ctx, &sqd->ctx_list, sqd_list)
		sq_thread_idle = max(sq_thread_idle, ctx->sq_thread_idle);
	sqd->sq_thread_idle = sq_thread_idle;
}

static bool io_sqd_handle_event(struct io_sq_data *sqd)
{
	bool did_sig = false;
	struct ksignal ksig;

	if (test_bit(IO_SQ_THREAD_SHOULD_PARK, &sqd->state) ||
	    signal_pending(current)) {
		mutex_unlock(&sqd->lock);
		if (signal_pending(current))
			did_sig = get_signal(&ksig);
		cond_resched();
		mutex_lock(&sqd->lock);
	}
	return did_sig || test_bit(IO_SQ_THREAD_SHOULD_STOP, &sqd->state);
}

static int io_sq_thread(void *data)
{
	struct io_sq_data *sqd = data;
	struct io_ring_ctx *ctx;
	unsigned long timeout = 0;
	char buf[TASK_COMM_LEN];
	DEFINE_WAIT(wait);

	snprintf(buf, sizeof(buf), "iou-sqp-%d", sqd->task_pid);
	set_task_comm(current, buf);

	if (sqd->sq_cpu != -1)
		set_cpus_allowed_ptr(current, cpumask_of(sqd->sq_cpu));
	else
		set_cpus_allowed_ptr(current, cpu_online_mask);
	current->flags |= PF_NO_SETAFFINITY;

	mutex_lock(&sqd->lock);
	while (1) {
		bool cap_entries, sqt_spin = false;

		if (io_sqd_events_pending(sqd) || signal_pending(current)) {
			if (io_sqd_handle_event(sqd))
				break;
			timeout = jiffies + sqd->sq_thread_idle;
		}

		cap_entries = !list_is_singular(&sqd->ctx_list);
		list_for_each_entry(ctx, &sqd->ctx_list, sqd_list) {
			int ret = __io_sq_thread(ctx, cap_entries);

			if (!sqt_spin && (ret > 0 || !wq_list_empty(&ctx->iopoll_list)))
				sqt_spin = true;
		}
		if (io_run_task_work())
			sqt_spin = true;

		if (sqt_spin || !time_after(jiffies, timeout)) {
			cond_resched();
			if (sqt_spin)
				timeout = jiffies + sqd->sq_thread_idle;
			continue;
		}

		prepare_to_wait(&sqd->wait, &wait, TASK_INTERRUPTIBLE);
		if (!io_sqd_events_pending(sqd) && !current->task_works) {
			bool needs_sched = true;

			list_for_each_entry(ctx, &sqd->ctx_list, sqd_list) {
				io_ring_set_wakeup_flag(ctx);

				if ((ctx->flags & IORING_SETUP_IOPOLL) &&
				    !wq_list_empty(&ctx->iopoll_list)) {
					needs_sched = false;
					break;
				}
				if (io_sqring_entries(ctx)) {
					needs_sched = false;
					break;
				}
			}

			if (needs_sched) {
				mutex_unlock(&sqd->lock);
				schedule();
				mutex_lock(&sqd->lock);
			}
			list_for_each_entry(ctx, &sqd->ctx_list, sqd_list)
				io_ring_clear_wakeup_flag(ctx);
		}

		finish_wait(&sqd->wait, &wait);
		timeout = jiffies + sqd->sq_thread_idle;
	}

	io_uring_cancel_generic(true, sqd);
	sqd->thread = NULL;
	list_for_each_entry(ctx, &sqd->ctx_list, sqd_list)
		io_ring_set_wakeup_flag(ctx);
	io_run_task_work();
	mutex_unlock(&sqd->lock);

	complete(&sqd->exited);
	do_exit(0);
}

struct io_wait_queue {
	struct wait_queue_entry wq;
	struct io_ring_ctx *ctx;
	unsigned cq_tail;
	unsigned nr_timeouts;
};

static inline bool io_should_wake(struct io_wait_queue *iowq)
{
	struct io_ring_ctx *ctx = iowq->ctx;
	int dist = ctx->cached_cq_tail - (int) iowq->cq_tail;

	/*
	 * Wake up if we have enough events, or if a timeout occurred since we
	 * started waiting. For timeouts, we always want to return to userspace,
	 * regardless of event count.
	 */
	return dist >= 0 || atomic_read(&ctx->cq_timeouts) != iowq->nr_timeouts;
}

static int io_wake_function(struct wait_queue_entry *curr, unsigned int mode,
			    int wake_flags, void *key)
{
	struct io_wait_queue *iowq = container_of(curr, struct io_wait_queue,
							wq);

	/*
	 * Cannot safely flush overflowed CQEs from here, ensure we wake up
	 * the task, and the next invocation will do it.
	 */
	if (io_should_wake(iowq) || test_bit(0, &iowq->ctx->check_cq_overflow))
		return autoremove_wake_function(curr, mode, wake_flags, key);
	return -1;
}

static int io_run_task_work_sig(void)
{
	if (io_run_task_work())
		return 1;
	if (!signal_pending(current))
		return 0;
	if (test_thread_flag(TIF_NOTIFY_SIGNAL))
		return -ERESTARTSYS;
	return -EINTR;
}

/* when returns >0, the caller should retry */
static inline int io_cqring_wait_schedule(struct io_ring_ctx *ctx,
					  struct io_wait_queue *iowq,
					  signed long *timeout)
{
	int ret;

	/* make sure we run task_work before checking for signals */
	ret = io_run_task_work_sig();
	if (ret || io_should_wake(iowq))
		return ret;
	/* let the caller flush overflows, retry */
	if (test_bit(0, &ctx->check_cq_overflow))
		return 1;

	*timeout = schedule_timeout(*timeout);
	return !*timeout ? -ETIME : 1;
}

/*
 * Wait until events become available, if we don't already have some. The
 * application must reap them itself, as they reside on the shared cq ring.
 */
static int io_cqring_wait(struct io_ring_ctx *ctx, int min_events,
			  const sigset_t __user *sig, size_t sigsz,
			  struct __kernel_timespec __user *uts)
{
	struct io_wait_queue iowq;
	struct io_rings *rings = ctx->rings;
	signed long timeout = MAX_SCHEDULE_TIMEOUT;
	int ret;

	do {
		io_cqring_overflow_flush(ctx);
		if (io_cqring_events(ctx) >= min_events)
			return 0;
		if (!io_run_task_work())
			break;
	} while (1);

	if (uts) {
		struct timespec64 ts;

		if (get_timespec64(&ts, uts))
			return -EFAULT;
		timeout = timespec64_to_jiffies(&ts);
	}

	if (sig) {
#ifdef CONFIG_COMPAT
		if (in_compat_syscall())
			ret = set_compat_user_sigmask((const compat_sigset_t __user *)sig,
						      sigsz);
		else
#endif
			ret = set_user_sigmask(sig, sigsz);

		if (ret)
			return ret;
	}

	init_waitqueue_func_entry(&iowq.wq, io_wake_function);
	iowq.wq.private = current;
	INIT_LIST_HEAD(&iowq.wq.entry);
	iowq.ctx = ctx;
	iowq.nr_timeouts = atomic_read(&ctx->cq_timeouts);
	iowq.cq_tail = READ_ONCE(ctx->rings->cq.head) + min_events;

	trace_io_uring_cqring_wait(ctx, min_events);
	do {
		/* if we can't even flush overflow, don't wait for more */
		if (!io_cqring_overflow_flush(ctx)) {
			ret = -EBUSY;
			break;
		}
		prepare_to_wait_exclusive(&ctx->cq_wait, &iowq.wq,
						TASK_INTERRUPTIBLE);
		ret = io_cqring_wait_schedule(ctx, &iowq, &timeout);
		finish_wait(&ctx->cq_wait, &iowq.wq);
		cond_resched();
	} while (ret > 0);

	restore_saved_sigmask_unless(ret == -EINTR);

	return READ_ONCE(rings->cq.head) == READ_ONCE(rings->cq.tail) ? ret : 0;
}

static void io_free_page_table(void **table, size_t size)
{
	unsigned i, nr_tables = DIV_ROUND_UP(size, PAGE_SIZE);

	for (i = 0; i < nr_tables; i++)
		kfree(table[i]);
	kfree(table);
}

static __cold void **io_alloc_page_table(size_t size)
{
	unsigned i, nr_tables = DIV_ROUND_UP(size, PAGE_SIZE);
	size_t init_size = size;
	void **table;

	table = kcalloc(nr_tables, sizeof(*table), GFP_KERNEL_ACCOUNT);
	if (!table)
		return NULL;

	for (i = 0; i < nr_tables; i++) {
		unsigned int this_size = min_t(size_t, size, PAGE_SIZE);

		table[i] = kzalloc(this_size, GFP_KERNEL_ACCOUNT);
		if (!table[i]) {
			io_free_page_table(table, init_size);
			return NULL;
		}
		size -= this_size;
	}
	return table;
}

static void io_rsrc_node_destroy(struct io_rsrc_node *ref_node)
{
	percpu_ref_exit(&ref_node->refs);
	kfree(ref_node);
}

static __cold void io_rsrc_node_ref_zero(struct percpu_ref *ref)
{
	struct io_rsrc_node *node = container_of(ref, struct io_rsrc_node, refs);
	struct io_ring_ctx *ctx = node->rsrc_data->ctx;
	unsigned long flags;
	bool first_add = false;

	spin_lock_irqsave(&ctx->rsrc_ref_lock, flags);
	node->done = true;

	while (!list_empty(&ctx->rsrc_ref_list)) {
		node = list_first_entry(&ctx->rsrc_ref_list,
					    struct io_rsrc_node, node);
		/* recycle ref nodes in order */
		if (!node->done)
			break;
		list_del(&node->node);
		first_add |= llist_add(&node->llist, &ctx->rsrc_put_llist);
	}
	spin_unlock_irqrestore(&ctx->rsrc_ref_lock, flags);

	if (first_add)
		mod_delayed_work(system_wq, &ctx->rsrc_put_work, HZ);
}

static struct io_rsrc_node *io_rsrc_node_alloc(struct io_ring_ctx *ctx)
{
	struct io_rsrc_node *ref_node;

	ref_node = kzalloc(sizeof(*ref_node), GFP_KERNEL);
	if (!ref_node)
		return NULL;

	if (percpu_ref_init(&ref_node->refs, io_rsrc_node_ref_zero,
			    0, GFP_KERNEL)) {
		kfree(ref_node);
		return NULL;
	}
	INIT_LIST_HEAD(&ref_node->node);
	INIT_LIST_HEAD(&ref_node->rsrc_list);
	ref_node->done = false;
	return ref_node;
}

static void io_rsrc_node_switch(struct io_ring_ctx *ctx,
				struct io_rsrc_data *data_to_kill)
{
	WARN_ON_ONCE(!ctx->rsrc_backup_node);
	WARN_ON_ONCE(data_to_kill && !ctx->rsrc_node);

	if (data_to_kill) {
		struct io_rsrc_node *rsrc_node = ctx->rsrc_node;

		rsrc_node->rsrc_data = data_to_kill;
		spin_lock_irq(&ctx->rsrc_ref_lock);
		list_add_tail(&rsrc_node->node, &ctx->rsrc_ref_list);
		spin_unlock_irq(&ctx->rsrc_ref_lock);

		atomic_inc(&data_to_kill->refs);
		percpu_ref_kill(&rsrc_node->refs);
		ctx->rsrc_node = NULL;
	}

	if (!ctx->rsrc_node) {
		ctx->rsrc_node = ctx->rsrc_backup_node;
		ctx->rsrc_backup_node = NULL;
	}
}

static int io_rsrc_node_switch_start(struct io_ring_ctx *ctx)
{
	if (ctx->rsrc_backup_node)
		return 0;
	ctx->rsrc_backup_node = io_rsrc_node_alloc(ctx);
	return ctx->rsrc_backup_node ? 0 : -ENOMEM;
}

static __cold int io_rsrc_ref_quiesce(struct io_rsrc_data *data,
				      struct io_ring_ctx *ctx)
{
	int ret;

	/* As we may drop ->uring_lock, other task may have started quiesce */
	if (data->quiesce)
		return -ENXIO;

	data->quiesce = true;
	do {
		ret = io_rsrc_node_switch_start(ctx);
		if (ret)
			break;
		io_rsrc_node_switch(ctx, data);

		/* kill initial ref, already quiesced if zero */
		if (atomic_dec_and_test(&data->refs))
			break;
		mutex_unlock(&ctx->uring_lock);
		flush_delayed_work(&ctx->rsrc_put_work);
		ret = wait_for_completion_interruptible(&data->done);
		if (!ret) {
			mutex_lock(&ctx->uring_lock);
			break;
		}

		atomic_inc(&data->refs);
		/* wait for all works potentially completing data->done */
		flush_delayed_work(&ctx->rsrc_put_work);
		reinit_completion(&data->done);

		ret = io_run_task_work_sig();
		mutex_lock(&ctx->uring_lock);
	} while (ret >= 0);
	data->quiesce = false;

	return ret;
}

static u64 *io_get_tag_slot(struct io_rsrc_data *data, unsigned int idx)
{
	unsigned int off = idx & IO_RSRC_TAG_TABLE_MASK;
	unsigned int table_idx = idx >> IO_RSRC_TAG_TABLE_SHIFT;

	return &data->tags[table_idx][off];
}

static void io_rsrc_data_free(struct io_rsrc_data *data)
{
	size_t size = data->nr * sizeof(data->tags[0][0]);

	if (data->tags)
		io_free_page_table((void **)data->tags, size);
	kfree(data);
}

static __cold int io_rsrc_data_alloc(struct io_ring_ctx *ctx, rsrc_put_fn *do_put,
				     u64 __user *utags, unsigned nr,
				     struct io_rsrc_data **pdata)
{
	struct io_rsrc_data *data;
	int ret = -ENOMEM;
	unsigned i;

	data = kzalloc(sizeof(*data), GFP_KERNEL);
	if (!data)
		return -ENOMEM;
	data->tags = (u64 **)io_alloc_page_table(nr * sizeof(data->tags[0][0]));
	if (!data->tags) {
		kfree(data);
		return -ENOMEM;
	}

	data->nr = nr;
	data->ctx = ctx;
	data->do_put = do_put;
	if (utags) {
		ret = -EFAULT;
		for (i = 0; i < nr; i++) {
			u64 *tag_slot = io_get_tag_slot(data, i);

			if (copy_from_user(tag_slot, &utags[i],
					   sizeof(*tag_slot)))
				goto fail;
		}
	}

	atomic_set(&data->refs, 1);
	init_completion(&data->done);
	*pdata = data;
	return 0;
fail:
	io_rsrc_data_free(data);
	return ret;
}

static bool io_alloc_file_tables(struct io_file_table *table, unsigned nr_files)
{
	table->files = kvcalloc(nr_files, sizeof(table->files[0]),
				GFP_KERNEL_ACCOUNT);
	return !!table->files;
}

static void io_free_file_tables(struct io_file_table *table)
{
	kvfree(table->files);
	table->files = NULL;
}

static void __io_sqe_files_unregister(struct io_ring_ctx *ctx)
{
#if defined(CONFIG_UNIX)
	if (ctx->ring_sock) {
		struct sock *sock = ctx->ring_sock->sk;
		struct sk_buff *skb;

		while ((skb = skb_dequeue(&sock->sk_receive_queue)) != NULL)
			kfree_skb(skb);
	}
#else
	int i;

	for (i = 0; i < ctx->nr_user_files; i++) {
		struct file *file;

		file = io_file_from_index(ctx, i);
		if (file)
			fput(file);
	}
#endif
	io_free_file_tables(&ctx->file_table);
	io_rsrc_data_free(ctx->file_data);
	ctx->file_data = NULL;
	ctx->nr_user_files = 0;
}

static int io_sqe_files_unregister(struct io_ring_ctx *ctx)
{
	int ret;

	if (!ctx->file_data)
		return -ENXIO;
	ret = io_rsrc_ref_quiesce(ctx->file_data, ctx);
	if (!ret)
		__io_sqe_files_unregister(ctx);
	return ret;
}

static void io_sq_thread_unpark(struct io_sq_data *sqd)
	__releases(&sqd->lock)
{
	WARN_ON_ONCE(sqd->thread == current);

	/*
	 * Do the dance but not conditional clear_bit() because it'd race with
	 * other threads incrementing park_pending and setting the bit.
	 */
	clear_bit(IO_SQ_THREAD_SHOULD_PARK, &sqd->state);
	if (atomic_dec_return(&sqd->park_pending))
		set_bit(IO_SQ_THREAD_SHOULD_PARK, &sqd->state);
	mutex_unlock(&sqd->lock);
}

static void io_sq_thread_park(struct io_sq_data *sqd)
	__acquires(&sqd->lock)
{
	WARN_ON_ONCE(sqd->thread == current);

	atomic_inc(&sqd->park_pending);
	set_bit(IO_SQ_THREAD_SHOULD_PARK, &sqd->state);
	mutex_lock(&sqd->lock);
	if (sqd->thread)
		wake_up_process(sqd->thread);
}

static void io_sq_thread_stop(struct io_sq_data *sqd)
{
	WARN_ON_ONCE(sqd->thread == current);
	WARN_ON_ONCE(test_bit(IO_SQ_THREAD_SHOULD_STOP, &sqd->state));

	set_bit(IO_SQ_THREAD_SHOULD_STOP, &sqd->state);
	mutex_lock(&sqd->lock);
	if (sqd->thread)
		wake_up_process(sqd->thread);
	mutex_unlock(&sqd->lock);
	wait_for_completion(&sqd->exited);
}

static void io_put_sq_data(struct io_sq_data *sqd)
{
	if (refcount_dec_and_test(&sqd->refs)) {
		WARN_ON_ONCE(atomic_read(&sqd->park_pending));

		io_sq_thread_stop(sqd);
		kfree(sqd);
	}
}

static void io_sq_thread_finish(struct io_ring_ctx *ctx)
{
	struct io_sq_data *sqd = ctx->sq_data;

	if (sqd) {
		io_sq_thread_park(sqd);
		list_del_init(&ctx->sqd_list);
		io_sqd_update_thread_idle(sqd);
		io_sq_thread_unpark(sqd);

		io_put_sq_data(sqd);
		ctx->sq_data = NULL;
	}
}

static struct io_sq_data *io_attach_sq_data(struct io_uring_params *p)
{
	struct io_ring_ctx *ctx_attach;
	struct io_sq_data *sqd;
	struct fd f;

	f = fdget(p->wq_fd);
	if (!f.file)
		return ERR_PTR(-ENXIO);
	if (f.file->f_op != &io_uring_fops) {
		fdput(f);
		return ERR_PTR(-EINVAL);
	}

	ctx_attach = f.file->private_data;
	sqd = ctx_attach->sq_data;
	if (!sqd) {
		fdput(f);
		return ERR_PTR(-EINVAL);
	}
	if (sqd->task_tgid != current->tgid) {
		fdput(f);
		return ERR_PTR(-EPERM);
	}

	refcount_inc(&sqd->refs);
	fdput(f);
	return sqd;
}

static struct io_sq_data *io_get_sq_data(struct io_uring_params *p,
					 bool *attached)
{
	struct io_sq_data *sqd;

	*attached = false;
	if (p->flags & IORING_SETUP_ATTACH_WQ) {
		sqd = io_attach_sq_data(p);
		if (!IS_ERR(sqd)) {
			*attached = true;
			return sqd;
		}
		/* fall through for EPERM case, setup new sqd/task */
		if (PTR_ERR(sqd) != -EPERM)
			return sqd;
	}

	sqd = kzalloc(sizeof(*sqd), GFP_KERNEL);
	if (!sqd)
		return ERR_PTR(-ENOMEM);

	atomic_set(&sqd->park_pending, 0);
	refcount_set(&sqd->refs, 1);
	INIT_LIST_HEAD(&sqd->ctx_list);
	mutex_init(&sqd->lock);
	init_waitqueue_head(&sqd->wait);
	init_completion(&sqd->exited);
	return sqd;
}

#if defined(CONFIG_UNIX)
/*
 * Ensure the UNIX gc is aware of our file set, so we are certain that
 * the io_uring can be safely unregistered on process exit, even if we have
 * loops in the file referencing.
 */
static int __io_sqe_files_scm(struct io_ring_ctx *ctx, int nr, int offset)
{
	struct sock *sk = ctx->ring_sock->sk;
	struct scm_fp_list *fpl;
	struct sk_buff *skb;
	int i, nr_files;

	fpl = kzalloc(sizeof(*fpl), GFP_KERNEL);
	if (!fpl)
		return -ENOMEM;

	skb = alloc_skb(0, GFP_KERNEL);
	if (!skb) {
		kfree(fpl);
		return -ENOMEM;
	}

	skb->sk = sk;

	nr_files = 0;
	fpl->user = get_uid(current_user());
	for (i = 0; i < nr; i++) {
		struct file *file = io_file_from_index(ctx, i + offset);

		if (!file)
			continue;
		fpl->fp[nr_files] = get_file(file);
		unix_inflight(fpl->user, fpl->fp[nr_files]);
		nr_files++;
	}

	if (nr_files) {
		fpl->max = SCM_MAX_FD;
		fpl->count = nr_files;
		UNIXCB(skb).fp = fpl;
		skb->destructor = unix_destruct_scm;
		refcount_add(skb->truesize, &sk->sk_wmem_alloc);
		skb_queue_head(&sk->sk_receive_queue, skb);

		for (i = 0; i < nr_files; i++)
			fput(fpl->fp[i]);
	} else {
		kfree_skb(skb);
		kfree(fpl);
	}

	return 0;
}

/*
 * If UNIX sockets are enabled, fd passing can cause a reference cycle which
 * causes regular reference counting to break down. We rely on the UNIX
 * garbage collection to take care of this problem for us.
 */
static int io_sqe_files_scm(struct io_ring_ctx *ctx)
{
	unsigned left, total;
	int ret = 0;

	total = 0;
	left = ctx->nr_user_files;
	while (left) {
		unsigned this_files = min_t(unsigned, left, SCM_MAX_FD);

		ret = __io_sqe_files_scm(ctx, this_files, total);
		if (ret)
			break;
		left -= this_files;
		total += this_files;
	}

	if (!ret)
		return 0;

	while (total < ctx->nr_user_files) {
		struct file *file = io_file_from_index(ctx, total);

		if (file)
			fput(file);
		total++;
	}

	return ret;
}
#else
static int io_sqe_files_scm(struct io_ring_ctx *ctx)
{
	return 0;
}
#endif

static void io_rsrc_file_put(struct io_ring_ctx *ctx, struct io_rsrc_put *prsrc)
{
	struct file *file = prsrc->file;
#if defined(CONFIG_UNIX)
	struct sock *sock = ctx->ring_sock->sk;
	struct sk_buff_head list, *head = &sock->sk_receive_queue;
	struct sk_buff *skb;
	int i;

	__skb_queue_head_init(&list);

	/*
	 * Find the skb that holds this file in its SCM_RIGHTS. When found,
	 * remove this entry and rearrange the file array.
	 */
	skb = skb_dequeue(head);
	while (skb) {
		struct scm_fp_list *fp;

		fp = UNIXCB(skb).fp;
		for (i = 0; i < fp->count; i++) {
			int left;

			if (fp->fp[i] != file)
				continue;

			unix_notinflight(fp->user, fp->fp[i]);
			left = fp->count - 1 - i;
			if (left) {
				memmove(&fp->fp[i], &fp->fp[i + 1],
						left * sizeof(struct file *));
			}
			fp->count--;
			if (!fp->count) {
				kfree_skb(skb);
				skb = NULL;
			} else {
				__skb_queue_tail(&list, skb);
			}
			fput(file);
			file = NULL;
			break;
		}

		if (!file)
			break;

		__skb_queue_tail(&list, skb);

		skb = skb_dequeue(head);
	}

	if (skb_peek(&list)) {
		spin_lock_irq(&head->lock);
		while ((skb = __skb_dequeue(&list)) != NULL)
			__skb_queue_tail(head, skb);
		spin_unlock_irq(&head->lock);
	}
#else
	fput(file);
#endif
}

static void __io_rsrc_put_work(struct io_rsrc_node *ref_node)
{
	struct io_rsrc_data *rsrc_data = ref_node->rsrc_data;
	struct io_ring_ctx *ctx = rsrc_data->ctx;
	struct io_rsrc_put *prsrc, *tmp;

	list_for_each_entry_safe(prsrc, tmp, &ref_node->rsrc_list, list) {
		list_del(&prsrc->list);

		if (prsrc->tag) {
			bool lock_ring = ctx->flags & IORING_SETUP_IOPOLL;

			io_ring_submit_lock(ctx, lock_ring);
			spin_lock(&ctx->completion_lock);
			io_cqring_fill_event(ctx, prsrc->tag, 0, 0);
			ctx->cq_extra++;
			io_commit_cqring(ctx);
			spin_unlock(&ctx->completion_lock);
			io_cqring_ev_posted(ctx);
			io_ring_submit_unlock(ctx, lock_ring);
		}

		rsrc_data->do_put(ctx, prsrc);
		kfree(prsrc);
	}

	io_rsrc_node_destroy(ref_node);
	if (atomic_dec_and_test(&rsrc_data->refs))
		complete(&rsrc_data->done);
}

static void io_rsrc_put_work(struct work_struct *work)
{
	struct io_ring_ctx *ctx;
	struct llist_node *node;

	ctx = container_of(work, struct io_ring_ctx, rsrc_put_work.work);
	node = llist_del_all(&ctx->rsrc_put_llist);

	while (node) {
		struct io_rsrc_node *ref_node;
		struct llist_node *next = node->next;

		ref_node = llist_entry(node, struct io_rsrc_node, llist);
		__io_rsrc_put_work(ref_node);
		node = next;
	}
}

static int io_sqe_files_register(struct io_ring_ctx *ctx, void __user *arg,
				 unsigned nr_args, u64 __user *tags)
{
	__s32 __user *fds = (__s32 __user *) arg;
	struct file *file;
	int fd, ret;
	unsigned i;

	if (ctx->file_data)
		return -EBUSY;
	if (!nr_args)
		return -EINVAL;
	if (nr_args > IORING_MAX_FIXED_FILES)
		return -EMFILE;
	if (nr_args > rlimit(RLIMIT_NOFILE))
		return -EMFILE;
	ret = io_rsrc_node_switch_start(ctx);
	if (ret)
		return ret;
	ret = io_rsrc_data_alloc(ctx, io_rsrc_file_put, tags, nr_args,
				 &ctx->file_data);
	if (ret)
		return ret;

	ret = -ENOMEM;
	if (!io_alloc_file_tables(&ctx->file_table, nr_args))
		goto out_free;

	for (i = 0; i < nr_args; i++, ctx->nr_user_files++) {
		if (copy_from_user(&fd, &fds[i], sizeof(fd))) {
			ret = -EFAULT;
			goto out_fput;
		}
		/* allow sparse sets */
		if (fd == -1) {
			ret = -EINVAL;
			if (unlikely(*io_get_tag_slot(ctx->file_data, i)))
				goto out_fput;
			continue;
		}

		file = fget(fd);
		ret = -EBADF;
		if (unlikely(!file))
			goto out_fput;

		/*
		 * Don't allow io_uring instances to be registered. If UNIX
		 * isn't enabled, then this causes a reference cycle and this
		 * instance can never get freed. If UNIX is enabled we'll
		 * handle it just fine, but there's still no point in allowing
		 * a ring fd as it doesn't support regular read/write anyway.
		 */
		if (file->f_op == &io_uring_fops) {
			fput(file);
			goto out_fput;
		}
		io_fixed_file_set(io_fixed_file_slot(&ctx->file_table, i), file);
	}

	ret = io_sqe_files_scm(ctx);
	if (ret) {
		__io_sqe_files_unregister(ctx);
		return ret;
	}

	io_rsrc_node_switch(ctx, NULL);
	return ret;
out_fput:
	for (i = 0; i < ctx->nr_user_files; i++) {
		file = io_file_from_index(ctx, i);
		if (file)
			fput(file);
	}
	io_free_file_tables(&ctx->file_table);
	ctx->nr_user_files = 0;
out_free:
	io_rsrc_data_free(ctx->file_data);
	ctx->file_data = NULL;
	return ret;
}

static int io_sqe_file_register(struct io_ring_ctx *ctx, struct file *file,
				int index)
{
#if defined(CONFIG_UNIX)
	struct sock *sock = ctx->ring_sock->sk;
	struct sk_buff_head *head = &sock->sk_receive_queue;
	struct sk_buff *skb;

	/*
	 * See if we can merge this file into an existing skb SCM_RIGHTS
	 * file set. If there's no room, fall back to allocating a new skb
	 * and filling it in.
	 */
	spin_lock_irq(&head->lock);
	skb = skb_peek(head);
	if (skb) {
		struct scm_fp_list *fpl = UNIXCB(skb).fp;

		if (fpl->count < SCM_MAX_FD) {
			__skb_unlink(skb, head);
			spin_unlock_irq(&head->lock);
			fpl->fp[fpl->count] = get_file(file);
			unix_inflight(fpl->user, fpl->fp[fpl->count]);
			fpl->count++;
			spin_lock_irq(&head->lock);
			__skb_queue_head(head, skb);
		} else {
			skb = NULL;
		}
	}
	spin_unlock_irq(&head->lock);

	if (skb) {
		fput(file);
		return 0;
	}

	return __io_sqe_files_scm(ctx, 1, index);
#else
	return 0;
#endif
}

static int io_queue_rsrc_removal(struct io_rsrc_data *data, unsigned idx,
				 struct io_rsrc_node *node, void *rsrc)
{
	struct io_rsrc_put *prsrc;

	prsrc = kzalloc(sizeof(*prsrc), GFP_KERNEL);
	if (!prsrc)
		return -ENOMEM;

	prsrc->tag = *io_get_tag_slot(data, idx);
	prsrc->rsrc = rsrc;
	list_add(&prsrc->list, &node->rsrc_list);
	return 0;
}

static int io_install_fixed_file(struct io_kiocb *req, struct file *file,
				 unsigned int issue_flags, u32 slot_index)
{
	struct io_ring_ctx *ctx = req->ctx;
	bool force_nonblock = issue_flags & IO_URING_F_NONBLOCK;
	bool needs_switch = false;
	struct io_fixed_file *file_slot;
	int ret = -EBADF;

	io_ring_submit_lock(ctx, !force_nonblock);
	if (file->f_op == &io_uring_fops)
		goto err;
	ret = -ENXIO;
	if (!ctx->file_data)
		goto err;
	ret = -EINVAL;
	if (slot_index >= ctx->nr_user_files)
		goto err;

	slot_index = array_index_nospec(slot_index, ctx->nr_user_files);
	file_slot = io_fixed_file_slot(&ctx->file_table, slot_index);

	if (file_slot->file_ptr) {
		struct file *old_file;

		ret = io_rsrc_node_switch_start(ctx);
		if (ret)
			goto err;

		old_file = (struct file *)(file_slot->file_ptr & FFS_MASK);
		ret = io_queue_rsrc_removal(ctx->file_data, slot_index,
					    ctx->rsrc_node, old_file);
		if (ret)
			goto err;
		file_slot->file_ptr = 0;
		needs_switch = true;
	}

	*io_get_tag_slot(ctx->file_data, slot_index) = 0;
	io_fixed_file_set(file_slot, file);
	ret = io_sqe_file_register(ctx, file, slot_index);
	if (ret) {
		file_slot->file_ptr = 0;
		goto err;
	}

	ret = 0;
err:
	if (needs_switch)
		io_rsrc_node_switch(ctx, ctx->file_data);
	io_ring_submit_unlock(ctx, !force_nonblock);
	if (ret)
		fput(file);
	return ret;
}

static int io_close_fixed(struct io_kiocb *req, unsigned int issue_flags)
{
	unsigned int offset = req->close.file_slot - 1;
	struct io_ring_ctx *ctx = req->ctx;
	struct io_fixed_file *file_slot;
	struct file *file;
	int ret, i;

	io_ring_submit_lock(ctx, !(issue_flags & IO_URING_F_NONBLOCK));
	ret = -ENXIO;
	if (unlikely(!ctx->file_data))
		goto out;
	ret = -EINVAL;
	if (offset >= ctx->nr_user_files)
		goto out;
	ret = io_rsrc_node_switch_start(ctx);
	if (ret)
		goto out;

	i = array_index_nospec(offset, ctx->nr_user_files);
	file_slot = io_fixed_file_slot(&ctx->file_table, i);
	ret = -EBADF;
	if (!file_slot->file_ptr)
		goto out;

	file = (struct file *)(file_slot->file_ptr & FFS_MASK);
	ret = io_queue_rsrc_removal(ctx->file_data, offset, ctx->rsrc_node, file);
	if (ret)
		goto out;

	file_slot->file_ptr = 0;
	io_rsrc_node_switch(ctx, ctx->file_data);
	ret = 0;
out:
	io_ring_submit_unlock(ctx, !(issue_flags & IO_URING_F_NONBLOCK));
	return ret;
}

static int __io_sqe_files_update(struct io_ring_ctx *ctx,
				 struct io_uring_rsrc_update2 *up,
				 unsigned nr_args)
{
	u64 __user *tags = u64_to_user_ptr(up->tags);
	__s32 __user *fds = u64_to_user_ptr(up->data);
	struct io_rsrc_data *data = ctx->file_data;
	struct io_fixed_file *file_slot;
	struct file *file;
	int fd, i, err = 0;
	unsigned int done;
	bool needs_switch = false;

	if (!ctx->file_data)
		return -ENXIO;
	if (up->offset + nr_args > ctx->nr_user_files)
		return -EINVAL;

	for (done = 0; done < nr_args; done++) {
		u64 tag = 0;

		if ((tags && copy_from_user(&tag, &tags[done], sizeof(tag))) ||
		    copy_from_user(&fd, &fds[done], sizeof(fd))) {
			err = -EFAULT;
			break;
		}
		if ((fd == IORING_REGISTER_FILES_SKIP || fd == -1) && tag) {
			err = -EINVAL;
			break;
		}
		if (fd == IORING_REGISTER_FILES_SKIP)
			continue;

		i = array_index_nospec(up->offset + done, ctx->nr_user_files);
		file_slot = io_fixed_file_slot(&ctx->file_table, i);

		if (file_slot->file_ptr) {
			file = (struct file *)(file_slot->file_ptr & FFS_MASK);
			err = io_queue_rsrc_removal(data, up->offset + done,
						    ctx->rsrc_node, file);
			if (err)
				break;
			file_slot->file_ptr = 0;
			needs_switch = true;
		}
		if (fd != -1) {
			file = fget(fd);
			if (!file) {
				err = -EBADF;
				break;
			}
			/*
			 * Don't allow io_uring instances to be registered. If
			 * UNIX isn't enabled, then this causes a reference
			 * cycle and this instance can never get freed. If UNIX
			 * is enabled we'll handle it just fine, but there's
			 * still no point in allowing a ring fd as it doesn't
			 * support regular read/write anyway.
			 */
			if (file->f_op == &io_uring_fops) {
				fput(file);
				err = -EBADF;
				break;
			}
			*io_get_tag_slot(data, up->offset + done) = tag;
			io_fixed_file_set(file_slot, file);
			err = io_sqe_file_register(ctx, file, i);
			if (err) {
				file_slot->file_ptr = 0;
				fput(file);
				break;
			}
		}
	}

	if (needs_switch)
		io_rsrc_node_switch(ctx, data);
	return done ? done : err;
}

static struct io_wq *io_init_wq_offload(struct io_ring_ctx *ctx,
					struct task_struct *task)
{
	struct io_wq_hash *hash;
	struct io_wq_data data;
	unsigned int concurrency;

	mutex_lock(&ctx->uring_lock);
	hash = ctx->hash_map;
	if (!hash) {
		hash = kzalloc(sizeof(*hash), GFP_KERNEL);
		if (!hash) {
			mutex_unlock(&ctx->uring_lock);
			return ERR_PTR(-ENOMEM);
		}
		refcount_set(&hash->refs, 1);
		init_waitqueue_head(&hash->wait);
		ctx->hash_map = hash;
	}
	mutex_unlock(&ctx->uring_lock);

	data.hash = hash;
	data.task = task;
	data.free_work = io_wq_free_work;
	data.do_work = io_wq_submit_work;

	/* Do QD, or 4 * CPUS, whatever is smallest */
	concurrency = min(ctx->sq_entries, 4 * num_online_cpus());

	return io_wq_create(concurrency, &data);
}

static __cold int io_uring_alloc_task_context(struct task_struct *task,
					      struct io_ring_ctx *ctx)
{
	struct io_uring_task *tctx;
	int ret;

	tctx = kzalloc(sizeof(*tctx), GFP_KERNEL);
	if (unlikely(!tctx))
		return -ENOMEM;

	ret = percpu_counter_init(&tctx->inflight, 0, GFP_KERNEL);
	if (unlikely(ret)) {
		kfree(tctx);
		return ret;
	}

	tctx->io_wq = io_init_wq_offload(ctx, task);
	if (IS_ERR(tctx->io_wq)) {
		ret = PTR_ERR(tctx->io_wq);
		percpu_counter_destroy(&tctx->inflight);
		kfree(tctx);
		return ret;
	}

	xa_init(&tctx->xa);
	init_waitqueue_head(&tctx->wait);
	atomic_set(&tctx->in_idle, 0);
	atomic_set(&tctx->inflight_tracked, 0);
	task->io_uring = tctx;
	spin_lock_init(&tctx->task_lock);
	INIT_WQ_LIST(&tctx->task_list);
	init_task_work(&tctx->task_work, tctx_task_work);
	return 0;
}

void __io_uring_free(struct task_struct *tsk)
{
	struct io_uring_task *tctx = tsk->io_uring;

	WARN_ON_ONCE(!xa_empty(&tctx->xa));
	WARN_ON_ONCE(tctx->io_wq);
	WARN_ON_ONCE(tctx->cached_refs);

	percpu_counter_destroy(&tctx->inflight);
	kfree(tctx);
	tsk->io_uring = NULL;
}

static __cold int io_sq_offload_create(struct io_ring_ctx *ctx,
				       struct io_uring_params *p)
{
	int ret;

	/* Retain compatibility with failing for an invalid attach attempt */
	if ((ctx->flags & (IORING_SETUP_ATTACH_WQ | IORING_SETUP_SQPOLL)) ==
				IORING_SETUP_ATTACH_WQ) {
		struct fd f;

		f = fdget(p->wq_fd);
		if (!f.file)
			return -ENXIO;
		if (f.file->f_op != &io_uring_fops) {
			fdput(f);
			return -EINVAL;
		}
		fdput(f);
	}
	if (ctx->flags & IORING_SETUP_SQPOLL) {
		struct task_struct *tsk;
		struct io_sq_data *sqd;
		bool attached;

		sqd = io_get_sq_data(p, &attached);
		if (IS_ERR(sqd)) {
			ret = PTR_ERR(sqd);
			goto err;
		}

		ctx->sq_creds = get_current_cred();
		ctx->sq_data = sqd;
		ctx->sq_thread_idle = msecs_to_jiffies(p->sq_thread_idle);
		if (!ctx->sq_thread_idle)
			ctx->sq_thread_idle = HZ;

		io_sq_thread_park(sqd);
		list_add(&ctx->sqd_list, &sqd->ctx_list);
		io_sqd_update_thread_idle(sqd);
		/* don't attach to a dying SQPOLL thread, would be racy */
		ret = (attached && !sqd->thread) ? -ENXIO : 0;
		io_sq_thread_unpark(sqd);

		if (ret < 0)
			goto err;
		if (attached)
			return 0;

		if (p->flags & IORING_SETUP_SQ_AFF) {
			int cpu = p->sq_thread_cpu;

			ret = -EINVAL;
			if (cpu >= nr_cpu_ids || !cpu_online(cpu))
				goto err_sqpoll;
			sqd->sq_cpu = cpu;
		} else {
			sqd->sq_cpu = -1;
		}

		sqd->task_pid = current->pid;
		sqd->task_tgid = current->tgid;
		tsk = create_io_thread(io_sq_thread, sqd, NUMA_NO_NODE);
		if (IS_ERR(tsk)) {
			ret = PTR_ERR(tsk);
			goto err_sqpoll;
		}

		sqd->thread = tsk;
		ret = io_uring_alloc_task_context(tsk, ctx);
		wake_up_new_task(tsk);
		if (ret)
			goto err;
	} else if (p->flags & IORING_SETUP_SQ_AFF) {
		/* Can't have SQ_AFF without SQPOLL */
		ret = -EINVAL;
		goto err;
	}

	return 0;
err_sqpoll:
	complete(&ctx->sq_data->exited);
err:
	io_sq_thread_finish(ctx);
	return ret;
}

static inline void __io_unaccount_mem(struct user_struct *user,
				      unsigned long nr_pages)
{
	atomic_long_sub(nr_pages, &user->locked_vm);
}

static inline int __io_account_mem(struct user_struct *user,
				   unsigned long nr_pages)
{
	unsigned long page_limit, cur_pages, new_pages;

	/* Don't allow more pages than we can safely lock */
	page_limit = rlimit(RLIMIT_MEMLOCK) >> PAGE_SHIFT;

	do {
		cur_pages = atomic_long_read(&user->locked_vm);
		new_pages = cur_pages + nr_pages;
		if (new_pages > page_limit)
			return -ENOMEM;
	} while (atomic_long_cmpxchg(&user->locked_vm, cur_pages,
					new_pages) != cur_pages);

	return 0;
}

static void io_unaccount_mem(struct io_ring_ctx *ctx, unsigned long nr_pages)
{
	if (ctx->user)
		__io_unaccount_mem(ctx->user, nr_pages);

	if (ctx->mm_account)
		atomic64_sub(nr_pages, &ctx->mm_account->pinned_vm);
}

static int io_account_mem(struct io_ring_ctx *ctx, unsigned long nr_pages)
{
	int ret;

	if (ctx->user) {
		ret = __io_account_mem(ctx->user, nr_pages);
		if (ret)
			return ret;
	}

	if (ctx->mm_account)
		atomic64_add(nr_pages, &ctx->mm_account->pinned_vm);

	return 0;
}

static void io_mem_free(void *ptr)
{
	struct page *page;

	if (!ptr)
		return;

	page = virt_to_head_page(ptr);
	if (put_page_testzero(page))
		free_compound_page(page);
}

static void *io_mem_alloc(size_t size)
{
	gfp_t gfp_flags = GFP_KERNEL | __GFP_ZERO | __GFP_NOWARN | __GFP_COMP |
				__GFP_NORETRY | __GFP_ACCOUNT;

	return (void *) __get_free_pages(gfp_flags, get_order(size));
}

static unsigned long rings_size(unsigned sq_entries, unsigned cq_entries,
				size_t *sq_offset)
{
	struct io_rings *rings;
	size_t off, sq_array_size;

	off = struct_size(rings, cqes, cq_entries);
	if (off == SIZE_MAX)
		return SIZE_MAX;

#ifdef CONFIG_SMP
	off = ALIGN(off, SMP_CACHE_BYTES);
	if (off == 0)
		return SIZE_MAX;
#endif

	if (sq_offset)
		*sq_offset = off;

	sq_array_size = array_size(sizeof(u32), sq_entries);
	if (sq_array_size == SIZE_MAX)
		return SIZE_MAX;

	if (check_add_overflow(off, sq_array_size, &off))
		return SIZE_MAX;

	return off;
}

static void io_buffer_unmap(struct io_ring_ctx *ctx, struct io_mapped_ubuf **slot)
{
	struct io_mapped_ubuf *imu = *slot;
	unsigned int i;

	if (imu != ctx->dummy_ubuf) {
		for (i = 0; i < imu->nr_bvecs; i++)
			unpin_user_page(imu->bvec[i].bv_page);
		if (imu->acct_pages)
			io_unaccount_mem(ctx, imu->acct_pages);
		kvfree(imu);
	}
	*slot = NULL;
}

static void io_rsrc_buf_put(struct io_ring_ctx *ctx, struct io_rsrc_put *prsrc)
{
	io_buffer_unmap(ctx, &prsrc->buf);
	prsrc->buf = NULL;
}

static void __io_sqe_buffers_unregister(struct io_ring_ctx *ctx)
{
	unsigned int i;

	for (i = 0; i < ctx->nr_user_bufs; i++)
		io_buffer_unmap(ctx, &ctx->user_bufs[i]);
	kfree(ctx->user_bufs);
	io_rsrc_data_free(ctx->buf_data);
	ctx->user_bufs = NULL;
	ctx->buf_data = NULL;
	ctx->nr_user_bufs = 0;
}

static int io_sqe_buffers_unregister(struct io_ring_ctx *ctx)
{
	int ret;

	if (!ctx->buf_data)
		return -ENXIO;

	ret = io_rsrc_ref_quiesce(ctx->buf_data, ctx);
	if (!ret)
		__io_sqe_buffers_unregister(ctx);
	return ret;
}

static int io_copy_iov(struct io_ring_ctx *ctx, struct iovec *dst,
		       void __user *arg, unsigned index)
{
	struct iovec __user *src;

#ifdef CONFIG_COMPAT
	if (ctx->compat) {
		struct compat_iovec __user *ciovs;
		struct compat_iovec ciov;

		ciovs = (struct compat_iovec __user *) arg;
		if (copy_from_user(&ciov, &ciovs[index], sizeof(ciov)))
			return -EFAULT;

		dst->iov_base = u64_to_user_ptr((u64)ciov.iov_base);
		dst->iov_len = ciov.iov_len;
		return 0;
	}
#endif
	src = (struct iovec __user *) arg;
	if (copy_from_user(dst, &src[index], sizeof(*dst)))
		return -EFAULT;
	return 0;
}

/*
 * Not super efficient, but this is just a registration time. And we do cache
 * the last compound head, so generally we'll only do a full search if we don't
 * match that one.
 *
 * We check if the given compound head page has already been accounted, to
 * avoid double accounting it. This allows us to account the full size of the
 * page, not just the constituent pages of a huge page.
 */
static bool headpage_already_acct(struct io_ring_ctx *ctx, struct page **pages,
				  int nr_pages, struct page *hpage)
{
	int i, j;

	/* check current page array */
	for (i = 0; i < nr_pages; i++) {
		if (!PageCompound(pages[i]))
			continue;
		if (compound_head(pages[i]) == hpage)
			return true;
	}

	/* check previously registered pages */
	for (i = 0; i < ctx->nr_user_bufs; i++) {
		struct io_mapped_ubuf *imu = ctx->user_bufs[i];

		for (j = 0; j < imu->nr_bvecs; j++) {
			if (!PageCompound(imu->bvec[j].bv_page))
				continue;
			if (compound_head(imu->bvec[j].bv_page) == hpage)
				return true;
		}
	}

	return false;
}

static int io_buffer_account_pin(struct io_ring_ctx *ctx, struct page **pages,
				 int nr_pages, struct io_mapped_ubuf *imu,
				 struct page **last_hpage)
{
	int i, ret;

	imu->acct_pages = 0;
	for (i = 0; i < nr_pages; i++) {
		if (!PageCompound(pages[i])) {
			imu->acct_pages++;
		} else {
			struct page *hpage;

			hpage = compound_head(pages[i]);
			if (hpage == *last_hpage)
				continue;
			*last_hpage = hpage;
			if (headpage_already_acct(ctx, pages, i, hpage))
				continue;
			imu->acct_pages += page_size(hpage) >> PAGE_SHIFT;
		}
	}

	if (!imu->acct_pages)
		return 0;

	ret = io_account_mem(ctx, imu->acct_pages);
	if (ret)
		imu->acct_pages = 0;
	return ret;
}

static int io_sqe_buffer_register(struct io_ring_ctx *ctx, struct iovec *iov,
				  struct io_mapped_ubuf **pimu,
				  struct page **last_hpage)
{
	struct io_mapped_ubuf *imu = NULL;
	struct vm_area_struct **vmas = NULL;
	struct page **pages = NULL;
	unsigned long off, start, end, ubuf;
	size_t size;
	int ret, pret, nr_pages, i;

	if (!iov->iov_base) {
		*pimu = ctx->dummy_ubuf;
		return 0;
	}

	ubuf = (unsigned long) iov->iov_base;
	end = (ubuf + iov->iov_len + PAGE_SIZE - 1) >> PAGE_SHIFT;
	start = ubuf >> PAGE_SHIFT;
	nr_pages = end - start;

	*pimu = NULL;
	ret = -ENOMEM;

	pages = kvmalloc_array(nr_pages, sizeof(struct page *), GFP_KERNEL);
	if (!pages)
		goto done;

	vmas = kvmalloc_array(nr_pages, sizeof(struct vm_area_struct *),
			      GFP_KERNEL);
	if (!vmas)
		goto done;

	imu = kvmalloc(struct_size(imu, bvec, nr_pages), GFP_KERNEL);
	if (!imu)
		goto done;

	ret = 0;
	mmap_read_lock(current->mm);
	pret = pin_user_pages(ubuf, nr_pages, FOLL_WRITE | FOLL_LONGTERM,
			      pages, vmas);
	if (pret == nr_pages) {
		/* don't support file backed memory */
		for (i = 0; i < nr_pages; i++) {
			struct vm_area_struct *vma = vmas[i];

			if (vma_is_shmem(vma))
				continue;
			if (vma->vm_file &&
			    !is_file_hugepages(vma->vm_file)) {
				ret = -EOPNOTSUPP;
				break;
			}
		}
	} else {
		ret = pret < 0 ? pret : -EFAULT;
	}
	mmap_read_unlock(current->mm);
	if (ret) {
		/*
		 * if we did partial map, or found file backed vmas,
		 * release any pages we did get
		 */
		if (pret > 0)
			unpin_user_pages(pages, pret);
		goto done;
	}

	ret = io_buffer_account_pin(ctx, pages, pret, imu, last_hpage);
	if (ret) {
		unpin_user_pages(pages, pret);
		goto done;
	}

	off = ubuf & ~PAGE_MASK;
	size = iov->iov_len;
	for (i = 0; i < nr_pages; i++) {
		size_t vec_len;

		vec_len = min_t(size_t, size, PAGE_SIZE - off);
		imu->bvec[i].bv_page = pages[i];
		imu->bvec[i].bv_len = vec_len;
		imu->bvec[i].bv_offset = off;
		off = 0;
		size -= vec_len;
	}
	/* store original address for later verification */
	imu->ubuf = ubuf;
	imu->ubuf_end = ubuf + iov->iov_len;
	imu->nr_bvecs = nr_pages;
	*pimu = imu;
	ret = 0;
done:
	if (ret)
		kvfree(imu);
	kvfree(pages);
	kvfree(vmas);
	return ret;
}

static int io_buffers_map_alloc(struct io_ring_ctx *ctx, unsigned int nr_args)
{
	ctx->user_bufs = kcalloc(nr_args, sizeof(*ctx->user_bufs), GFP_KERNEL);
	return ctx->user_bufs ? 0 : -ENOMEM;
}

static int io_buffer_validate(struct iovec *iov)
{
	unsigned long tmp, acct_len = iov->iov_len + (PAGE_SIZE - 1);

	/*
	 * Don't impose further limits on the size and buffer
	 * constraints here, we'll -EINVAL later when IO is
	 * submitted if they are wrong.
	 */
	if (!iov->iov_base)
		return iov->iov_len ? -EFAULT : 0;
	if (!iov->iov_len)
		return -EFAULT;

	/* arbitrary limit, but we need something */
	if (iov->iov_len > SZ_1G)
		return -EFAULT;

	if (check_add_overflow((unsigned long)iov->iov_base, acct_len, &tmp))
		return -EOVERFLOW;

	return 0;
}

static int io_sqe_buffers_register(struct io_ring_ctx *ctx, void __user *arg,
				   unsigned int nr_args, u64 __user *tags)
{
	struct page *last_hpage = NULL;
	struct io_rsrc_data *data;
	int i, ret;
	struct iovec iov;

	if (ctx->user_bufs)
		return -EBUSY;
	if (!nr_args || nr_args > IORING_MAX_REG_BUFFERS)
		return -EINVAL;
	ret = io_rsrc_node_switch_start(ctx);
	if (ret)
		return ret;
	ret = io_rsrc_data_alloc(ctx, io_rsrc_buf_put, tags, nr_args, &data);
	if (ret)
		return ret;
	ret = io_buffers_map_alloc(ctx, nr_args);
	if (ret) {
		io_rsrc_data_free(data);
		return ret;
	}

	for (i = 0; i < nr_args; i++, ctx->nr_user_bufs++) {
		ret = io_copy_iov(ctx, &iov, arg, i);
		if (ret)
			break;
		ret = io_buffer_validate(&iov);
		if (ret)
			break;
		if (!iov.iov_base && *io_get_tag_slot(data, i)) {
			ret = -EINVAL;
			break;
		}

		ret = io_sqe_buffer_register(ctx, &iov, &ctx->user_bufs[i],
					     &last_hpage);
		if (ret)
			break;
	}

	WARN_ON_ONCE(ctx->buf_data);

	ctx->buf_data = data;
	if (ret)
		__io_sqe_buffers_unregister(ctx);
	else
		io_rsrc_node_switch(ctx, NULL);
	return ret;
}

static int __io_sqe_buffers_update(struct io_ring_ctx *ctx,
				   struct io_uring_rsrc_update2 *up,
				   unsigned int nr_args)
{
	u64 __user *tags = u64_to_user_ptr(up->tags);
	struct iovec iov, __user *iovs = u64_to_user_ptr(up->data);
	struct page *last_hpage = NULL;
	bool needs_switch = false;
	__u32 done;
	int i, err;

	if (!ctx->buf_data)
		return -ENXIO;
	if (up->offset + nr_args > ctx->nr_user_bufs)
		return -EINVAL;

	for (done = 0; done < nr_args; done++) {
		struct io_mapped_ubuf *imu;
		int offset = up->offset + done;
		u64 tag = 0;

		err = io_copy_iov(ctx, &iov, iovs, done);
		if (err)
			break;
		if (tags && copy_from_user(&tag, &tags[done], sizeof(tag))) {
			err = -EFAULT;
			break;
		}
		err = io_buffer_validate(&iov);
		if (err)
			break;
		if (!iov.iov_base && tag) {
			err = -EINVAL;
			break;
		}
		err = io_sqe_buffer_register(ctx, &iov, &imu, &last_hpage);
		if (err)
			break;

		i = array_index_nospec(offset, ctx->nr_user_bufs);
		if (ctx->user_bufs[i] != ctx->dummy_ubuf) {
			err = io_queue_rsrc_removal(ctx->buf_data, offset,
						    ctx->rsrc_node, ctx->user_bufs[i]);
			if (unlikely(err)) {
				io_buffer_unmap(ctx, &imu);
				break;
			}
			ctx->user_bufs[i] = NULL;
			needs_switch = true;
		}

		ctx->user_bufs[i] = imu;
		*io_get_tag_slot(ctx->buf_data, offset) = tag;
	}

	if (needs_switch)
		io_rsrc_node_switch(ctx, ctx->buf_data);
	return done ? done : err;
}

static int io_eventfd_register(struct io_ring_ctx *ctx, void __user *arg)
{
	__s32 __user *fds = arg;
	int fd;

	if (ctx->cq_ev_fd)
		return -EBUSY;

	if (copy_from_user(&fd, fds, sizeof(*fds)))
		return -EFAULT;

	ctx->cq_ev_fd = eventfd_ctx_fdget(fd);
	if (IS_ERR(ctx->cq_ev_fd)) {
		int ret = PTR_ERR(ctx->cq_ev_fd);

		ctx->cq_ev_fd = NULL;
		return ret;
	}

	return 0;
}

static int io_eventfd_unregister(struct io_ring_ctx *ctx)
{
	if (ctx->cq_ev_fd) {
		eventfd_ctx_put(ctx->cq_ev_fd);
		ctx->cq_ev_fd = NULL;
		return 0;
	}

	return -ENXIO;
}

static void io_destroy_buffers(struct io_ring_ctx *ctx)
{
	struct io_buffer *buf;
	unsigned long index;

	xa_for_each(&ctx->io_buffers, index, buf) {
		__io_remove_buffers(ctx, buf, index, -1U);
		cond_resched();
	}
}

static void io_req_caches_free(struct io_ring_ctx *ctx)
{
	struct io_submit_state *state = &ctx->submit_state;
	int nr = 0;

	mutex_lock(&ctx->uring_lock);
	io_flush_cached_locked_reqs(ctx, state);

	while (state->free_list.next) {
		struct io_wq_work_node *node;
		struct io_kiocb *req;

		node = wq_stack_extract(&state->free_list);
		req = container_of(node, struct io_kiocb, comp_list);
		kmem_cache_free(req_cachep, req);
		nr++;
	}
	if (nr)
		percpu_ref_put_many(&ctx->refs, nr);
	mutex_unlock(&ctx->uring_lock);
}

static void io_wait_rsrc_data(struct io_rsrc_data *data)
{
	if (data && !atomic_dec_and_test(&data->refs))
		wait_for_completion(&data->done);
}

static __cold void io_ring_ctx_free(struct io_ring_ctx *ctx)
{
	io_sq_thread_finish(ctx);

	if (ctx->mm_account) {
		mmdrop(ctx->mm_account);
		ctx->mm_account = NULL;
	}

	/* __io_rsrc_put_work() may need uring_lock to progress, wait w/o it */
	io_wait_rsrc_data(ctx->buf_data);
	io_wait_rsrc_data(ctx->file_data);

	mutex_lock(&ctx->uring_lock);
	if (ctx->buf_data)
		__io_sqe_buffers_unregister(ctx);
	if (ctx->file_data)
		__io_sqe_files_unregister(ctx);
	if (ctx->rings)
		__io_cqring_overflow_flush(ctx, true);
	mutex_unlock(&ctx->uring_lock);
	io_eventfd_unregister(ctx);
	io_destroy_buffers(ctx);
	if (ctx->sq_creds)
		put_cred(ctx->sq_creds);

	/* there are no registered resources left, nobody uses it */
	if (ctx->rsrc_node)
		io_rsrc_node_destroy(ctx->rsrc_node);
	if (ctx->rsrc_backup_node)
		io_rsrc_node_destroy(ctx->rsrc_backup_node);
	flush_delayed_work(&ctx->rsrc_put_work);
	flush_delayed_work(&ctx->fallback_work);

	WARN_ON_ONCE(!list_empty(&ctx->rsrc_ref_list));
	WARN_ON_ONCE(!llist_empty(&ctx->rsrc_put_llist));

#if defined(CONFIG_UNIX)
	if (ctx->ring_sock) {
		ctx->ring_sock->file = NULL; /* so that iput() is called */
		sock_release(ctx->ring_sock);
	}
#endif
	WARN_ON_ONCE(!list_empty(&ctx->ltimeout_list));

	io_mem_free(ctx->rings);
	io_mem_free(ctx->sq_sqes);

	percpu_ref_exit(&ctx->refs);
	free_uid(ctx->user);
	io_req_caches_free(ctx);
	if (ctx->hash_map)
		io_wq_put_hash(ctx->hash_map);
	kfree(ctx->cancel_hash);
	kfree(ctx->dummy_ubuf);
	kfree(ctx);
}

static __poll_t io_uring_poll(struct file *file, poll_table *wait)
{
	struct io_ring_ctx *ctx = file->private_data;
	__poll_t mask = 0;

	poll_wait(file, &ctx->cq_wait, wait);
	/*
	 * synchronizes with barrier from wq_has_sleeper call in
	 * io_commit_cqring
	 */
	smp_rmb();
	if (!io_sqring_full(ctx))
		mask |= EPOLLOUT | EPOLLWRNORM;

	/*
	 * Don't flush cqring overflow list here, just do a simple check.
	 * Otherwise there could possible be ABBA deadlock:
	 *      CPU0                    CPU1
	 *      ----                    ----
	 * lock(&ctx->uring_lock);
	 *                              lock(&ep->mtx);
	 *                              lock(&ctx->uring_lock);
	 * lock(&ep->mtx);
	 *
	 * Users may get EPOLLIN meanwhile seeing nothing in cqring, this
	 * pushs them to do the flush.
	 */
	if (io_cqring_events(ctx) || test_bit(0, &ctx->check_cq_overflow))
		mask |= EPOLLIN | EPOLLRDNORM;

	return mask;
}

static int io_unregister_personality(struct io_ring_ctx *ctx, unsigned id)
{
	const struct cred *creds;

	creds = xa_erase(&ctx->personalities, id);
	if (creds) {
		put_cred(creds);
		return 0;
	}

	return -EINVAL;
}

struct io_tctx_exit {
	struct callback_head		task_work;
	struct completion		completion;
	struct io_ring_ctx		*ctx;
};

static __cold void io_tctx_exit_cb(struct callback_head *cb)
{
	struct io_uring_task *tctx = current->io_uring;
	struct io_tctx_exit *work;

	work = container_of(cb, struct io_tctx_exit, task_work);
	/*
	 * When @in_idle, we're in cancellation and it's racy to remove the
	 * node. It'll be removed by the end of cancellation, just ignore it.
	 */
	if (!atomic_read(&tctx->in_idle))
		io_uring_del_tctx_node((unsigned long)work->ctx);
	complete(&work->completion);
}

static __cold bool io_cancel_ctx_cb(struct io_wq_work *work, void *data)
{
	struct io_kiocb *req = container_of(work, struct io_kiocb, work);

	return req->ctx == data;
}

static __cold void io_ring_exit_work(struct work_struct *work)
{
	struct io_ring_ctx *ctx = container_of(work, struct io_ring_ctx, exit_work);
	unsigned long timeout = jiffies + HZ * 60 * 5;
	unsigned long interval = HZ / 20;
	struct io_tctx_exit exit;
	struct io_tctx_node *node;
	int ret;

	/*
	 * If we're doing polled IO and end up having requests being
	 * submitted async (out-of-line), then completions can come in while
	 * we're waiting for refs to drop. We need to reap these manually,
	 * as nobody else will be looking for them.
	 */
	do {
		io_uring_try_cancel_requests(ctx, NULL, true);
		if (ctx->sq_data) {
			struct io_sq_data *sqd = ctx->sq_data;
			struct task_struct *tsk;

			io_sq_thread_park(sqd);
			tsk = sqd->thread;
			if (tsk && tsk->io_uring && tsk->io_uring->io_wq)
				io_wq_cancel_cb(tsk->io_uring->io_wq,
						io_cancel_ctx_cb, ctx, true);
			io_sq_thread_unpark(sqd);
		}

		io_req_caches_free(ctx);

		if (WARN_ON_ONCE(time_after(jiffies, timeout))) {
			/* there is little hope left, don't run it too often */
			interval = HZ * 60;
		}
	} while (!wait_for_completion_timeout(&ctx->ref_comp, interval));

	init_completion(&exit.completion);
	init_task_work(&exit.task_work, io_tctx_exit_cb);
	exit.ctx = ctx;
	/*
	 * Some may use context even when all refs and requests have been put,
	 * and they are free to do so while still holding uring_lock or
	 * completion_lock, see io_req_task_submit(). Apart from other work,
	 * this lock/unlock section also waits them to finish.
	 */
	mutex_lock(&ctx->uring_lock);
	while (!list_empty(&ctx->tctx_list)) {
		WARN_ON_ONCE(time_after(jiffies, timeout));

		node = list_first_entry(&ctx->tctx_list, struct io_tctx_node,
					ctx_node);
		/* don't spin on a single task if cancellation failed */
		list_rotate_left(&ctx->tctx_list);
		ret = task_work_add(node->task, &exit.task_work, TWA_SIGNAL);
		if (WARN_ON_ONCE(ret))
			continue;

		mutex_unlock(&ctx->uring_lock);
		wait_for_completion(&exit.completion);
		mutex_lock(&ctx->uring_lock);
	}
	mutex_unlock(&ctx->uring_lock);
	spin_lock(&ctx->completion_lock);
	spin_unlock(&ctx->completion_lock);

	io_ring_ctx_free(ctx);
}

/* Returns true if we found and killed one or more timeouts */
static __cold bool io_kill_timeouts(struct io_ring_ctx *ctx,
				    struct task_struct *tsk, bool cancel_all)
{
	struct io_kiocb *req, *tmp;
	int canceled = 0;

	spin_lock(&ctx->completion_lock);
	spin_lock_irq(&ctx->timeout_lock);
	list_for_each_entry_safe(req, tmp, &ctx->timeout_list, timeout.list) {
		if (io_match_task(req, tsk, cancel_all)) {
			io_kill_timeout(req, -ECANCELED);
			canceled++;
		}
	}
	spin_unlock_irq(&ctx->timeout_lock);
	if (canceled != 0)
		io_commit_cqring(ctx);
	spin_unlock(&ctx->completion_lock);
	if (canceled != 0)
		io_cqring_ev_posted(ctx);
	return canceled != 0;
}

static __cold void io_ring_ctx_wait_and_kill(struct io_ring_ctx *ctx)
{
	unsigned long index;
	struct creds *creds;

	mutex_lock(&ctx->uring_lock);
	percpu_ref_kill(&ctx->refs);
	if (ctx->rings)
		__io_cqring_overflow_flush(ctx, true);
	xa_for_each(&ctx->personalities, index, creds)
		io_unregister_personality(ctx, index);
	mutex_unlock(&ctx->uring_lock);

	io_kill_timeouts(ctx, NULL, true);
	io_poll_remove_all(ctx, NULL, true);

	/* if we failed setting up the ctx, we might not have any rings */
	io_iopoll_try_reap_events(ctx);

	INIT_WORK(&ctx->exit_work, io_ring_exit_work);
	/*
	 * Use system_unbound_wq to avoid spawning tons of event kworkers
	 * if we're exiting a ton of rings at the same time. It just adds
	 * noise and overhead, there's no discernable change in runtime
	 * over using system_wq.
	 */
	queue_work(system_unbound_wq, &ctx->exit_work);
}

static int io_uring_release(struct inode *inode, struct file *file)
{
	struct io_ring_ctx *ctx = file->private_data;

	file->private_data = NULL;
	io_ring_ctx_wait_and_kill(ctx);
	return 0;
}

struct io_task_cancel {
	struct task_struct *task;
	bool all;
};

static bool io_cancel_task_cb(struct io_wq_work *work, void *data)
{
	struct io_kiocb *req = container_of(work, struct io_kiocb, work);
	struct io_task_cancel *cancel = data;
	bool ret;

	if (!cancel->all && (req->flags & REQ_F_LINK_TIMEOUT)) {
		struct io_ring_ctx *ctx = req->ctx;

		/* protect against races with linked timeouts */
		spin_lock(&ctx->completion_lock);
		ret = io_match_task(req, cancel->task, cancel->all);
		spin_unlock(&ctx->completion_lock);
	} else {
		ret = io_match_task(req, cancel->task, cancel->all);
	}
	return ret;
}

static __cold bool io_cancel_defer_files(struct io_ring_ctx *ctx,
					 struct task_struct *task,
					 bool cancel_all)
{
	struct io_defer_entry *de;
	LIST_HEAD(list);

	spin_lock(&ctx->completion_lock);
	list_for_each_entry_reverse(de, &ctx->defer_list, list) {
		if (io_match_task(de->req, task, cancel_all)) {
			list_cut_position(&list, &ctx->defer_list, &de->list);
			break;
		}
	}
	spin_unlock(&ctx->completion_lock);
	if (list_empty(&list))
		return false;

	while (!list_empty(&list)) {
		de = list_first_entry(&list, struct io_defer_entry, list);
		list_del_init(&de->list);
		io_req_complete_failed(de->req, -ECANCELED);
		kfree(de);
	}
	return true;
}

static __cold bool io_uring_try_cancel_iowq(struct io_ring_ctx *ctx)
{
	struct io_tctx_node *node;
	enum io_wq_cancel cret;
	bool ret = false;

	mutex_lock(&ctx->uring_lock);
	list_for_each_entry(node, &ctx->tctx_list, ctx_node) {
		struct io_uring_task *tctx = node->task->io_uring;

		/*
		 * io_wq will stay alive while we hold uring_lock, because it's
		 * killed after ctx nodes, which requires to take the lock.
		 */
		if (!tctx || !tctx->io_wq)
			continue;
		cret = io_wq_cancel_cb(tctx->io_wq, io_cancel_ctx_cb, ctx, true);
		ret |= (cret != IO_WQ_CANCEL_NOTFOUND);
	}
	mutex_unlock(&ctx->uring_lock);

	return ret;
}

static __cold void io_uring_try_cancel_requests(struct io_ring_ctx *ctx,
						struct task_struct *task,
						bool cancel_all)
{
	struct io_task_cancel cancel = { .task = task, .all = cancel_all, };
	struct io_uring_task *tctx = task ? task->io_uring : NULL;

	while (1) {
		enum io_wq_cancel cret;
		bool ret = false;

		if (!task) {
			ret |= io_uring_try_cancel_iowq(ctx);
		} else if (tctx && tctx->io_wq) {
			/*
			 * Cancels requests of all rings, not only @ctx, but
			 * it's fine as the task is in exit/exec.
			 */
			cret = io_wq_cancel_cb(tctx->io_wq, io_cancel_task_cb,
					       &cancel, true);
			ret |= (cret != IO_WQ_CANCEL_NOTFOUND);
		}

		/* SQPOLL thread does its own polling */
		if ((!(ctx->flags & IORING_SETUP_SQPOLL) && cancel_all) ||
		    (ctx->sq_data && ctx->sq_data->thread == current)) {
			while (!wq_list_empty(&ctx->iopoll_list)) {
				io_iopoll_try_reap_events(ctx);
				ret = true;
			}
		}

		ret |= io_cancel_defer_files(ctx, task, cancel_all);
		ret |= io_poll_remove_all(ctx, task, cancel_all);
		ret |= io_kill_timeouts(ctx, task, cancel_all);
		if (task)
			ret |= io_run_task_work();
		if (!ret)
			break;
		cond_resched();
	}
}

static int __io_uring_add_tctx_node(struct io_ring_ctx *ctx)
{
	struct io_uring_task *tctx = current->io_uring;
	struct io_tctx_node *node;
	int ret;

	if (unlikely(!tctx)) {
		ret = io_uring_alloc_task_context(current, ctx);
		if (unlikely(ret))
			return ret;
		tctx = current->io_uring;
	}
	if (!xa_load(&tctx->xa, (unsigned long)ctx)) {
		node = kmalloc(sizeof(*node), GFP_KERNEL);
		if (!node)
			return -ENOMEM;
		node->ctx = ctx;
		node->task = current;

		ret = xa_err(xa_store(&tctx->xa, (unsigned long)ctx,
					node, GFP_KERNEL));
		if (ret) {
			kfree(node);
			return ret;
		}

		mutex_lock(&ctx->uring_lock);
		list_add(&node->ctx_node, &ctx->tctx_list);
		mutex_unlock(&ctx->uring_lock);
	}
	tctx->last = ctx;
	return 0;
}

/*
 * Note that this task has used io_uring. We use it for cancelation purposes.
 */
static inline int io_uring_add_tctx_node(struct io_ring_ctx *ctx)
{
	struct io_uring_task *tctx = current->io_uring;

	if (likely(tctx && tctx->last == ctx))
		return 0;
	return __io_uring_add_tctx_node(ctx);
}

/*
 * Remove this io_uring_file -> task mapping.
 */
static __cold void io_uring_del_tctx_node(unsigned long index)
{
	struct io_uring_task *tctx = current->io_uring;
	struct io_tctx_node *node;

	if (!tctx)
		return;
	node = xa_erase(&tctx->xa, index);
	if (!node)
		return;

	WARN_ON_ONCE(current != node->task);
	WARN_ON_ONCE(list_empty(&node->ctx_node));

	mutex_lock(&node->ctx->uring_lock);
	list_del(&node->ctx_node);
	mutex_unlock(&node->ctx->uring_lock);

	if (tctx->last == node->ctx)
		tctx->last = NULL;
	kfree(node);
}

static __cold void io_uring_clean_tctx(struct io_uring_task *tctx)
{
	struct io_wq *wq = tctx->io_wq;
	struct io_tctx_node *node;
	unsigned long index;

	xa_for_each(&tctx->xa, index, node) {
		io_uring_del_tctx_node(index);
		cond_resched();
	}
	if (wq) {
		/*
		 * Must be after io_uring_del_task_file() (removes nodes under
		 * uring_lock) to avoid race with io_uring_try_cancel_iowq().
		 */
		io_wq_put_and_exit(wq);
		tctx->io_wq = NULL;
	}
}

static s64 tctx_inflight(struct io_uring_task *tctx, bool tracked)
{
	if (tracked)
		return atomic_read(&tctx->inflight_tracked);
	return percpu_counter_sum(&tctx->inflight);
}

static __cold void io_uring_drop_tctx_refs(struct task_struct *task)
{
	struct io_uring_task *tctx = task->io_uring;
	unsigned int refs = tctx->cached_refs;

	if (refs) {
		tctx->cached_refs = 0;
		percpu_counter_sub(&tctx->inflight, refs);
		put_task_struct_many(task, refs);
	}
}

/*
 * Find any io_uring ctx that this task has registered or done IO on, and cancel
 * requests. @sqd should be not-null IIF it's an SQPOLL thread cancellation.
 */
static __cold void io_uring_cancel_generic(bool cancel_all,
					   struct io_sq_data *sqd)
{
	struct io_uring_task *tctx = current->io_uring;
	struct io_ring_ctx *ctx;
	s64 inflight;
	DEFINE_WAIT(wait);

	WARN_ON_ONCE(sqd && sqd->thread != current);

	if (!current->io_uring)
		return;
	if (tctx->io_wq)
		io_wq_exit_start(tctx->io_wq);

	atomic_inc(&tctx->in_idle);
	do {
		io_uring_drop_tctx_refs(current);
		/* read completions before cancelations */
		inflight = tctx_inflight(tctx, !cancel_all);
		if (!inflight)
			break;

		if (!sqd) {
			struct io_tctx_node *node;
			unsigned long index;

			xa_for_each(&tctx->xa, index, node) {
				/* sqpoll task will cancel all its requests */
				if (node->ctx->sq_data)
					continue;
				io_uring_try_cancel_requests(node->ctx, current,
							     cancel_all);
			}
		} else {
			list_for_each_entry(ctx, &sqd->ctx_list, sqd_list)
				io_uring_try_cancel_requests(ctx, current,
							     cancel_all);
		}

		prepare_to_wait(&tctx->wait, &wait, TASK_UNINTERRUPTIBLE);
		io_uring_drop_tctx_refs(current);
		/*
		 * If we've seen completions, retry without waiting. This
		 * avoids a race where a completion comes in before we did
		 * prepare_to_wait().
		 */
		if (inflight == tctx_inflight(tctx, !cancel_all))
			schedule();
		finish_wait(&tctx->wait, &wait);
	} while (1);
	atomic_dec(&tctx->in_idle);

	io_uring_clean_tctx(tctx);
	if (cancel_all) {
		/* for exec all current's requests should be gone, kill tctx */
		__io_uring_free(current);
	}
}

void __io_uring_cancel(bool cancel_all)
{
	io_uring_cancel_generic(cancel_all, NULL);
}

static void *io_uring_validate_mmap_request(struct file *file,
					    loff_t pgoff, size_t sz)
{
	struct io_ring_ctx *ctx = file->private_data;
	loff_t offset = pgoff << PAGE_SHIFT;
	struct page *page;
	void *ptr;

	switch (offset) {
	case IORING_OFF_SQ_RING:
	case IORING_OFF_CQ_RING:
		ptr = ctx->rings;
		break;
	case IORING_OFF_SQES:
		ptr = ctx->sq_sqes;
		break;
	default:
		return ERR_PTR(-EINVAL);
	}

	page = virt_to_head_page(ptr);
	if (sz > page_size(page))
		return ERR_PTR(-EINVAL);

	return ptr;
}

#ifdef CONFIG_MMU

static __cold int io_uring_mmap(struct file *file, struct vm_area_struct *vma)
{
	size_t sz = vma->vm_end - vma->vm_start;
	unsigned long pfn;
	void *ptr;

	ptr = io_uring_validate_mmap_request(file, vma->vm_pgoff, sz);
	if (IS_ERR(ptr))
		return PTR_ERR(ptr);

	pfn = virt_to_phys(ptr) >> PAGE_SHIFT;
	return remap_pfn_range(vma, vma->vm_start, pfn, sz, vma->vm_page_prot);
}

#else /* !CONFIG_MMU */

static int io_uring_mmap(struct file *file, struct vm_area_struct *vma)
{
	return vma->vm_flags & (VM_SHARED | VM_MAYSHARE) ? 0 : -EINVAL;
}

static unsigned int io_uring_nommu_mmap_capabilities(struct file *file)
{
	return NOMMU_MAP_DIRECT | NOMMU_MAP_READ | NOMMU_MAP_WRITE;
}

static unsigned long io_uring_nommu_get_unmapped_area(struct file *file,
	unsigned long addr, unsigned long len,
	unsigned long pgoff, unsigned long flags)
{
	void *ptr;

	ptr = io_uring_validate_mmap_request(file, pgoff, len);
	if (IS_ERR(ptr))
		return PTR_ERR(ptr);

	return (unsigned long) ptr;
}

#endif /* !CONFIG_MMU */

static int io_sqpoll_wait_sq(struct io_ring_ctx *ctx)
{
	DEFINE_WAIT(wait);

	do {
		if (!io_sqring_full(ctx))
			break;
		prepare_to_wait(&ctx->sqo_sq_wait, &wait, TASK_INTERRUPTIBLE);

		if (!io_sqring_full(ctx))
			break;
		schedule();
	} while (!signal_pending(current));

	finish_wait(&ctx->sqo_sq_wait, &wait);
	return 0;
}

static int io_get_ext_arg(unsigned flags, const void __user *argp, size_t *argsz,
			  struct __kernel_timespec __user **ts,
			  const sigset_t __user **sig)
{
	struct io_uring_getevents_arg arg;

	/*
	 * If EXT_ARG isn't set, then we have no timespec and the argp pointer
	 * is just a pointer to the sigset_t.
	 */
	if (!(flags & IORING_ENTER_EXT_ARG)) {
		*sig = (const sigset_t __user *) argp;
		*ts = NULL;
		return 0;
	}

	/*
	 * EXT_ARG is set - ensure we agree on the size of it and copy in our
	 * timespec and sigset_t pointers if good.
	 */
	if (*argsz != sizeof(arg))
		return -EINVAL;
	if (copy_from_user(&arg, argp, sizeof(arg)))
		return -EFAULT;
	*sig = u64_to_user_ptr(arg.sigmask);
	*argsz = arg.sigmask_sz;
	*ts = u64_to_user_ptr(arg.ts);
	return 0;
}

SYSCALL_DEFINE6(io_uring_enter, unsigned int, fd, u32, to_submit,
		u32, min_complete, u32, flags, const void __user *, argp,
		size_t, argsz)
{
	struct io_ring_ctx *ctx;
	int submitted = 0;
	struct fd f;
	long ret;

	io_run_task_work();

	if (unlikely(flags & ~(IORING_ENTER_GETEVENTS | IORING_ENTER_SQ_WAKEUP |
			       IORING_ENTER_SQ_WAIT | IORING_ENTER_EXT_ARG)))
		return -EINVAL;

	f = fdget(fd);
	if (unlikely(!f.file))
		return -EBADF;

	ret = -EOPNOTSUPP;
	if (unlikely(f.file->f_op != &io_uring_fops))
		goto out_fput;

	ret = -ENXIO;
	ctx = f.file->private_data;
	if (unlikely(!percpu_ref_tryget(&ctx->refs)))
		goto out_fput;

	ret = -EBADFD;
	if (unlikely(ctx->flags & IORING_SETUP_R_DISABLED))
		goto out;

	/*
	 * For SQ polling, the thread will do all submissions and completions.
	 * Just return the requested submit count, and wake the thread if
	 * we were asked to.
	 */
	ret = 0;
	if (ctx->flags & IORING_SETUP_SQPOLL) {
		io_cqring_overflow_flush(ctx);

		if (unlikely(ctx->sq_data->thread == NULL)) {
			ret = -EOWNERDEAD;
			goto out;
		}
		if (flags & IORING_ENTER_SQ_WAKEUP)
			wake_up(&ctx->sq_data->wait);
		if (flags & IORING_ENTER_SQ_WAIT) {
			ret = io_sqpoll_wait_sq(ctx);
			if (ret)
				goto out;
		}
		submitted = to_submit;
	} else if (to_submit) {
		ret = io_uring_add_tctx_node(ctx);
		if (unlikely(ret))
			goto out;
		mutex_lock(&ctx->uring_lock);
		submitted = io_submit_sqes(ctx, to_submit);
		mutex_unlock(&ctx->uring_lock);

		if (submitted != to_submit)
			goto out;
	}
	if (flags & IORING_ENTER_GETEVENTS) {
		const sigset_t __user *sig;
		struct __kernel_timespec __user *ts;

		ret = io_get_ext_arg(flags, argp, &argsz, &ts, &sig);
		if (unlikely(ret))
			goto out;

		min_complete = min(min_complete, ctx->cq_entries);

		/*
		 * When SETUP_IOPOLL and SETUP_SQPOLL are both enabled, user
		 * space applications don't need to do io completion events
		 * polling again, they can rely on io_sq_thread to do polling
		 * work, which can reduce cpu usage and uring_lock contention.
		 */
		if (ctx->flags & IORING_SETUP_IOPOLL &&
		    !(ctx->flags & IORING_SETUP_SQPOLL)) {
			ret = io_iopoll_check(ctx, min_complete);
		} else {
			ret = io_cqring_wait(ctx, min_complete, sig, argsz, ts);
		}
	}

out:
	percpu_ref_put(&ctx->refs);
out_fput:
	fdput(f);
	return submitted ? submitted : ret;
}

#ifdef CONFIG_PROC_FS
static __cold int io_uring_show_cred(struct seq_file *m, unsigned int id,
		const struct cred *cred)
{
	struct user_namespace *uns = seq_user_ns(m);
	struct group_info *gi;
	kernel_cap_t cap;
	unsigned __capi;
	int g;

	seq_printf(m, "%5d\n", id);
	seq_put_decimal_ull(m, "\tUid:\t", from_kuid_munged(uns, cred->uid));
	seq_put_decimal_ull(m, "\t\t", from_kuid_munged(uns, cred->euid));
	seq_put_decimal_ull(m, "\t\t", from_kuid_munged(uns, cred->suid));
	seq_put_decimal_ull(m, "\t\t", from_kuid_munged(uns, cred->fsuid));
	seq_put_decimal_ull(m, "\n\tGid:\t", from_kgid_munged(uns, cred->gid));
	seq_put_decimal_ull(m, "\t\t", from_kgid_munged(uns, cred->egid));
	seq_put_decimal_ull(m, "\t\t", from_kgid_munged(uns, cred->sgid));
	seq_put_decimal_ull(m, "\t\t", from_kgid_munged(uns, cred->fsgid));
	seq_puts(m, "\n\tGroups:\t");
	gi = cred->group_info;
	for (g = 0; g < gi->ngroups; g++) {
		seq_put_decimal_ull(m, g ? " " : "",
					from_kgid_munged(uns, gi->gid[g]));
	}
	seq_puts(m, "\n\tCapEff:\t");
	cap = cred->cap_effective;
	CAP_FOR_EACH_U32(__capi)
		seq_put_hex_ll(m, NULL, cap.cap[CAP_LAST_U32 - __capi], 8);
	seq_putc(m, '\n');
	return 0;
}

static __cold void __io_uring_show_fdinfo(struct io_ring_ctx *ctx,
					  struct seq_file *m)
{
	struct io_sq_data *sq = NULL;
	struct io_overflow_cqe *ocqe;
	struct io_rings *r = ctx->rings;
	unsigned int sq_mask = ctx->sq_entries - 1, cq_mask = ctx->cq_entries - 1;
	unsigned int cached_sq_head = ctx->cached_sq_head;
	unsigned int cached_cq_tail = ctx->cached_cq_tail;
	unsigned int sq_head = READ_ONCE(r->sq.head);
	unsigned int sq_tail = READ_ONCE(r->sq.tail);
	unsigned int cq_head = READ_ONCE(r->cq.head);
	unsigned int cq_tail = READ_ONCE(r->cq.tail);
	bool has_lock;
	unsigned int i;

	/*
	 * we may get imprecise sqe and cqe info if uring is actively running
	 * since we get cached_sq_head and cached_cq_tail without uring_lock
	 * and sq_tail and cq_head are changed by userspace. But it's ok since
	 * we usually use these info when it is stuck.
	 */
	seq_printf(m, "SqHead:\t%u\n", sq_head & sq_mask);
	seq_printf(m, "SqTail:\t%u\n", sq_tail & sq_mask);
	seq_printf(m, "CachedSqHead:\t%u\n", cached_sq_head & sq_mask);
	seq_printf(m, "CqHead:\t%u\n", cq_head & cq_mask);
	seq_printf(m, "CqTail:\t%u\n", cq_tail & cq_mask);
	seq_printf(m, "CachedCqTail:\t%u\n", cached_cq_tail & cq_mask);
	seq_printf(m, "SQEs:\t%u\n", sq_tail - cached_sq_head);
	for (i = cached_sq_head; i < sq_tail; i++) {
		unsigned int sq_idx = READ_ONCE(ctx->sq_array[i & sq_mask]);

		if (likely(sq_idx <= sq_mask)) {
			struct io_uring_sqe *sqe = &ctx->sq_sqes[sq_idx];

			seq_printf(m, "%5u: opcode:%d, fd:%d, flags:%x, user_data:%llu\n",
				   sq_idx, sqe->opcode, sqe->fd, sqe->flags, sqe->user_data);
		}
	}
	seq_printf(m, "CQEs:\t%u\n", cached_cq_tail - cq_head);
	for (i = cq_head; i < cached_cq_tail; i++) {
		struct io_uring_cqe *cqe = &r->cqes[i & cq_mask];

		seq_printf(m, "%5u: user_data:%llu, res:%d, flag:%x\n",
			   i & cq_mask, cqe->user_data, cqe->res, cqe->flags);
	}

	/*
	 * Avoid ABBA deadlock between the seq lock and the io_uring mutex,
	 * since fdinfo case grabs it in the opposite direction of normal use
	 * cases. If we fail to get the lock, we just don't iterate any
	 * structures that could be going away outside the io_uring mutex.
	 */
	has_lock = mutex_trylock(&ctx->uring_lock);

	if (has_lock && (ctx->flags & IORING_SETUP_SQPOLL)) {
		sq = ctx->sq_data;
		if (!sq->thread)
			sq = NULL;
	}

	seq_printf(m, "SqThread:\t%d\n", sq ? task_pid_nr(sq->thread) : -1);
	seq_printf(m, "SqThreadCpu:\t%d\n", sq ? task_cpu(sq->thread) : -1);
	seq_printf(m, "UserFiles:\t%u\n", ctx->nr_user_files);
	for (i = 0; has_lock && i < ctx->nr_user_files; i++) {
		struct file *f = io_file_from_index(ctx, i);

		if (f)
			seq_printf(m, "%5u: %s\n", i, file_dentry(f)->d_iname);
		else
			seq_printf(m, "%5u: <none>\n", i);
	}
	seq_printf(m, "UserBufs:\t%u\n", ctx->nr_user_bufs);
	for (i = 0; has_lock && i < ctx->nr_user_bufs; i++) {
		struct io_mapped_ubuf *buf = ctx->user_bufs[i];
		unsigned int len = buf->ubuf_end - buf->ubuf;

		seq_printf(m, "%5u: 0x%llx/%u\n", i, buf->ubuf, len);
	}
	if (has_lock && !xa_empty(&ctx->personalities)) {
		unsigned long index;
		const struct cred *cred;

		seq_printf(m, "Personalities:\n");
		xa_for_each(&ctx->personalities, index, cred)
			io_uring_show_cred(m, index, cred);
	}
	if (has_lock)
		mutex_unlock(&ctx->uring_lock);

	seq_puts(m, "PollList:\n");
	spin_lock(&ctx->completion_lock);
	for (i = 0; i < (1U << ctx->cancel_hash_bits); i++) {
		struct hlist_head *list = &ctx->cancel_hash[i];
		struct io_kiocb *req;

		hlist_for_each_entry(req, list, hash_node)
			seq_printf(m, "  op=%d, task_works=%d\n", req->opcode,
					req->task->task_works != NULL);
	}

	seq_puts(m, "CqOverflowList:\n");
	list_for_each_entry(ocqe, &ctx->cq_overflow_list, list) {
		struct io_uring_cqe *cqe = &ocqe->cqe;

		seq_printf(m, "  user_data=%llu, res=%d, flags=%x\n",
			   cqe->user_data, cqe->res, cqe->flags);

	}

	spin_unlock(&ctx->completion_lock);
}

static __cold void io_uring_show_fdinfo(struct seq_file *m, struct file *f)
{
	struct io_ring_ctx *ctx = f->private_data;

	if (percpu_ref_tryget(&ctx->refs)) {
		__io_uring_show_fdinfo(ctx, m);
		percpu_ref_put(&ctx->refs);
	}
}
#endif

static const struct file_operations io_uring_fops = {
	.release	= io_uring_release,
	.mmap		= io_uring_mmap,
#ifndef CONFIG_MMU
	.get_unmapped_area = io_uring_nommu_get_unmapped_area,
	.mmap_capabilities = io_uring_nommu_mmap_capabilities,
#endif
	.poll		= io_uring_poll,
#ifdef CONFIG_PROC_FS
	.show_fdinfo	= io_uring_show_fdinfo,
#endif
};

static __cold int io_allocate_scq_urings(struct io_ring_ctx *ctx,
					 struct io_uring_params *p)
{
	struct io_rings *rings;
	size_t size, sq_array_offset;

	/* make sure these are sane, as we already accounted them */
	ctx->sq_entries = p->sq_entries;
	ctx->cq_entries = p->cq_entries;

	size = rings_size(p->sq_entries, p->cq_entries, &sq_array_offset);
	if (size == SIZE_MAX)
		return -EOVERFLOW;

	rings = io_mem_alloc(size);
	if (!rings)
		return -ENOMEM;

	ctx->rings = rings;
	ctx->sq_array = (u32 *)((char *)rings + sq_array_offset);
	rings->sq_ring_mask = p->sq_entries - 1;
	rings->cq_ring_mask = p->cq_entries - 1;
	rings->sq_ring_entries = p->sq_entries;
	rings->cq_ring_entries = p->cq_entries;

	size = array_size(sizeof(struct io_uring_sqe), p->sq_entries);
	if (size == SIZE_MAX) {
		io_mem_free(ctx->rings);
		ctx->rings = NULL;
		return -EOVERFLOW;
	}

	ctx->sq_sqes = io_mem_alloc(size);
	if (!ctx->sq_sqes) {
		io_mem_free(ctx->rings);
		ctx->rings = NULL;
		return -ENOMEM;
	}

	return 0;
}

static int io_uring_install_fd(struct io_ring_ctx *ctx, struct file *file)
{
	int ret, fd;

	fd = get_unused_fd_flags(O_RDWR | O_CLOEXEC);
	if (fd < 0)
		return fd;

	ret = io_uring_add_tctx_node(ctx);
	if (ret) {
		put_unused_fd(fd);
		return ret;
	}
	fd_install(fd, file);
	return fd;
}

/*
 * Allocate an anonymous fd, this is what constitutes the application
 * visible backing of an io_uring instance. The application mmaps this
 * fd to gain access to the SQ/CQ ring details. If UNIX sockets are enabled,
 * we have to tie this fd to a socket for file garbage collection purposes.
 */
static struct file *io_uring_get_file(struct io_ring_ctx *ctx)
{
	struct file *file;
#if defined(CONFIG_UNIX)
	int ret;

	ret = sock_create_kern(&init_net, PF_UNIX, SOCK_RAW, IPPROTO_IP,
				&ctx->ring_sock);
	if (ret)
		return ERR_PTR(ret);
#endif

	file = anon_inode_getfile("[io_uring]", &io_uring_fops, ctx,
					O_RDWR | O_CLOEXEC);
#if defined(CONFIG_UNIX)
	if (IS_ERR(file)) {
		sock_release(ctx->ring_sock);
		ctx->ring_sock = NULL;
	} else {
		ctx->ring_sock->file = file;
	}
#endif
	return file;
}

static __cold int io_uring_create(unsigned entries, struct io_uring_params *p,
				  struct io_uring_params __user *params)
{
	struct io_ring_ctx *ctx;
	struct file *file;
	int ret;

	if (!entries)
		return -EINVAL;
	if (entries > IORING_MAX_ENTRIES) {
		if (!(p->flags & IORING_SETUP_CLAMP))
			return -EINVAL;
		entries = IORING_MAX_ENTRIES;
	}

	/*
	 * Use twice as many entries for the CQ ring. It's possible for the
	 * application to drive a higher depth than the size of the SQ ring,
	 * since the sqes are only used at submission time. This allows for
	 * some flexibility in overcommitting a bit. If the application has
	 * set IORING_SETUP_CQSIZE, it will have passed in the desired number
	 * of CQ ring entries manually.
	 */
	p->sq_entries = roundup_pow_of_two(entries);
	if (p->flags & IORING_SETUP_CQSIZE) {
		/*
		 * If IORING_SETUP_CQSIZE is set, we do the same roundup
		 * to a power-of-two, if it isn't already. We do NOT impose
		 * any cq vs sq ring sizing.
		 */
		if (!p->cq_entries)
			return -EINVAL;
		if (p->cq_entries > IORING_MAX_CQ_ENTRIES) {
			if (!(p->flags & IORING_SETUP_CLAMP))
				return -EINVAL;
			p->cq_entries = IORING_MAX_CQ_ENTRIES;
		}
		p->cq_entries = roundup_pow_of_two(p->cq_entries);
		if (p->cq_entries < p->sq_entries)
			return -EINVAL;
	} else {
		p->cq_entries = 2 * p->sq_entries;
	}

	ctx = io_ring_ctx_alloc(p);
	if (!ctx)
		return -ENOMEM;
	ctx->compat = in_compat_syscall();
	if (!capable(CAP_IPC_LOCK))
		ctx->user = get_uid(current_user());

	/*
	 * This is just grabbed for accounting purposes. When a process exits,
	 * the mm is exited and dropped before the files, hence we need to hang
	 * on to this mm purely for the purposes of being able to unaccount
	 * memory (locked/pinned vm). It's not used for anything else.
	 */
	mmgrab(current->mm);
	ctx->mm_account = current->mm;

	ret = io_allocate_scq_urings(ctx, p);
	if (ret)
		goto err;

	ret = io_sq_offload_create(ctx, p);
	if (ret)
		goto err;
	/* always set a rsrc node */
	ret = io_rsrc_node_switch_start(ctx);
	if (ret)
		goto err;
	io_rsrc_node_switch(ctx, NULL);

	memset(&p->sq_off, 0, sizeof(p->sq_off));
	p->sq_off.head = offsetof(struct io_rings, sq.head);
	p->sq_off.tail = offsetof(struct io_rings, sq.tail);
	p->sq_off.ring_mask = offsetof(struct io_rings, sq_ring_mask);
	p->sq_off.ring_entries = offsetof(struct io_rings, sq_ring_entries);
	p->sq_off.flags = offsetof(struct io_rings, sq_flags);
	p->sq_off.dropped = offsetof(struct io_rings, sq_dropped);
	p->sq_off.array = (char *)ctx->sq_array - (char *)ctx->rings;

	memset(&p->cq_off, 0, sizeof(p->cq_off));
	p->cq_off.head = offsetof(struct io_rings, cq.head);
	p->cq_off.tail = offsetof(struct io_rings, cq.tail);
	p->cq_off.ring_mask = offsetof(struct io_rings, cq_ring_mask);
	p->cq_off.ring_entries = offsetof(struct io_rings, cq_ring_entries);
	p->cq_off.overflow = offsetof(struct io_rings, cq_overflow);
	p->cq_off.cqes = offsetof(struct io_rings, cqes);
	p->cq_off.flags = offsetof(struct io_rings, cq_flags);

	p->features = IORING_FEAT_SINGLE_MMAP | IORING_FEAT_NODROP |
			IORING_FEAT_SUBMIT_STABLE | IORING_FEAT_RW_CUR_POS |
			IORING_FEAT_CUR_PERSONALITY | IORING_FEAT_FAST_POLL |
			IORING_FEAT_POLL_32BITS | IORING_FEAT_SQPOLL_NONFIXED |
			IORING_FEAT_EXT_ARG | IORING_FEAT_NATIVE_WORKERS |
			IORING_FEAT_RSRC_TAGS;

	if (copy_to_user(params, p, sizeof(*p))) {
		ret = -EFAULT;
		goto err;
	}

	file = io_uring_get_file(ctx);
	if (IS_ERR(file)) {
		ret = PTR_ERR(file);
		goto err;
	}

	/*
	 * Install ring fd as the very last thing, so we don't risk someone
	 * having closed it before we finish setup
	 */
	ret = io_uring_install_fd(ctx, file);
	if (ret < 0) {
		/* fput will clean it up */
		fput(file);
		return ret;
	}

	trace_io_uring_create(ret, ctx, p->sq_entries, p->cq_entries, p->flags);
	return ret;
err:
	io_ring_ctx_wait_and_kill(ctx);
	return ret;
}

/*
 * Sets up an aio uring context, and returns the fd. Applications asks for a
 * ring size, we return the actual sq/cq ring sizes (among other things) in the
 * params structure passed in.
 */
static long io_uring_setup(u32 entries, struct io_uring_params __user *params)
{
	struct io_uring_params p;
	int i;

	if (copy_from_user(&p, params, sizeof(p)))
		return -EFAULT;
	for (i = 0; i < ARRAY_SIZE(p.resv); i++) {
		if (p.resv[i])
			return -EINVAL;
	}

	if (p.flags & ~(IORING_SETUP_IOPOLL | IORING_SETUP_SQPOLL |
			IORING_SETUP_SQ_AFF | IORING_SETUP_CQSIZE |
			IORING_SETUP_CLAMP | IORING_SETUP_ATTACH_WQ |
			IORING_SETUP_R_DISABLED))
		return -EINVAL;

	return  io_uring_create(entries, &p, params);
}

SYSCALL_DEFINE2(io_uring_setup, u32, entries,
		struct io_uring_params __user *, params)
{
	return io_uring_setup(entries, params);
}

static __cold int io_probe(struct io_ring_ctx *ctx, void __user *arg,
			   unsigned nr_args)
{
	struct io_uring_probe *p;
	size_t size;
	int i, ret;

	size = struct_size(p, ops, nr_args);
	if (size == SIZE_MAX)
		return -EOVERFLOW;
	p = kzalloc(size, GFP_KERNEL);
	if (!p)
		return -ENOMEM;

	ret = -EFAULT;
	if (copy_from_user(p, arg, size))
		goto out;
	ret = -EINVAL;
	if (memchr_inv(p, 0, size))
		goto out;

	p->last_op = IORING_OP_LAST - 1;
	if (nr_args > IORING_OP_LAST)
		nr_args = IORING_OP_LAST;

	for (i = 0; i < nr_args; i++) {
		p->ops[i].op = i;
		if (!io_op_defs[i].not_supported)
			p->ops[i].flags = IO_URING_OP_SUPPORTED;
	}
	p->ops_len = i;

	ret = 0;
	if (copy_to_user(arg, p, size))
		ret = -EFAULT;
out:
	kfree(p);
	return ret;
}

static int io_register_personality(struct io_ring_ctx *ctx)
{
	const struct cred *creds;
	u32 id;
	int ret;

	creds = get_current_cred();

	ret = xa_alloc_cyclic(&ctx->personalities, &id, (void *)creds,
			XA_LIMIT(0, USHRT_MAX), &ctx->pers_next, GFP_KERNEL);
	if (ret < 0) {
		put_cred(creds);
		return ret;
	}
	return id;
}

static __cold int io_register_restrictions(struct io_ring_ctx *ctx,
					   void __user *arg, unsigned int nr_args)
{
	struct io_uring_restriction *res;
	size_t size;
	int i, ret;

	/* Restrictions allowed only if rings started disabled */
	if (!(ctx->flags & IORING_SETUP_R_DISABLED))
		return -EBADFD;

	/* We allow only a single restrictions registration */
	if (ctx->restrictions.registered)
		return -EBUSY;

	if (!arg || nr_args > IORING_MAX_RESTRICTIONS)
		return -EINVAL;

	size = array_size(nr_args, sizeof(*res));
	if (size == SIZE_MAX)
		return -EOVERFLOW;

	res = memdup_user(arg, size);
	if (IS_ERR(res))
		return PTR_ERR(res);

	ret = 0;

	for (i = 0; i < nr_args; i++) {
		switch (res[i].opcode) {
		case IORING_RESTRICTION_REGISTER_OP:
			if (res[i].register_op >= IORING_REGISTER_LAST) {
				ret = -EINVAL;
				goto out;
			}

			__set_bit(res[i].register_op,
				  ctx->restrictions.register_op);
			break;
		case IORING_RESTRICTION_SQE_OP:
			if (res[i].sqe_op >= IORING_OP_LAST) {
				ret = -EINVAL;
				goto out;
			}

			__set_bit(res[i].sqe_op, ctx->restrictions.sqe_op);
			break;
		case IORING_RESTRICTION_SQE_FLAGS_ALLOWED:
			ctx->restrictions.sqe_flags_allowed = res[i].sqe_flags;
			break;
		case IORING_RESTRICTION_SQE_FLAGS_REQUIRED:
			ctx->restrictions.sqe_flags_required = res[i].sqe_flags;
			break;
		default:
			ret = -EINVAL;
			goto out;
		}
	}

out:
	/* Reset all restrictions if an error happened */
	if (ret != 0)
		memset(&ctx->restrictions, 0, sizeof(ctx->restrictions));
	else
		ctx->restrictions.registered = true;

	kfree(res);
	return ret;
}

static int io_register_enable_rings(struct io_ring_ctx *ctx)
{
	if (!(ctx->flags & IORING_SETUP_R_DISABLED))
		return -EBADFD;

	if (ctx->restrictions.registered)
		ctx->restricted = 1;

	ctx->flags &= ~IORING_SETUP_R_DISABLED;
	if (ctx->sq_data && wq_has_sleeper(&ctx->sq_data->wait))
		wake_up(&ctx->sq_data->wait);
	return 0;
}

static int __io_register_rsrc_update(struct io_ring_ctx *ctx, unsigned type,
				     struct io_uring_rsrc_update2 *up,
				     unsigned nr_args)
{
	__u32 tmp;
	int err;

	if (up->resv)
		return -EINVAL;
	if (check_add_overflow(up->offset, nr_args, &tmp))
		return -EOVERFLOW;
	err = io_rsrc_node_switch_start(ctx);
	if (err)
		return err;

	switch (type) {
	case IORING_RSRC_FILE:
		return __io_sqe_files_update(ctx, up, nr_args);
	case IORING_RSRC_BUFFER:
		return __io_sqe_buffers_update(ctx, up, nr_args);
	}
	return -EINVAL;
}

static int io_register_files_update(struct io_ring_ctx *ctx, void __user *arg,
				    unsigned nr_args)
{
	struct io_uring_rsrc_update2 up;

	if (!nr_args)
		return -EINVAL;
	memset(&up, 0, sizeof(up));
	if (copy_from_user(&up, arg, sizeof(struct io_uring_rsrc_update)))
		return -EFAULT;
	return __io_register_rsrc_update(ctx, IORING_RSRC_FILE, &up, nr_args);
}

static int io_register_rsrc_update(struct io_ring_ctx *ctx, void __user *arg,
				   unsigned size, unsigned type)
{
	struct io_uring_rsrc_update2 up;

	if (size != sizeof(up))
		return -EINVAL;
	if (copy_from_user(&up, arg, sizeof(up)))
		return -EFAULT;
	if (!up.nr || up.resv)
		return -EINVAL;
	return __io_register_rsrc_update(ctx, type, &up, up.nr);
}

static __cold int io_register_rsrc(struct io_ring_ctx *ctx, void __user *arg,
			    unsigned int size, unsigned int type)
{
	struct io_uring_rsrc_register rr;

	/* keep it extendible */
	if (size != sizeof(rr))
		return -EINVAL;

	memset(&rr, 0, sizeof(rr));
	if (copy_from_user(&rr, arg, size))
		return -EFAULT;
	if (!rr.nr || rr.resv || rr.resv2)
		return -EINVAL;

	switch (type) {
	case IORING_RSRC_FILE:
		return io_sqe_files_register(ctx, u64_to_user_ptr(rr.data),
					     rr.nr, u64_to_user_ptr(rr.tags));
	case IORING_RSRC_BUFFER:
		return io_sqe_buffers_register(ctx, u64_to_user_ptr(rr.data),
					       rr.nr, u64_to_user_ptr(rr.tags));
	}
	return -EINVAL;
}

static __cold int io_register_iowq_aff(struct io_ring_ctx *ctx,
				       void __user *arg, unsigned len)
{
	struct io_uring_task *tctx = current->io_uring;
	cpumask_var_t new_mask;
	int ret;

	if (!tctx || !tctx->io_wq)
		return -EINVAL;

	if (!alloc_cpumask_var(&new_mask, GFP_KERNEL))
		return -ENOMEM;

	cpumask_clear(new_mask);
	if (len > cpumask_size())
		len = cpumask_size();

	if (copy_from_user(new_mask, arg, len)) {
		free_cpumask_var(new_mask);
		return -EFAULT;
	}

	ret = io_wq_cpu_affinity(tctx->io_wq, new_mask);
	free_cpumask_var(new_mask);
	return ret;
}

static __cold int io_unregister_iowq_aff(struct io_ring_ctx *ctx)
{
	struct io_uring_task *tctx = current->io_uring;

	if (!tctx || !tctx->io_wq)
		return -EINVAL;

	return io_wq_cpu_affinity(tctx->io_wq, NULL);
}

static __cold int io_register_iowq_max_workers(struct io_ring_ctx *ctx,
					       void __user *arg)
{
	struct io_uring_task *tctx = NULL;
	struct io_sq_data *sqd = NULL;
	__u32 new_count[2];
	int i, ret;

	if (copy_from_user(new_count, arg, sizeof(new_count)))
		return -EFAULT;
	for (i = 0; i < ARRAY_SIZE(new_count); i++)
		if (new_count[i] > INT_MAX)
			return -EINVAL;

	if (ctx->flags & IORING_SETUP_SQPOLL) {
		sqd = ctx->sq_data;
		if (sqd) {
			/*
			 * Observe the correct sqd->lock -> ctx->uring_lock
			 * ordering. Fine to drop uring_lock here, we hold
			 * a ref to the ctx.
			 */
			refcount_inc(&sqd->refs);
			mutex_unlock(&ctx->uring_lock);
			mutex_lock(&sqd->lock);
			mutex_lock(&ctx->uring_lock);
			if (sqd->thread)
				tctx = sqd->thread->io_uring;
		}
	} else {
		tctx = current->io_uring;
	}

	ret = -EINVAL;
	if (!tctx || !tctx->io_wq)
		goto err;

	ret = io_wq_max_workers(tctx->io_wq, new_count);
	if (ret)
		goto err;

	if (sqd) {
		mutex_unlock(&sqd->lock);
		io_put_sq_data(sqd);
	}

	if (copy_to_user(arg, new_count, sizeof(new_count)))
		return -EFAULT;

	return 0;
err:
	if (sqd) {
		mutex_unlock(&sqd->lock);
		io_put_sq_data(sqd);
	}
	return ret;
}

static bool io_register_op_must_quiesce(int op)
{
	switch (op) {
	case IORING_REGISTER_BUFFERS:
	case IORING_UNREGISTER_BUFFERS:
	case IORING_REGISTER_FILES:
	case IORING_UNREGISTER_FILES:
	case IORING_REGISTER_FILES_UPDATE:
	case IORING_REGISTER_PROBE:
	case IORING_REGISTER_PERSONALITY:
	case IORING_UNREGISTER_PERSONALITY:
	case IORING_REGISTER_FILES2:
	case IORING_REGISTER_FILES_UPDATE2:
	case IORING_REGISTER_BUFFERS2:
	case IORING_REGISTER_BUFFERS_UPDATE:
	case IORING_REGISTER_IOWQ_AFF:
	case IORING_UNREGISTER_IOWQ_AFF:
	case IORING_REGISTER_IOWQ_MAX_WORKERS:
		return false;
	default:
		return true;
	}
}

static __cold int io_ctx_quiesce(struct io_ring_ctx *ctx)
{
	long ret;

	percpu_ref_kill(&ctx->refs);

	/*
	 * Drop uring mutex before waiting for references to exit. If another
	 * thread is currently inside io_uring_enter() it might need to grab the
	 * uring_lock to make progress. If we hold it here across the drain
	 * wait, then we can deadlock. It's safe to drop the mutex here, since
	 * no new references will come in after we've killed the percpu ref.
	 */
	mutex_unlock(&ctx->uring_lock);
	do {
		ret = wait_for_completion_interruptible_timeout(&ctx->ref_comp, HZ);
		if (ret) {
			ret = min(0L, ret);
			break;
		}

		ret = io_run_task_work_sig();
		io_req_caches_free(ctx);
	} while (ret >= 0);
	mutex_lock(&ctx->uring_lock);

	if (ret)
		io_refs_resurrect(&ctx->refs, &ctx->ref_comp);
	return ret;
}

static int __io_uring_register(struct io_ring_ctx *ctx, unsigned opcode,
			       void __user *arg, unsigned nr_args)
	__releases(ctx->uring_lock)
	__acquires(ctx->uring_lock)
{
	int ret;

	/*
	 * We're inside the ring mutex, if the ref is already dying, then
	 * someone else killed the ctx or is already going through
	 * io_uring_register().
	 */
	if (percpu_ref_is_dying(&ctx->refs))
		return -ENXIO;

	if (ctx->restricted) {
		if (opcode >= IORING_REGISTER_LAST)
			return -EINVAL;
		opcode = array_index_nospec(opcode, IORING_REGISTER_LAST);
		if (!test_bit(opcode, ctx->restrictions.register_op))
			return -EACCES;
	}

	if (io_register_op_must_quiesce(opcode)) {
		ret = io_ctx_quiesce(ctx);
		if (ret)
			return ret;
	}

	switch (opcode) {
	case IORING_REGISTER_BUFFERS:
		ret = io_sqe_buffers_register(ctx, arg, nr_args, NULL);
		break;
	case IORING_UNREGISTER_BUFFERS:
		ret = -EINVAL;
		if (arg || nr_args)
			break;
		ret = io_sqe_buffers_unregister(ctx);
		break;
	case IORING_REGISTER_FILES:
		ret = io_sqe_files_register(ctx, arg, nr_args, NULL);
		break;
	case IORING_UNREGISTER_FILES:
		ret = -EINVAL;
		if (arg || nr_args)
			break;
		ret = io_sqe_files_unregister(ctx);
		break;
	case IORING_REGISTER_FILES_UPDATE:
		ret = io_register_files_update(ctx, arg, nr_args);
		break;
	case IORING_REGISTER_EVENTFD:
	case IORING_REGISTER_EVENTFD_ASYNC:
		ret = -EINVAL;
		if (nr_args != 1)
			break;
		ret = io_eventfd_register(ctx, arg);
		if (ret)
			break;
		if (opcode == IORING_REGISTER_EVENTFD_ASYNC)
			ctx->eventfd_async = 1;
		else
			ctx->eventfd_async = 0;
		break;
	case IORING_UNREGISTER_EVENTFD:
		ret = -EINVAL;
		if (arg || nr_args)
			break;
		ret = io_eventfd_unregister(ctx);
		break;
	case IORING_REGISTER_PROBE:
		ret = -EINVAL;
		if (!arg || nr_args > 256)
			break;
		ret = io_probe(ctx, arg, nr_args);
		break;
	case IORING_REGISTER_PERSONALITY:
		ret = -EINVAL;
		if (arg || nr_args)
			break;
		ret = io_register_personality(ctx);
		break;
	case IORING_UNREGISTER_PERSONALITY:
		ret = -EINVAL;
		if (arg)
			break;
		ret = io_unregister_personality(ctx, nr_args);
		break;
	case IORING_REGISTER_ENABLE_RINGS:
		ret = -EINVAL;
		if (arg || nr_args)
			break;
		ret = io_register_enable_rings(ctx);
		break;
	case IORING_REGISTER_RESTRICTIONS:
		ret = io_register_restrictions(ctx, arg, nr_args);
		break;
	case IORING_REGISTER_FILES2:
		ret = io_register_rsrc(ctx, arg, nr_args, IORING_RSRC_FILE);
		break;
	case IORING_REGISTER_FILES_UPDATE2:
		ret = io_register_rsrc_update(ctx, arg, nr_args,
					      IORING_RSRC_FILE);
		break;
	case IORING_REGISTER_BUFFERS2:
		ret = io_register_rsrc(ctx, arg, nr_args, IORING_RSRC_BUFFER);
		break;
	case IORING_REGISTER_BUFFERS_UPDATE:
		ret = io_register_rsrc_update(ctx, arg, nr_args,
					      IORING_RSRC_BUFFER);
		break;
	case IORING_REGISTER_IOWQ_AFF:
		ret = -EINVAL;
		if (!arg || !nr_args)
			break;
		ret = io_register_iowq_aff(ctx, arg, nr_args);
		break;
	case IORING_UNREGISTER_IOWQ_AFF:
		ret = -EINVAL;
		if (arg || nr_args)
			break;
		ret = io_unregister_iowq_aff(ctx);
		break;
	case IORING_REGISTER_IOWQ_MAX_WORKERS:
		ret = -EINVAL;
		if (!arg || nr_args != 2)
			break;
		ret = io_register_iowq_max_workers(ctx, arg);
		break;
	default:
		ret = -EINVAL;
		break;
	}

	if (io_register_op_must_quiesce(opcode)) {
		/* bring the ctx back to life */
		percpu_ref_reinit(&ctx->refs);
		reinit_completion(&ctx->ref_comp);
	}
	return ret;
}

SYSCALL_DEFINE4(io_uring_register, unsigned int, fd, unsigned int, opcode,
		void __user *, arg, unsigned int, nr_args)
{
	struct io_ring_ctx *ctx;
	long ret = -EBADF;
	struct fd f;

	f = fdget(fd);
	if (!f.file)
		return -EBADF;

	ret = -EOPNOTSUPP;
	if (f.file->f_op != &io_uring_fops)
		goto out_fput;

	ctx = f.file->private_data;

	io_run_task_work();

	mutex_lock(&ctx->uring_lock);
	ret = __io_uring_register(ctx, opcode, arg, nr_args);
	mutex_unlock(&ctx->uring_lock);
	trace_io_uring_register(ctx, opcode, ctx->nr_user_files, ctx->nr_user_bufs,
							ctx->cq_ev_fd != NULL, ret);
out_fput:
	fdput(f);
	return ret;
}

static int __init io_uring_init(void)
{
#define __BUILD_BUG_VERIFY_ELEMENT(stype, eoffset, etype, ename) do { \
	BUILD_BUG_ON(offsetof(stype, ename) != eoffset); \
	BUILD_BUG_ON(sizeof(etype) != sizeof_field(stype, ename)); \
} while (0)

#define BUILD_BUG_SQE_ELEM(eoffset, etype, ename) \
	__BUILD_BUG_VERIFY_ELEMENT(struct io_uring_sqe, eoffset, etype, ename)
	BUILD_BUG_ON(sizeof(struct io_uring_sqe) != 64);
	BUILD_BUG_SQE_ELEM(0,  __u8,   opcode);
	BUILD_BUG_SQE_ELEM(1,  __u8,   flags);
	BUILD_BUG_SQE_ELEM(2,  __u16,  ioprio);
	BUILD_BUG_SQE_ELEM(4,  __s32,  fd);
	BUILD_BUG_SQE_ELEM(8,  __u64,  off);
	BUILD_BUG_SQE_ELEM(8,  __u64,  addr2);
	BUILD_BUG_SQE_ELEM(16, __u64,  addr);
	BUILD_BUG_SQE_ELEM(16, __u64,  splice_off_in);
	BUILD_BUG_SQE_ELEM(24, __u32,  len);
	BUILD_BUG_SQE_ELEM(28,     __kernel_rwf_t, rw_flags);
	BUILD_BUG_SQE_ELEM(28, /* compat */   int, rw_flags);
	BUILD_BUG_SQE_ELEM(28, /* compat */ __u32, rw_flags);
	BUILD_BUG_SQE_ELEM(28, __u32,  fsync_flags);
	BUILD_BUG_SQE_ELEM(28, /* compat */ __u16,  poll_events);
	BUILD_BUG_SQE_ELEM(28, __u32,  poll32_events);
	BUILD_BUG_SQE_ELEM(28, __u32,  sync_range_flags);
	BUILD_BUG_SQE_ELEM(28, __u32,  msg_flags);
	BUILD_BUG_SQE_ELEM(28, __u32,  timeout_flags);
	BUILD_BUG_SQE_ELEM(28, __u32,  accept_flags);
	BUILD_BUG_SQE_ELEM(28, __u32,  cancel_flags);
	BUILD_BUG_SQE_ELEM(28, __u32,  open_flags);
	BUILD_BUG_SQE_ELEM(28, __u32,  statx_flags);
	BUILD_BUG_SQE_ELEM(28, __u32,  fadvise_advice);
	BUILD_BUG_SQE_ELEM(28, __u32,  splice_flags);
	BUILD_BUG_SQE_ELEM(32, __u64,  user_data);
	BUILD_BUG_SQE_ELEM(40, __u16,  buf_index);
	BUILD_BUG_SQE_ELEM(40, __u16,  buf_group);
	BUILD_BUG_SQE_ELEM(42, __u16,  personality);
	BUILD_BUG_SQE_ELEM(44, __s32,  splice_fd_in);
	BUILD_BUG_SQE_ELEM(44, __u32,  file_index);

	BUILD_BUG_ON(sizeof(struct io_uring_files_update) !=
		     sizeof(struct io_uring_rsrc_update));
	BUILD_BUG_ON(sizeof(struct io_uring_rsrc_update) >
		     sizeof(struct io_uring_rsrc_update2));

	/* ->buf_index is u16 */
	BUILD_BUG_ON(IORING_MAX_REG_BUFFERS >= (1u << 16));

	/* should fit into one byte */
	BUILD_BUG_ON(SQE_VALID_FLAGS >= (1 << 8));
	BUILD_BUG_ON(SQE_COMMON_FLAGS >= (1 << 8));
	BUILD_BUG_ON((SQE_VALID_FLAGS | SQE_COMMON_FLAGS) != SQE_VALID_FLAGS);

	BUILD_BUG_ON(ARRAY_SIZE(io_op_defs) != IORING_OP_LAST);
	BUILD_BUG_ON(__REQ_F_LAST_BIT > 8 * sizeof(int));

	req_cachep = KMEM_CACHE(io_kiocb, SLAB_HWCACHE_ALIGN | SLAB_PANIC |
				SLAB_ACCOUNT);
	return 0;
};
__initcall(io_uring_init);<|MERGE_RESOLUTION|>--- conflicted
+++ resolved
@@ -316,10 +316,7 @@
 
 	bool			plug_started;
 	bool			need_plug;
-<<<<<<< HEAD
-=======
 	unsigned short		submit_nr;
->>>>>>> 3455f27a
 	struct blk_plug		plug;
 };
 
@@ -7031,11 +7028,7 @@
 		if (state->need_plug && io_op_defs[opcode].plug) {
 			state->plug_started = true;
 			state->need_plug = false;
-<<<<<<< HEAD
-			blk_start_plug(&state->plug);
-=======
 			blk_start_plug_nr_ios(&state->plug, state->submit_nr);
->>>>>>> 3455f27a
 		}
 
 		req->file = io_file_get(ctx, req, READ_ONCE(sqe->fd),
@@ -7156,10 +7149,7 @@
 {
 	state->plug_started = false;
 	state->need_plug = max_ios > 2;
-<<<<<<< HEAD
-=======
 	state->submit_nr = max_ios;
->>>>>>> 3455f27a
 	/* set only head, no need to init link_last in advance */
 	state->link.head = NULL;
 }
