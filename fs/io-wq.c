--- conflicted
+++ resolved
@@ -584,14 +584,7 @@
 
 			if (!get_signal(&ksig))
 				continue;
-<<<<<<< HEAD
-			if (fatal_signal_pending(current) ||
-			    signal_group_exit(current->signal))
-				break;
-			continue;
-=======
 			break;
->>>>>>> 64570fbc
 		}
 		last_timeout = !ret;
 	}
