// SPDX-License-Identifier: GPL-2.0-only
/*
 *  linux/fs/nfs/inode.c
 *
 *  Copyright (C) 1992  Rick Sladkey
 *
 *  nfs inode and superblock handling functions
 *
 *  Modularised by Alan Cox <alan@lxorguk.ukuu.org.uk>, while hacking some
 *  experimental NFS changes. Modularisation taken straight from SYS5 fs.
 *
 *  Change to nfs_read_super() to permit NFS mounts to multi-homed hosts.
 *  J.S.Peatfield@damtp.cam.ac.uk
 *
 */

#include <linux/module.h>
#include <linux/init.h>
#include <linux/sched/signal.h>
#include <linux/time.h>
#include <linux/kernel.h>
#include <linux/mm.h>
#include <linux/string.h>
#include <linux/stat.h>
#include <linux/errno.h>
#include <linux/unistd.h>
#include <linux/sunrpc/clnt.h>
#include <linux/sunrpc/stats.h>
#include <linux/sunrpc/metrics.h>
#include <linux/nfs_fs.h>
#include <linux/nfs_mount.h>
#include <linux/nfs4_mount.h>
#include <linux/lockd/bind.h>
#include <linux/seq_file.h>
#include <linux/mount.h>
#include <linux/vfs.h>
#include <linux/inet.h>
#include <linux/nfs_xdr.h>
#include <linux/slab.h>
#include <linux/compat.h>
#include <linux/freezer.h>
#include <linux/uaccess.h>
#include <linux/iversion.h>

#include "nfs4_fs.h"
#include "callback.h"
#include "delegation.h"
#include "iostat.h"
#include "internal.h"
#include "fscache.h"
#include "pnfs.h"
#include "nfs.h"
#include "netns.h"
#include "sysfs.h"

#include "nfstrace.h"

#define NFSDBG_FACILITY		NFSDBG_VFS

#define NFS_64_BIT_INODE_NUMBERS_ENABLED	1

/* Default is to see 64-bit inode numbers */
static bool enable_ino64 = NFS_64_BIT_INODE_NUMBERS_ENABLED;

static int nfs_update_inode(struct inode *, struct nfs_fattr *);

static struct kmem_cache * nfs_inode_cachep;

static inline unsigned long
nfs_fattr_to_ino_t(struct nfs_fattr *fattr)
{
	return nfs_fileid_to_ino_t(fattr->fileid);
}

static int nfs_wait_killable(int mode)
{
	freezable_schedule_unsafe();
	if (signal_pending_state(mode, current))
		return -ERESTARTSYS;
	return 0;
}

int nfs_wait_bit_killable(struct wait_bit_key *key, int mode)
{
	return nfs_wait_killable(mode);
}
EXPORT_SYMBOL_GPL(nfs_wait_bit_killable);

/**
 * nfs_compat_user_ino64 - returns the user-visible inode number
 * @fileid: 64-bit fileid
 *
 * This function returns a 32-bit inode number if the boot parameter
 * nfs.enable_ino64 is zero.
 */
u64 nfs_compat_user_ino64(u64 fileid)
{
#ifdef CONFIG_COMPAT
	compat_ulong_t ino;
#else	
	unsigned long ino;
#endif

	if (enable_ino64)
		return fileid;
	ino = fileid;
	if (sizeof(ino) < sizeof(fileid))
		ino ^= fileid >> (sizeof(fileid)-sizeof(ino)) * 8;
	return ino;
}

int nfs_drop_inode(struct inode *inode)
{
	return NFS_STALE(inode) || generic_drop_inode(inode);
}
EXPORT_SYMBOL_GPL(nfs_drop_inode);

void nfs_clear_inode(struct inode *inode)
{
	/*
	 * The following should never happen...
	 */
	WARN_ON_ONCE(nfs_have_writebacks(inode));
	WARN_ON_ONCE(!list_empty(&NFS_I(inode)->open_files));
	nfs_zap_acl_cache(inode);
	nfs_access_zap_cache(inode);
	nfs_fscache_clear_inode(inode);
}
EXPORT_SYMBOL_GPL(nfs_clear_inode);

void nfs_evict_inode(struct inode *inode)
{
	truncate_inode_pages_final(&inode->i_data);
	clear_inode(inode);
	nfs_clear_inode(inode);
}

int nfs_sync_inode(struct inode *inode)
{
	inode_dio_wait(inode);
	return nfs_wb_all(inode);
}
EXPORT_SYMBOL_GPL(nfs_sync_inode);

/**
 * nfs_sync_mapping - helper to flush all mmapped dirty data to disk
 * @mapping: pointer to struct address_space
 */
int nfs_sync_mapping(struct address_space *mapping)
{
	int ret = 0;

	if (mapping->nrpages != 0) {
		unmap_mapping_range(mapping, 0, 0, 0);
		ret = nfs_wb_all(mapping->host);
	}
	return ret;
}

static int nfs_attribute_timeout(struct inode *inode)
{
	struct nfs_inode *nfsi = NFS_I(inode);

	return !time_in_range_open(jiffies, nfsi->read_cache_jiffies, nfsi->read_cache_jiffies + nfsi->attrtimeo);
}

static bool nfs_check_cache_flags_invalid(struct inode *inode,
					  unsigned long flags)
{
	unsigned long cache_validity = READ_ONCE(NFS_I(inode)->cache_validity);

	return (cache_validity & flags) != 0;
}

bool nfs_check_cache_invalid(struct inode *inode, unsigned long flags)
{
	if (nfs_check_cache_flags_invalid(inode, flags))
		return true;
	return nfs_attribute_cache_expired(inode);
}
EXPORT_SYMBOL_GPL(nfs_check_cache_invalid);

#ifdef CONFIG_NFS_V4_2
static bool nfs_has_xattr_cache(const struct nfs_inode *nfsi)
{
	return nfsi->xattr_cache != NULL;
}
#else
static bool nfs_has_xattr_cache(const struct nfs_inode *nfsi)
{
	return false;
}
#endif

void nfs_set_cache_invalid(struct inode *inode, unsigned long flags)
{
	struct nfs_inode *nfsi = NFS_I(inode);
	bool have_delegation = NFS_PROTO(inode)->have_delegation(inode, FMODE_READ);

	if (have_delegation) {
		if (!(flags & NFS_INO_REVAL_FORCED))
			flags &= ~(NFS_INO_INVALID_MODE |
				   NFS_INO_INVALID_OTHER |
				   NFS_INO_INVALID_XATTR);
		flags &= ~(NFS_INO_INVALID_CHANGE | NFS_INO_INVALID_SIZE);
	} else if (flags & NFS_INO_REVAL_PAGECACHE)
		flags |= NFS_INO_INVALID_CHANGE | NFS_INO_INVALID_SIZE;

	if (!nfs_has_xattr_cache(nfsi))
		flags &= ~NFS_INO_INVALID_XATTR;
	if (flags & NFS_INO_INVALID_DATA)
		nfs_fscache_invalidate(inode);
	flags &= ~(NFS_INO_REVAL_PAGECACHE | NFS_INO_REVAL_FORCED);

	nfsi->cache_validity |= flags;

	if (inode->i_mapping->nrpages == 0)
		nfsi->cache_validity &= ~(NFS_INO_INVALID_DATA |
					  NFS_INO_DATA_INVAL_DEFER);
	else if (nfsi->cache_validity & NFS_INO_INVALID_DATA)
		nfsi->cache_validity &= ~NFS_INO_DATA_INVAL_DEFER;
<<<<<<< HEAD
=======
	trace_nfs_set_cache_invalid(inode, 0);
>>>>>>> 8590222e
}
EXPORT_SYMBOL_GPL(nfs_set_cache_invalid);

/*
 * Invalidate the local caches
 */
static void nfs_zap_caches_locked(struct inode *inode)
{
	struct nfs_inode *nfsi = NFS_I(inode);
	int mode = inode->i_mode;

	nfs_inc_stats(inode, NFSIOS_ATTRINVALIDATE);

	nfsi->attrtimeo = NFS_MINATTRTIMEO(inode);
	nfsi->attrtimeo_timestamp = jiffies;

	if (S_ISREG(mode) || S_ISDIR(mode) || S_ISLNK(mode)) {
		nfs_set_cache_invalid(inode, NFS_INO_INVALID_ATTR
					| NFS_INO_INVALID_DATA
					| NFS_INO_INVALID_ACCESS
					| NFS_INO_INVALID_ACL
					| NFS_INO_INVALID_XATTR
					| NFS_INO_REVAL_PAGECACHE);
	} else
		nfs_set_cache_invalid(inode, NFS_INO_INVALID_ATTR
					| NFS_INO_INVALID_ACCESS
					| NFS_INO_INVALID_ACL
					| NFS_INO_INVALID_XATTR
					| NFS_INO_REVAL_PAGECACHE);
	nfs_zap_label_cache_locked(nfsi);
}

void nfs_zap_caches(struct inode *inode)
{
	spin_lock(&inode->i_lock);
	nfs_zap_caches_locked(inode);
	spin_unlock(&inode->i_lock);
}

void nfs_zap_mapping(struct inode *inode, struct address_space *mapping)
{
	if (mapping->nrpages != 0) {
		spin_lock(&inode->i_lock);
		nfs_set_cache_invalid(inode, NFS_INO_INVALID_DATA);
		spin_unlock(&inode->i_lock);
	}
}

void nfs_zap_acl_cache(struct inode *inode)
{
	void (*clear_acl_cache)(struct inode *);

	clear_acl_cache = NFS_PROTO(inode)->clear_acl_cache;
	if (clear_acl_cache != NULL)
		clear_acl_cache(inode);
	spin_lock(&inode->i_lock);
	NFS_I(inode)->cache_validity &= ~NFS_INO_INVALID_ACL;
	spin_unlock(&inode->i_lock);
}
EXPORT_SYMBOL_GPL(nfs_zap_acl_cache);

void nfs_invalidate_atime(struct inode *inode)
{
	spin_lock(&inode->i_lock);
	nfs_set_cache_invalid(inode, NFS_INO_INVALID_ATIME);
	spin_unlock(&inode->i_lock);
}
EXPORT_SYMBOL_GPL(nfs_invalidate_atime);

/*
 * Invalidate, but do not unhash, the inode.
 * NB: must be called with inode->i_lock held!
 */
static void nfs_set_inode_stale_locked(struct inode *inode)
{
	set_bit(NFS_INO_STALE, &NFS_I(inode)->flags);
	nfs_zap_caches_locked(inode);
	trace_nfs_set_inode_stale(inode);
}

void nfs_set_inode_stale(struct inode *inode)
{
	spin_lock(&inode->i_lock);
	nfs_set_inode_stale_locked(inode);
	spin_unlock(&inode->i_lock);
}

struct nfs_find_desc {
	struct nfs_fh		*fh;
	struct nfs_fattr	*fattr;
};

/*
 * In NFSv3 we can have 64bit inode numbers. In order to support
 * this, and re-exported directories (also seen in NFSv2)
 * we are forced to allow 2 different inodes to have the same
 * i_ino.
 */
static int
nfs_find_actor(struct inode *inode, void *opaque)
{
	struct nfs_find_desc	*desc = (struct nfs_find_desc *)opaque;
	struct nfs_fh		*fh = desc->fh;
	struct nfs_fattr	*fattr = desc->fattr;

	if (NFS_FILEID(inode) != fattr->fileid)
		return 0;
	if (inode_wrong_type(inode, fattr->mode))
		return 0;
	if (nfs_compare_fh(NFS_FH(inode), fh))
		return 0;
	if (is_bad_inode(inode) || NFS_STALE(inode))
		return 0;
	return 1;
}

static int
nfs_init_locked(struct inode *inode, void *opaque)
{
	struct nfs_find_desc	*desc = (struct nfs_find_desc *)opaque;
	struct nfs_fattr	*fattr = desc->fattr;

	set_nfs_fileid(inode, fattr->fileid);
	inode->i_mode = fattr->mode;
	nfs_copy_fh(NFS_FH(inode), desc->fh);
	return 0;
}

#ifdef CONFIG_NFS_V4_SECURITY_LABEL
static void nfs_clear_label_invalid(struct inode *inode)
{
	spin_lock(&inode->i_lock);
	NFS_I(inode)->cache_validity &= ~NFS_INO_INVALID_LABEL;
	spin_unlock(&inode->i_lock);
}

void nfs_setsecurity(struct inode *inode, struct nfs_fattr *fattr)
{
	int error;

	if (fattr->label == NULL)
		return;

	if ((fattr->valid & NFS_ATTR_FATTR_V4_SECURITY_LABEL) && inode->i_security) {
		error = security_inode_notifysecctx(inode, fattr->label->label,
				fattr->label->len);
		if (error)
			printk(KERN_ERR "%s() %s %d "
					"security_inode_notifysecctx() %d\n",
					__func__,
					(char *)fattr->label->label,
					fattr->label->len, error);
		nfs_clear_label_invalid(inode);
	}
}

struct nfs4_label *nfs4_label_alloc(struct nfs_server *server, gfp_t flags)
{
	struct nfs4_label *label;

	if (!(server->caps & NFS_CAP_SECURITY_LABEL))
		return NULL;

	label = kzalloc(sizeof(struct nfs4_label), flags);
	if (label == NULL)
		return ERR_PTR(-ENOMEM);

	label->label = kzalloc(NFS4_MAXLABELLEN, flags);
	if (label->label == NULL) {
		kfree(label);
		return ERR_PTR(-ENOMEM);
	}
	label->len = NFS4_MAXLABELLEN;

	return label;
}
EXPORT_SYMBOL_GPL(nfs4_label_alloc);
#else
void nfs_setsecurity(struct inode *inode, struct nfs_fattr *fattr)
{
}
#endif
EXPORT_SYMBOL_GPL(nfs_setsecurity);

/* Search for inode identified by fh, fileid and i_mode in inode cache. */
struct inode *
nfs_ilookup(struct super_block *sb, struct nfs_fattr *fattr, struct nfs_fh *fh)
{
	struct nfs_find_desc desc = {
		.fh	= fh,
		.fattr	= fattr,
	};
	struct inode *inode;
	unsigned long hash;

	if (!(fattr->valid & NFS_ATTR_FATTR_FILEID) ||
	    !(fattr->valid & NFS_ATTR_FATTR_TYPE))
		return NULL;

	hash = nfs_fattr_to_ino_t(fattr);
	inode = ilookup5(sb, hash, nfs_find_actor, &desc);

	dprintk("%s: returning %p\n", __func__, inode);
	return inode;
}

static void nfs_inode_init_regular(struct nfs_inode *nfsi)
{
	atomic_long_set(&nfsi->nrequests, 0);
	INIT_LIST_HEAD(&nfsi->commit_info.list);
	atomic_long_set(&nfsi->commit_info.ncommit, 0);
	atomic_set(&nfsi->commit_info.rpcs_out, 0);
	mutex_init(&nfsi->commit_mutex);
}

static void nfs_inode_init_dir(struct nfs_inode *nfsi)
{
	nfsi->cache_change_attribute = 0;
	memset(nfsi->cookieverf, 0, sizeof(nfsi->cookieverf));
	init_rwsem(&nfsi->rmdir_sem);
}

/*
 * This is our front-end to iget that looks up inodes by file handle
 * instead of inode number.
 */
struct inode *
nfs_fhget(struct super_block *sb, struct nfs_fh *fh, struct nfs_fattr *fattr)
{
	struct nfs_find_desc desc = {
		.fh	= fh,
		.fattr	= fattr
	};
	struct inode *inode = ERR_PTR(-ENOENT);
	u64 fattr_supported = NFS_SB(sb)->fattr_valid;
	unsigned long hash;

	nfs_attr_check_mountpoint(sb, fattr);

	if (nfs_attr_use_mounted_on_fileid(fattr))
		fattr->fileid = fattr->mounted_on_fileid;
	else if ((fattr->valid & NFS_ATTR_FATTR_FILEID) == 0)
		goto out_no_inode;
	if ((fattr->valid & NFS_ATTR_FATTR_TYPE) == 0)
		goto out_no_inode;

	hash = nfs_fattr_to_ino_t(fattr);

	inode = iget5_locked(sb, hash, nfs_find_actor, nfs_init_locked, &desc);
	if (inode == NULL) {
		inode = ERR_PTR(-ENOMEM);
		goto out_no_inode;
	}

	if (inode->i_state & I_NEW) {
		struct nfs_inode *nfsi = NFS_I(inode);
		unsigned long now = jiffies;

		/* We set i_ino for the few things that still rely on it,
		 * such as stat(2) */
		inode->i_ino = hash;

		/* We can't support update_atime(), since the server will reset it */
		inode->i_flags |= S_NOATIME|S_NOCMTIME;
		inode->i_mode = fattr->mode;
		nfsi->cache_validity = 0;
		if ((fattr->valid & NFS_ATTR_FATTR_MODE) == 0
				&& (fattr_supported & NFS_ATTR_FATTR_MODE))
			nfs_set_cache_invalid(inode, NFS_INO_INVALID_MODE);
		/* Why so? Because we want revalidate for devices/FIFOs, and
		 * that's precisely what we have in nfs_file_inode_operations.
		 */
		inode->i_op = NFS_SB(sb)->nfs_client->rpc_ops->file_inode_ops;
		if (S_ISREG(inode->i_mode)) {
			inode->i_fop = NFS_SB(sb)->nfs_client->rpc_ops->file_ops;
			inode->i_data.a_ops = &nfs_file_aops;
			nfs_inode_init_regular(nfsi);
		} else if (S_ISDIR(inode->i_mode)) {
			inode->i_op = NFS_SB(sb)->nfs_client->rpc_ops->dir_inode_ops;
			inode->i_fop = &nfs_dir_operations;
			inode->i_data.a_ops = &nfs_dir_aops;
			nfs_inode_init_dir(nfsi);
			/* Deal with crossing mountpoints */
			if (fattr->valid & NFS_ATTR_FATTR_MOUNTPOINT ||
					fattr->valid & NFS_ATTR_FATTR_V4_REFERRAL) {
				if (fattr->valid & NFS_ATTR_FATTR_V4_REFERRAL)
					inode->i_op = &nfs_referral_inode_operations;
				else
					inode->i_op = &nfs_mountpoint_inode_operations;
				inode->i_fop = NULL;
				inode->i_flags |= S_AUTOMOUNT;
			}
		} else if (S_ISLNK(inode->i_mode)) {
			inode->i_op = &nfs_symlink_inode_operations;
			inode_nohighmem(inode);
		} else
			init_special_inode(inode, inode->i_mode, fattr->rdev);

		memset(&inode->i_atime, 0, sizeof(inode->i_atime));
		memset(&inode->i_mtime, 0, sizeof(inode->i_mtime));
		memset(&inode->i_ctime, 0, sizeof(inode->i_ctime));
		inode_set_iversion_raw(inode, 0);
		inode->i_size = 0;
		clear_nlink(inode);
		inode->i_uid = make_kuid(&init_user_ns, -2);
		inode->i_gid = make_kgid(&init_user_ns, -2);
		inode->i_blocks = 0;
		nfsi->write_io = 0;
		nfsi->read_io = 0;

		nfsi->read_cache_jiffies = fattr->time_start;
		nfsi->attr_gencount = fattr->gencount;
		if (fattr->valid & NFS_ATTR_FATTR_ATIME)
			inode->i_atime = fattr->atime;
		else if (fattr_supported & NFS_ATTR_FATTR_ATIME)
			nfs_set_cache_invalid(inode, NFS_INO_INVALID_ATIME);
		if (fattr->valid & NFS_ATTR_FATTR_MTIME)
			inode->i_mtime = fattr->mtime;
		else if (fattr_supported & NFS_ATTR_FATTR_MTIME)
			nfs_set_cache_invalid(inode, NFS_INO_INVALID_MTIME);
		if (fattr->valid & NFS_ATTR_FATTR_CTIME)
			inode->i_ctime = fattr->ctime;
		else if (fattr_supported & NFS_ATTR_FATTR_CTIME)
			nfs_set_cache_invalid(inode, NFS_INO_INVALID_CTIME);
		if (fattr->valid & NFS_ATTR_FATTR_CHANGE)
			inode_set_iversion_raw(inode, fattr->change_attr);
		else
			nfs_set_cache_invalid(inode, NFS_INO_INVALID_CHANGE);
		if (fattr->valid & NFS_ATTR_FATTR_SIZE)
			inode->i_size = nfs_size_to_loff_t(fattr->size);
		else
			nfs_set_cache_invalid(inode, NFS_INO_INVALID_SIZE);
		if (fattr->valid & NFS_ATTR_FATTR_NLINK)
			set_nlink(inode, fattr->nlink);
		else if (fattr_supported & NFS_ATTR_FATTR_NLINK)
			nfs_set_cache_invalid(inode, NFS_INO_INVALID_NLINK);
		if (fattr->valid & NFS_ATTR_FATTR_OWNER)
			inode->i_uid = fattr->uid;
		else if (fattr_supported & NFS_ATTR_FATTR_OWNER)
			nfs_set_cache_invalid(inode, NFS_INO_INVALID_OTHER);
		if (fattr->valid & NFS_ATTR_FATTR_GROUP)
			inode->i_gid = fattr->gid;
		else if (fattr_supported & NFS_ATTR_FATTR_GROUP)
			nfs_set_cache_invalid(inode, NFS_INO_INVALID_OTHER);
		if (nfs_server_capable(inode, NFS_CAP_XATTR))
			nfs_set_cache_invalid(inode, NFS_INO_INVALID_XATTR);
		if (fattr->valid & NFS_ATTR_FATTR_BLOCKS_USED)
			inode->i_blocks = fattr->du.nfs2.blocks;
		else if (fattr_supported & NFS_ATTR_FATTR_BLOCKS_USED &&
			 fattr->size != 0)
			nfs_set_cache_invalid(inode, NFS_INO_INVALID_BLOCKS);
		if (fattr->valid & NFS_ATTR_FATTR_SPACE_USED) {
			/*
			 * report the blocks in 512byte units
			 */
			inode->i_blocks = nfs_calc_block_size(fattr->du.nfs3.used);
		} else if (fattr_supported & NFS_ATTR_FATTR_SPACE_USED &&
			   fattr->size != 0)
			nfs_set_cache_invalid(inode, NFS_INO_INVALID_BLOCKS);

		nfs_setsecurity(inode, fattr);

		nfsi->attrtimeo = NFS_MINATTRTIMEO(inode);
		nfsi->attrtimeo_timestamp = now;
		nfsi->access_cache = RB_ROOT;

		nfs_fscache_init_inode(inode);

		unlock_new_inode(inode);
	} else {
		int err = nfs_refresh_inode(inode, fattr);
		if (err < 0) {
			iput(inode);
			inode = ERR_PTR(err);
			goto out_no_inode;
		}
	}
	dprintk("NFS: nfs_fhget(%s/%Lu fh_crc=0x%08x ct=%d)\n",
		inode->i_sb->s_id,
		(unsigned long long)NFS_FILEID(inode),
		nfs_display_fhandle_hash(fh),
		atomic_read(&inode->i_count));

out:
	return inode;

out_no_inode:
	dprintk("nfs_fhget: iget failed with error %ld\n", PTR_ERR(inode));
	goto out;
}
EXPORT_SYMBOL_GPL(nfs_fhget);

#define NFS_VALID_ATTRS (ATTR_MODE|ATTR_UID|ATTR_GID|ATTR_SIZE|ATTR_ATIME|ATTR_ATIME_SET|ATTR_MTIME|ATTR_MTIME_SET|ATTR_FILE|ATTR_OPEN)

int
nfs_setattr(struct user_namespace *mnt_userns, struct dentry *dentry,
	    struct iattr *attr)
{
	struct inode *inode = d_inode(dentry);
	struct nfs_fattr *fattr;
	int error = 0;

	nfs_inc_stats(inode, NFSIOS_VFSSETATTR);

	/* skip mode change if it's just for clearing setuid/setgid */
	if (attr->ia_valid & (ATTR_KILL_SUID | ATTR_KILL_SGID))
		attr->ia_valid &= ~ATTR_MODE;

	if (attr->ia_valid & ATTR_SIZE) {
		BUG_ON(!S_ISREG(inode->i_mode));

		error = inode_newsize_ok(inode, attr->ia_size);
		if (error)
			return error;

		if (attr->ia_size == i_size_read(inode))
			attr->ia_valid &= ~ATTR_SIZE;
	}

	/* Optimization: if the end result is no change, don't RPC */
	if (((attr->ia_valid & NFS_VALID_ATTRS) & ~(ATTR_FILE|ATTR_OPEN)) == 0)
		return 0;

	trace_nfs_setattr_enter(inode);

	/* Write all dirty data */
	if (S_ISREG(inode->i_mode))
		nfs_sync_inode(inode);

	fattr = nfs_alloc_fattr_with_label(NFS_SERVER(inode));
	if (fattr == NULL) {
		error = -ENOMEM;
		goto out;
	}

	error = NFS_PROTO(inode)->setattr(dentry, fattr, attr);
	if (error == 0)
		error = nfs_refresh_inode(inode, fattr);
	nfs_free_fattr(fattr);
out:
	trace_nfs_setattr_exit(inode, error);
	return error;
}
EXPORT_SYMBOL_GPL(nfs_setattr);

/**
 * nfs_vmtruncate - unmap mappings "freed" by truncate() syscall
 * @inode: inode of the file used
 * @offset: file offset to start truncating
 *
 * This is a copy of the common vmtruncate, but with the locking
 * corrected to take into account the fact that NFS requires
 * inode->i_size to be updated under the inode->i_lock.
 * Note: must be called with inode->i_lock held!
 */
static int nfs_vmtruncate(struct inode * inode, loff_t offset)
{
	int err;

	err = inode_newsize_ok(inode, offset);
	if (err)
		goto out;

	trace_nfs_size_truncate(inode, offset);
	i_size_write(inode, offset);
	/* Optimisation */
	if (offset == 0)
		NFS_I(inode)->cache_validity &= ~(NFS_INO_INVALID_DATA |
				NFS_INO_DATA_INVAL_DEFER);
	NFS_I(inode)->cache_validity &= ~NFS_INO_INVALID_SIZE;

	spin_unlock(&inode->i_lock);
	truncate_pagecache(inode, offset);
	spin_lock(&inode->i_lock);
out:
	return err;
}

/**
 * nfs_setattr_update_inode - Update inode metadata after a setattr call.
 * @inode: pointer to struct inode
 * @attr: pointer to struct iattr
 * @fattr: pointer to struct nfs_fattr
 *
 * Note: we do this in the *proc.c in order to ensure that
 *       it works for things like exclusive creates too.
 */
void nfs_setattr_update_inode(struct inode *inode, struct iattr *attr,
		struct nfs_fattr *fattr)
{
	/* Barrier: bump the attribute generation count. */
	nfs_fattr_set_barrier(fattr);

	spin_lock(&inode->i_lock);
	NFS_I(inode)->attr_gencount = fattr->gencount;
	if ((attr->ia_valid & ATTR_SIZE) != 0) {
		nfs_set_cache_invalid(inode, NFS_INO_INVALID_MTIME |
						     NFS_INO_INVALID_BLOCKS);
		nfs_inc_stats(inode, NFSIOS_SETATTRTRUNC);
		nfs_vmtruncate(inode, attr->ia_size);
	}
	if ((attr->ia_valid & (ATTR_MODE|ATTR_UID|ATTR_GID)) != 0) {
		NFS_I(inode)->cache_validity &= ~NFS_INO_INVALID_CTIME;
		if ((attr->ia_valid & ATTR_KILL_SUID) != 0 &&
		    inode->i_mode & S_ISUID)
			inode->i_mode &= ~S_ISUID;
		if ((attr->ia_valid & ATTR_KILL_SGID) != 0 &&
		    (inode->i_mode & (S_ISGID | S_IXGRP)) ==
		     (S_ISGID | S_IXGRP))
			inode->i_mode &= ~S_ISGID;
		if ((attr->ia_valid & ATTR_MODE) != 0) {
			int mode = attr->ia_mode & S_IALLUGO;
			mode |= inode->i_mode & ~S_IALLUGO;
			inode->i_mode = mode;
		}
		if ((attr->ia_valid & ATTR_UID) != 0)
			inode->i_uid = attr->ia_uid;
		if ((attr->ia_valid & ATTR_GID) != 0)
			inode->i_gid = attr->ia_gid;
		if (fattr->valid & NFS_ATTR_FATTR_CTIME)
			inode->i_ctime = fattr->ctime;
		else
			nfs_set_cache_invalid(inode, NFS_INO_INVALID_CHANGE
					| NFS_INO_INVALID_CTIME);
		nfs_set_cache_invalid(inode, NFS_INO_INVALID_ACCESS
				| NFS_INO_INVALID_ACL);
	}
	if (attr->ia_valid & (ATTR_ATIME_SET|ATTR_ATIME)) {
		NFS_I(inode)->cache_validity &= ~(NFS_INO_INVALID_ATIME
				| NFS_INO_INVALID_CTIME);
		if (fattr->valid & NFS_ATTR_FATTR_ATIME)
			inode->i_atime = fattr->atime;
		else if (attr->ia_valid & ATTR_ATIME_SET)
			inode->i_atime = attr->ia_atime;
		else
			nfs_set_cache_invalid(inode, NFS_INO_INVALID_ATIME);

		if (fattr->valid & NFS_ATTR_FATTR_CTIME)
			inode->i_ctime = fattr->ctime;
		else
			nfs_set_cache_invalid(inode, NFS_INO_INVALID_CHANGE
					| NFS_INO_INVALID_CTIME);
	}
	if (attr->ia_valid & (ATTR_MTIME_SET|ATTR_MTIME)) {
		NFS_I(inode)->cache_validity &= ~(NFS_INO_INVALID_MTIME
				| NFS_INO_INVALID_CTIME);
		if (fattr->valid & NFS_ATTR_FATTR_MTIME)
			inode->i_mtime = fattr->mtime;
		else if (attr->ia_valid & ATTR_MTIME_SET)
			inode->i_mtime = attr->ia_mtime;
		else
			nfs_set_cache_invalid(inode, NFS_INO_INVALID_MTIME);

		if (fattr->valid & NFS_ATTR_FATTR_CTIME)
			inode->i_ctime = fattr->ctime;
		else
			nfs_set_cache_invalid(inode, NFS_INO_INVALID_CHANGE
					| NFS_INO_INVALID_CTIME);
	}
	if (fattr->valid)
		nfs_update_inode(inode, fattr);
	spin_unlock(&inode->i_lock);
}
EXPORT_SYMBOL_GPL(nfs_setattr_update_inode);

static void nfs_readdirplus_parent_cache_miss(struct dentry *dentry)
{
	struct dentry *parent;

	if (!nfs_server_capable(d_inode(dentry), NFS_CAP_READDIRPLUS))
		return;
	parent = dget_parent(dentry);
	nfs_force_use_readdirplus(d_inode(parent));
	dput(parent);
}

static void nfs_readdirplus_parent_cache_hit(struct dentry *dentry)
{
	struct dentry *parent;

	if (!nfs_server_capable(d_inode(dentry), NFS_CAP_READDIRPLUS))
		return;
	parent = dget_parent(dentry);
	nfs_advise_use_readdirplus(d_inode(parent));
	dput(parent);
}

static u32 nfs_get_valid_attrmask(struct inode *inode)
{
	unsigned long cache_validity = READ_ONCE(NFS_I(inode)->cache_validity);
	u32 reply_mask = STATX_INO | STATX_TYPE;

	if (!(cache_validity & NFS_INO_INVALID_ATIME))
		reply_mask |= STATX_ATIME;
	if (!(cache_validity & NFS_INO_INVALID_CTIME))
		reply_mask |= STATX_CTIME;
	if (!(cache_validity & NFS_INO_INVALID_MTIME))
		reply_mask |= STATX_MTIME;
	if (!(cache_validity & NFS_INO_INVALID_SIZE))
		reply_mask |= STATX_SIZE;
	if (!(cache_validity & NFS_INO_INVALID_NLINK))
		reply_mask |= STATX_NLINK;
	if (!(cache_validity & NFS_INO_INVALID_MODE))
		reply_mask |= STATX_MODE;
	if (!(cache_validity & NFS_INO_INVALID_OTHER))
		reply_mask |= STATX_UID | STATX_GID;
	if (!(cache_validity & NFS_INO_INVALID_BLOCKS))
		reply_mask |= STATX_BLOCKS;
	return reply_mask;
}

int nfs_getattr(struct user_namespace *mnt_userns, const struct path *path,
		struct kstat *stat, u32 request_mask, unsigned int query_flags)
{
	struct inode *inode = d_inode(path->dentry);
	struct nfs_server *server = NFS_SERVER(inode);
	unsigned long cache_validity;
	int err = 0;
	bool force_sync = query_flags & AT_STATX_FORCE_SYNC;
	bool do_update = false;

	trace_nfs_getattr_enter(inode);

	request_mask &= STATX_TYPE | STATX_MODE | STATX_NLINK | STATX_UID |
			STATX_GID | STATX_ATIME | STATX_MTIME | STATX_CTIME |
			STATX_INO | STATX_SIZE | STATX_BLOCKS;

	if ((query_flags & AT_STATX_DONT_SYNC) && !force_sync) {
		nfs_readdirplus_parent_cache_hit(path->dentry);
		goto out_no_revalidate;
	}

	/* Flush out writes to the server in order to update c/mtime.  */
	if ((request_mask & (STATX_CTIME|STATX_MTIME)) &&
			S_ISREG(inode->i_mode)) {
		err = filemap_write_and_wait(inode->i_mapping);
		if (err)
			goto out;
	}

	/*
	 * We may force a getattr if the user cares about atime.
	 *
	 * Note that we only have to check the vfsmount flags here:
	 *  - NFS always sets S_NOATIME by so checking it would give a
	 *    bogus result
	 *  - NFS never sets SB_NOATIME or SB_NODIRATIME so there is
	 *    no point in checking those.
	 */
	if ((path->mnt->mnt_flags & MNT_NOATIME) ||
	    ((path->mnt->mnt_flags & MNT_NODIRATIME) && S_ISDIR(inode->i_mode)))
		request_mask &= ~STATX_ATIME;

	/* Is the user requesting attributes that might need revalidation? */
	if (!(request_mask & (STATX_MODE|STATX_NLINK|STATX_ATIME|STATX_CTIME|
					STATX_MTIME|STATX_UID|STATX_GID|
					STATX_SIZE|STATX_BLOCKS)))
		goto out_no_revalidate;

	/* Check whether the cached attributes are stale */
	do_update |= force_sync || nfs_attribute_cache_expired(inode);
	cache_validity = READ_ONCE(NFS_I(inode)->cache_validity);
	do_update |= cache_validity & NFS_INO_INVALID_CHANGE;
	if (request_mask & STATX_ATIME)
		do_update |= cache_validity & NFS_INO_INVALID_ATIME;
	if (request_mask & STATX_CTIME)
		do_update |= cache_validity & NFS_INO_INVALID_CTIME;
	if (request_mask & STATX_MTIME)
		do_update |= cache_validity & NFS_INO_INVALID_MTIME;
	if (request_mask & STATX_SIZE)
		do_update |= cache_validity & NFS_INO_INVALID_SIZE;
	if (request_mask & STATX_NLINK)
		do_update |= cache_validity & NFS_INO_INVALID_NLINK;
	if (request_mask & STATX_MODE)
		do_update |= cache_validity & NFS_INO_INVALID_MODE;
	if (request_mask & (STATX_UID | STATX_GID))
		do_update |= cache_validity & NFS_INO_INVALID_OTHER;
	if (request_mask & STATX_BLOCKS)
		do_update |= cache_validity & NFS_INO_INVALID_BLOCKS;

	if (do_update) {
		/* Update the attribute cache */
		if (!(server->flags & NFS_MOUNT_NOAC))
			nfs_readdirplus_parent_cache_miss(path->dentry);
		else
			nfs_readdirplus_parent_cache_hit(path->dentry);
		err = __nfs_revalidate_inode(server, inode);
		if (err)
			goto out;
	} else
		nfs_readdirplus_parent_cache_hit(path->dentry);
out_no_revalidate:
	/* Only return attributes that were revalidated. */
	stat->result_mask = nfs_get_valid_attrmask(inode) | request_mask;

	generic_fillattr(&init_user_ns, inode, stat);
	stat->ino = nfs_compat_user_ino64(NFS_FILEID(inode));
	if (S_ISDIR(inode->i_mode))
		stat->blksize = NFS_SERVER(inode)->dtsize;
out:
	trace_nfs_getattr_exit(inode, err);
	return err;
}
EXPORT_SYMBOL_GPL(nfs_getattr);

static void nfs_init_lock_context(struct nfs_lock_context *l_ctx)
{
	refcount_set(&l_ctx->count, 1);
	l_ctx->lockowner = current->files;
	INIT_LIST_HEAD(&l_ctx->list);
	atomic_set(&l_ctx->io_count, 0);
}

static struct nfs_lock_context *__nfs_find_lock_context(struct nfs_open_context *ctx)
{
	struct nfs_lock_context *pos;

	list_for_each_entry_rcu(pos, &ctx->lock_context.list, list) {
		if (pos->lockowner != current->files)
			continue;
		if (refcount_inc_not_zero(&pos->count))
			return pos;
	}
	return NULL;
}

struct nfs_lock_context *nfs_get_lock_context(struct nfs_open_context *ctx)
{
	struct nfs_lock_context *res, *new = NULL;
	struct inode *inode = d_inode(ctx->dentry);

	rcu_read_lock();
	res = __nfs_find_lock_context(ctx);
	rcu_read_unlock();
	if (res == NULL) {
		new = kmalloc(sizeof(*new), GFP_KERNEL);
		if (new == NULL)
			return ERR_PTR(-ENOMEM);
		nfs_init_lock_context(new);
		spin_lock(&inode->i_lock);
		res = __nfs_find_lock_context(ctx);
		if (res == NULL) {
			new->open_context = get_nfs_open_context(ctx);
			if (new->open_context) {
				list_add_tail_rcu(&new->list,
						&ctx->lock_context.list);
				res = new;
				new = NULL;
			} else
				res = ERR_PTR(-EBADF);
		}
		spin_unlock(&inode->i_lock);
		kfree(new);
	}
	return res;
}
EXPORT_SYMBOL_GPL(nfs_get_lock_context);

void nfs_put_lock_context(struct nfs_lock_context *l_ctx)
{
	struct nfs_open_context *ctx = l_ctx->open_context;
	struct inode *inode = d_inode(ctx->dentry);

	if (!refcount_dec_and_lock(&l_ctx->count, &inode->i_lock))
		return;
	list_del_rcu(&l_ctx->list);
	spin_unlock(&inode->i_lock);
	put_nfs_open_context(ctx);
	kfree_rcu(l_ctx, rcu_head);
}
EXPORT_SYMBOL_GPL(nfs_put_lock_context);

/**
 * nfs_close_context - Common close_context() routine NFSv2/v3
 * @ctx: pointer to context
 * @is_sync: is this a synchronous close
 *
 * Ensure that the attributes are up to date if we're mounted
 * with close-to-open semantics and we have cached data that will
 * need to be revalidated on open.
 */
void nfs_close_context(struct nfs_open_context *ctx, int is_sync)
{
	struct nfs_inode *nfsi;
	struct inode *inode;

	if (!(ctx->mode & FMODE_WRITE))
		return;
	if (!is_sync)
		return;
	inode = d_inode(ctx->dentry);
	if (NFS_PROTO(inode)->have_delegation(inode, FMODE_READ))
		return;
	nfsi = NFS_I(inode);
	if (inode->i_mapping->nrpages == 0)
		return;
	if (nfsi->cache_validity & NFS_INO_INVALID_DATA)
		return;
	if (!list_empty(&nfsi->open_files))
		return;
	if (NFS_SERVER(inode)->flags & NFS_MOUNT_NOCTO)
		return;
	nfs_revalidate_inode(inode,
			     NFS_INO_INVALID_CHANGE | NFS_INO_INVALID_SIZE);
}
EXPORT_SYMBOL_GPL(nfs_close_context);

struct nfs_open_context *alloc_nfs_open_context(struct dentry *dentry,
						fmode_t f_mode,
						struct file *filp)
{
	struct nfs_open_context *ctx;

	ctx = kmalloc(sizeof(*ctx), GFP_KERNEL);
	if (!ctx)
		return ERR_PTR(-ENOMEM);
	nfs_sb_active(dentry->d_sb);
	ctx->dentry = dget(dentry);
	if (filp)
		ctx->cred = get_cred(filp->f_cred);
	else
		ctx->cred = get_current_cred();
	rcu_assign_pointer(ctx->ll_cred, NULL);
	ctx->state = NULL;
	ctx->mode = f_mode;
	ctx->flags = 0;
	ctx->error = 0;
	ctx->flock_owner = (fl_owner_t)filp;
	nfs_init_lock_context(&ctx->lock_context);
	ctx->lock_context.open_context = ctx;
	INIT_LIST_HEAD(&ctx->list);
	ctx->mdsthreshold = NULL;
	return ctx;
}
EXPORT_SYMBOL_GPL(alloc_nfs_open_context);

struct nfs_open_context *get_nfs_open_context(struct nfs_open_context *ctx)
{
	if (ctx != NULL && refcount_inc_not_zero(&ctx->lock_context.count))
		return ctx;
	return NULL;
}
EXPORT_SYMBOL_GPL(get_nfs_open_context);

static void __put_nfs_open_context(struct nfs_open_context *ctx, int is_sync)
{
	struct inode *inode = d_inode(ctx->dentry);
	struct super_block *sb = ctx->dentry->d_sb;

	if (!refcount_dec_and_test(&ctx->lock_context.count))
		return;
	if (!list_empty(&ctx->list)) {
		spin_lock(&inode->i_lock);
		list_del_rcu(&ctx->list);
		spin_unlock(&inode->i_lock);
	}
	if (inode != NULL)
		NFS_PROTO(inode)->close_context(ctx, is_sync);
	put_cred(ctx->cred);
	dput(ctx->dentry);
	nfs_sb_deactive(sb);
	put_rpccred(rcu_dereference_protected(ctx->ll_cred, 1));
	kfree(ctx->mdsthreshold);
	kfree_rcu(ctx, rcu_head);
}

void put_nfs_open_context(struct nfs_open_context *ctx)
{
	__put_nfs_open_context(ctx, 0);
}
EXPORT_SYMBOL_GPL(put_nfs_open_context);

static void put_nfs_open_context_sync(struct nfs_open_context *ctx)
{
	__put_nfs_open_context(ctx, 1);
}

/*
 * Ensure that mmap has a recent RPC credential for use when writing out
 * shared pages
 */
void nfs_inode_attach_open_context(struct nfs_open_context *ctx)
{
	struct inode *inode = d_inode(ctx->dentry);
	struct nfs_inode *nfsi = NFS_I(inode);

	spin_lock(&inode->i_lock);
	if (list_empty(&nfsi->open_files) &&
	    (nfsi->cache_validity & NFS_INO_DATA_INVAL_DEFER))
		nfs_set_cache_invalid(inode, NFS_INO_INVALID_DATA |
						     NFS_INO_REVAL_FORCED);
	list_add_tail_rcu(&ctx->list, &nfsi->open_files);
	spin_unlock(&inode->i_lock);
}
EXPORT_SYMBOL_GPL(nfs_inode_attach_open_context);

void nfs_file_set_open_context(struct file *filp, struct nfs_open_context *ctx)
{
	filp->private_data = get_nfs_open_context(ctx);
	set_bit(NFS_CONTEXT_FILE_OPEN, &ctx->flags);
	if (list_empty(&ctx->list))
		nfs_inode_attach_open_context(ctx);
}
EXPORT_SYMBOL_GPL(nfs_file_set_open_context);

/*
 * Given an inode, search for an open context with the desired characteristics
 */
struct nfs_open_context *nfs_find_open_context(struct inode *inode, const struct cred *cred, fmode_t mode)
{
	struct nfs_inode *nfsi = NFS_I(inode);
	struct nfs_open_context *pos, *ctx = NULL;

	rcu_read_lock();
	list_for_each_entry_rcu(pos, &nfsi->open_files, list) {
		if (cred != NULL && cred_fscmp(pos->cred, cred) != 0)
			continue;
		if ((pos->mode & (FMODE_READ|FMODE_WRITE)) != mode)
			continue;
		if (!test_bit(NFS_CONTEXT_FILE_OPEN, &pos->flags))
			continue;
		ctx = get_nfs_open_context(pos);
		if (ctx)
			break;
	}
	rcu_read_unlock();
	return ctx;
}

void nfs_file_clear_open_context(struct file *filp)
{
	struct nfs_open_context *ctx = nfs_file_open_context(filp);

	if (ctx) {
		struct inode *inode = d_inode(ctx->dentry);

		clear_bit(NFS_CONTEXT_FILE_OPEN, &ctx->flags);
		/*
		 * We fatal error on write before. Try to writeback
		 * every page again.
		 */
		if (ctx->error < 0)
			invalidate_inode_pages2(inode->i_mapping);
		filp->private_data = NULL;
		put_nfs_open_context_sync(ctx);
	}
}

/*
 * These allocate and release file read/write context information.
 */
int nfs_open(struct inode *inode, struct file *filp)
{
	struct nfs_open_context *ctx;

	ctx = alloc_nfs_open_context(file_dentry(filp), filp->f_mode, filp);
	if (IS_ERR(ctx))
		return PTR_ERR(ctx);
	nfs_file_set_open_context(filp, ctx);
	put_nfs_open_context(ctx);
	nfs_fscache_open_file(inode, filp);
	return 0;
}
EXPORT_SYMBOL_GPL(nfs_open);

/*
 * This function is called whenever some part of NFS notices that
 * the cached attributes have to be refreshed.
 */
int
__nfs_revalidate_inode(struct nfs_server *server, struct inode *inode)
{
	int		 status = -ESTALE;
	struct nfs_fattr *fattr = NULL;
	struct nfs_inode *nfsi = NFS_I(inode);

	dfprintk(PAGECACHE, "NFS: revalidating (%s/%Lu)\n",
		inode->i_sb->s_id, (unsigned long long)NFS_FILEID(inode));

	trace_nfs_revalidate_inode_enter(inode);

	if (is_bad_inode(inode))
		goto out;
	if (NFS_STALE(inode))
		goto out;

	/* pNFS: Attributes aren't updated until we layoutcommit */
	if (S_ISREG(inode->i_mode)) {
		status = pnfs_sync_inode(inode, false);
		if (status)
			goto out;
	}

	status = -ENOMEM;
	fattr = nfs_alloc_fattr_with_label(NFS_SERVER(inode));
	if (fattr == NULL)
		goto out;

	nfs_inc_stats(inode, NFSIOS_INODEREVALIDATE);

	status = NFS_PROTO(inode)->getattr(server, NFS_FH(inode), fattr, inode);
	if (status != 0) {
		dfprintk(PAGECACHE, "nfs_revalidate_inode: (%s/%Lu) getattr failed, error=%d\n",
			 inode->i_sb->s_id,
			 (unsigned long long)NFS_FILEID(inode), status);
		switch (status) {
		case -ETIMEDOUT:
			/* A soft timeout occurred. Use cached information? */
			if (server->flags & NFS_MOUNT_SOFTREVAL)
				status = 0;
			break;
		case -ESTALE:
			if (!S_ISDIR(inode->i_mode))
				nfs_set_inode_stale(inode);
			else
				nfs_zap_caches(inode);
		}
		goto out;
	}

	status = nfs_refresh_inode(inode, fattr);
	if (status) {
		dfprintk(PAGECACHE, "nfs_revalidate_inode: (%s/%Lu) refresh failed, error=%d\n",
			 inode->i_sb->s_id,
			 (unsigned long long)NFS_FILEID(inode), status);
		goto out;
	}

	if (nfsi->cache_validity & NFS_INO_INVALID_ACL)
		nfs_zap_acl_cache(inode);

	nfs_setsecurity(inode, fattr);

	dfprintk(PAGECACHE, "NFS: (%s/%Lu) revalidation complete\n",
		inode->i_sb->s_id,
		(unsigned long long)NFS_FILEID(inode));

out:
	nfs_free_fattr(fattr);
	trace_nfs_revalidate_inode_exit(inode, status);
	return status;
}

int nfs_attribute_cache_expired(struct inode *inode)
{
	if (nfs_have_delegated_attributes(inode))
		return 0;
	return nfs_attribute_timeout(inode);
}

/**
 * nfs_revalidate_inode - Revalidate the inode attributes
 * @inode: pointer to inode struct
 * @flags: cache flags to check
 *
 * Updates inode attribute information by retrieving the data from the server.
 */
int nfs_revalidate_inode(struct inode *inode, unsigned long flags)
{
	if (!nfs_check_cache_invalid(inode, flags))
		return NFS_STALE(inode) ? -ESTALE : 0;
	return __nfs_revalidate_inode(NFS_SERVER(inode), inode);
}
EXPORT_SYMBOL_GPL(nfs_revalidate_inode);

static int nfs_invalidate_mapping(struct inode *inode, struct address_space *mapping)
{
	int ret;

	if (mapping->nrpages != 0) {
		if (S_ISREG(inode->i_mode)) {
			ret = nfs_sync_mapping(mapping);
			if (ret < 0)
				return ret;
		}
		ret = invalidate_inode_pages2(mapping);
		if (ret < 0)
			return ret;
	}
	nfs_inc_stats(inode, NFSIOS_DATAINVALIDATE);
	nfs_fscache_wait_on_invalidate(inode);

	dfprintk(PAGECACHE, "NFS: (%s/%Lu) data cache invalidated\n",
			inode->i_sb->s_id,
			(unsigned long long)NFS_FILEID(inode));
	return 0;
}

/**
 * nfs_clear_invalid_mapping - Conditionally clear a mapping
 * @mapping: pointer to mapping
 *
 * If the NFS_INO_INVALID_DATA inode flag is set, clear the mapping.
 */
int nfs_clear_invalid_mapping(struct address_space *mapping)
{
	struct inode *inode = mapping->host;
	struct nfs_inode *nfsi = NFS_I(inode);
	unsigned long *bitlock = &nfsi->flags;
	int ret = 0;

	/*
	 * We must clear NFS_INO_INVALID_DATA first to ensure that
	 * invalidations that come in while we're shooting down the mappings
	 * are respected. But, that leaves a race window where one revalidator
	 * can clear the flag, and then another checks it before the mapping
	 * gets invalidated. Fix that by serializing access to this part of
	 * the function.
	 *
	 * At the same time, we need to allow other tasks to see whether we
	 * might be in the middle of invalidating the pages, so we only set
	 * the bit lock here if it looks like we're going to be doing that.
	 */
	for (;;) {
		ret = wait_on_bit_action(bitlock, NFS_INO_INVALIDATING,
					 nfs_wait_bit_killable, TASK_KILLABLE);
		if (ret)
			goto out;
		spin_lock(&inode->i_lock);
		if (test_bit(NFS_INO_INVALIDATING, bitlock)) {
			spin_unlock(&inode->i_lock);
			continue;
		}
		if (nfsi->cache_validity & NFS_INO_INVALID_DATA)
			break;
		spin_unlock(&inode->i_lock);
		goto out;
	}

	set_bit(NFS_INO_INVALIDATING, bitlock);
	smp_wmb();
	nfsi->cache_validity &=
		~(NFS_INO_INVALID_DATA | NFS_INO_DATA_INVAL_DEFER);
	spin_unlock(&inode->i_lock);
	trace_nfs_invalidate_mapping_enter(inode);
	ret = nfs_invalidate_mapping(inode, mapping);
	trace_nfs_invalidate_mapping_exit(inode, ret);

	clear_bit_unlock(NFS_INO_INVALIDATING, bitlock);
	smp_mb__after_atomic();
	wake_up_bit(bitlock, NFS_INO_INVALIDATING);
out:
	return ret;
}

bool nfs_mapping_need_revalidate_inode(struct inode *inode)
{
	return nfs_check_cache_invalid(inode, NFS_INO_INVALID_CHANGE) ||
		NFS_STALE(inode);
}

int nfs_revalidate_mapping_rcu(struct inode *inode)
{
	struct nfs_inode *nfsi = NFS_I(inode);
	unsigned long *bitlock = &nfsi->flags;
	int ret = 0;

	if (IS_SWAPFILE(inode))
		goto out;
	if (nfs_mapping_need_revalidate_inode(inode)) {
		ret = -ECHILD;
		goto out;
	}
	spin_lock(&inode->i_lock);
	if (test_bit(NFS_INO_INVALIDATING, bitlock) ||
	    (nfsi->cache_validity & NFS_INO_INVALID_DATA))
		ret = -ECHILD;
	spin_unlock(&inode->i_lock);
out:
	return ret;
}

/**
 * nfs_revalidate_mapping - Revalidate the pagecache
 * @inode: pointer to host inode
 * @mapping: pointer to mapping
 */
int nfs_revalidate_mapping(struct inode *inode, struct address_space *mapping)
{
	/* swapfiles are not supposed to be shared. */
	if (IS_SWAPFILE(inode))
		return 0;

	if (nfs_mapping_need_revalidate_inode(inode)) {
		int ret = __nfs_revalidate_inode(NFS_SERVER(inode), inode);
		if (ret < 0)
			return ret;
	}

	return nfs_clear_invalid_mapping(mapping);
}

static bool nfs_file_has_writers(struct nfs_inode *nfsi)
{
	struct inode *inode = &nfsi->vfs_inode;

	if (!S_ISREG(inode->i_mode))
		return false;
	if (list_empty(&nfsi->open_files))
		return false;
	return inode_is_open_for_write(inode);
}

static bool nfs_file_has_buffered_writers(struct nfs_inode *nfsi)
{
	return nfs_file_has_writers(nfsi) && nfs_file_io_is_buffered(nfsi);
}

static void nfs_wcc_update_inode(struct inode *inode, struct nfs_fattr *fattr)
{
	struct timespec64 ts;

	if ((fattr->valid & NFS_ATTR_FATTR_PRECHANGE)
			&& (fattr->valid & NFS_ATTR_FATTR_CHANGE)
			&& inode_eq_iversion_raw(inode, fattr->pre_change_attr)) {
		inode_set_iversion_raw(inode, fattr->change_attr);
		if (S_ISDIR(inode->i_mode))
			nfs_set_cache_invalid(inode, NFS_INO_INVALID_DATA);
		else if (nfs_server_capable(inode, NFS_CAP_XATTR))
			nfs_set_cache_invalid(inode, NFS_INO_INVALID_XATTR);
	}
	/* If we have atomic WCC data, we may update some attributes */
	ts = inode->i_ctime;
	if ((fattr->valid & NFS_ATTR_FATTR_PRECTIME)
			&& (fattr->valid & NFS_ATTR_FATTR_CTIME)
			&& timespec64_equal(&ts, &fattr->pre_ctime)) {
		inode->i_ctime = fattr->ctime;
	}

	ts = inode->i_mtime;
	if ((fattr->valid & NFS_ATTR_FATTR_PREMTIME)
			&& (fattr->valid & NFS_ATTR_FATTR_MTIME)
			&& timespec64_equal(&ts, &fattr->pre_mtime)) {
		inode->i_mtime = fattr->mtime;
	}
	if ((fattr->valid & NFS_ATTR_FATTR_PRESIZE)
			&& (fattr->valid & NFS_ATTR_FATTR_SIZE)
			&& i_size_read(inode) == nfs_size_to_loff_t(fattr->pre_size)
			&& !nfs_have_writebacks(inode)) {
		trace_nfs_size_wcc(inode, fattr->size);
		i_size_write(inode, nfs_size_to_loff_t(fattr->size));
	}
}

/**
 * nfs_check_inode_attributes - verify consistency of the inode attribute cache
 * @inode: pointer to inode
 * @fattr: updated attributes
 *
 * Verifies the attribute cache. If we have just changed the attributes,
 * so that fattr carries weak cache consistency data, then it may
 * also update the ctime/mtime/change_attribute.
 */
static int nfs_check_inode_attributes(struct inode *inode, struct nfs_fattr *fattr)
{
	struct nfs_inode *nfsi = NFS_I(inode);
	loff_t cur_size, new_isize;
	unsigned long invalid = 0;
	struct timespec64 ts;

	if (NFS_PROTO(inode)->have_delegation(inode, FMODE_READ))
		return 0;

	if (!(fattr->valid & NFS_ATTR_FATTR_FILEID)) {
		/* Only a mounted-on-fileid? Just exit */
		if (fattr->valid & NFS_ATTR_FATTR_MOUNTED_ON_FILEID)
			return 0;
	/* Has the inode gone and changed behind our back? */
	} else if (nfsi->fileid != fattr->fileid) {
		/* Is this perhaps the mounted-on fileid? */
		if ((fattr->valid & NFS_ATTR_FATTR_MOUNTED_ON_FILEID) &&
		    nfsi->fileid == fattr->mounted_on_fileid)
			return 0;
		return -ESTALE;
	}
	if ((fattr->valid & NFS_ATTR_FATTR_TYPE) && inode_wrong_type(inode, fattr->mode))
		return -ESTALE;


	if (!nfs_file_has_buffered_writers(nfsi)) {
		/* Verify a few of the more important attributes */
		if ((fattr->valid & NFS_ATTR_FATTR_CHANGE) != 0 && !inode_eq_iversion_raw(inode, fattr->change_attr))
			invalid |= NFS_INO_INVALID_CHANGE;

		ts = inode->i_mtime;
		if ((fattr->valid & NFS_ATTR_FATTR_MTIME) && !timespec64_equal(&ts, &fattr->mtime))
			invalid |= NFS_INO_INVALID_MTIME;

		ts = inode->i_ctime;
		if ((fattr->valid & NFS_ATTR_FATTR_CTIME) && !timespec64_equal(&ts, &fattr->ctime))
			invalid |= NFS_INO_INVALID_CTIME;

		if (fattr->valid & NFS_ATTR_FATTR_SIZE) {
			cur_size = i_size_read(inode);
			new_isize = nfs_size_to_loff_t(fattr->size);
			if (cur_size != new_isize)
				invalid |= NFS_INO_INVALID_SIZE;
		}
	}

	/* Have any file permissions changed? */
	if ((fattr->valid & NFS_ATTR_FATTR_MODE) && (inode->i_mode & S_IALLUGO) != (fattr->mode & S_IALLUGO))
		invalid |= NFS_INO_INVALID_MODE;
	if ((fattr->valid & NFS_ATTR_FATTR_OWNER) && !uid_eq(inode->i_uid, fattr->uid))
		invalid |= NFS_INO_INVALID_OTHER;
	if ((fattr->valid & NFS_ATTR_FATTR_GROUP) && !gid_eq(inode->i_gid, fattr->gid))
		invalid |= NFS_INO_INVALID_OTHER;

	/* Has the link count changed? */
	if ((fattr->valid & NFS_ATTR_FATTR_NLINK) && inode->i_nlink != fattr->nlink)
		invalid |= NFS_INO_INVALID_NLINK;

	ts = inode->i_atime;
	if ((fattr->valid & NFS_ATTR_FATTR_ATIME) && !timespec64_equal(&ts, &fattr->atime))
		invalid |= NFS_INO_INVALID_ATIME;

	if (invalid != 0)
		nfs_set_cache_invalid(inode, invalid);

	nfsi->read_cache_jiffies = fattr->time_start;
	return 0;
}

static atomic_long_t nfs_attr_generation_counter;

static unsigned long nfs_read_attr_generation_counter(void)
{
	return atomic_long_read(&nfs_attr_generation_counter);
}

unsigned long nfs_inc_attr_generation_counter(void)
{
	return atomic_long_inc_return(&nfs_attr_generation_counter);
}
EXPORT_SYMBOL_GPL(nfs_inc_attr_generation_counter);

void nfs_fattr_init(struct nfs_fattr *fattr)
{
	fattr->valid = 0;
	fattr->time_start = jiffies;
	fattr->gencount = nfs_inc_attr_generation_counter();
	fattr->owner_name = NULL;
	fattr->group_name = NULL;
}
EXPORT_SYMBOL_GPL(nfs_fattr_init);

/**
 * nfs_fattr_set_barrier
 * @fattr: attributes
 *
 * Used to set a barrier after an attribute was updated. This
 * barrier ensures that older attributes from RPC calls that may
 * have raced with our update cannot clobber these new values.
 * Note that you are still responsible for ensuring that other
 * operations which change the attribute on the server do not
 * collide.
 */
void nfs_fattr_set_barrier(struct nfs_fattr *fattr)
{
	fattr->gencount = nfs_inc_attr_generation_counter();
}

struct nfs_fattr *nfs_alloc_fattr(void)
{
	struct nfs_fattr *fattr;

	fattr = kmalloc(sizeof(*fattr), GFP_NOFS);
	if (fattr != NULL) {
		nfs_fattr_init(fattr);
		fattr->label = NULL;
	}
	return fattr;
}
EXPORT_SYMBOL_GPL(nfs_alloc_fattr);

struct nfs_fattr *nfs_alloc_fattr_with_label(struct nfs_server *server)
{
	struct nfs_fattr *fattr = nfs_alloc_fattr();

	if (!fattr)
		return NULL;

	fattr->label = nfs4_label_alloc(server, GFP_NOFS);
	if (IS_ERR(fattr->label)) {
		kfree(fattr);
		return NULL;
	}

	return fattr;
}
EXPORT_SYMBOL_GPL(nfs_alloc_fattr_with_label);

struct nfs_fh *nfs_alloc_fhandle(void)
{
	struct nfs_fh *fh;

	fh = kmalloc(sizeof(struct nfs_fh), GFP_NOFS);
	if (fh != NULL)
		fh->size = 0;
	return fh;
}
EXPORT_SYMBOL_GPL(nfs_alloc_fhandle);

#ifdef NFS_DEBUG
/*
 * _nfs_display_fhandle_hash - calculate the crc32 hash for the filehandle
 *                             in the same way that wireshark does
 *
 * @fh: file handle
 *
 * For debugging only.
 */
u32 _nfs_display_fhandle_hash(const struct nfs_fh *fh)
{
	/* wireshark uses 32-bit AUTODIN crc and does a bitwise
	 * not on the result */
	return nfs_fhandle_hash(fh);
}
EXPORT_SYMBOL_GPL(_nfs_display_fhandle_hash);

/*
 * _nfs_display_fhandle - display an NFS file handle on the console
 *
 * @fh: file handle to display
 * @caption: display caption
 *
 * For debugging only.
 */
void _nfs_display_fhandle(const struct nfs_fh *fh, const char *caption)
{
	unsigned short i;

	if (fh == NULL || fh->size == 0) {
		printk(KERN_DEFAULT "%s at %p is empty\n", caption, fh);
		return;
	}

	printk(KERN_DEFAULT "%s at %p is %u bytes, crc: 0x%08x:\n",
	       caption, fh, fh->size, _nfs_display_fhandle_hash(fh));
	for (i = 0; i < fh->size; i += 16) {
		__be32 *pos = (__be32 *)&fh->data[i];

		switch ((fh->size - i - 1) >> 2) {
		case 0:
			printk(KERN_DEFAULT " %08x\n",
				be32_to_cpup(pos));
			break;
		case 1:
			printk(KERN_DEFAULT " %08x %08x\n",
				be32_to_cpup(pos), be32_to_cpup(pos + 1));
			break;
		case 2:
			printk(KERN_DEFAULT " %08x %08x %08x\n",
				be32_to_cpup(pos), be32_to_cpup(pos + 1),
				be32_to_cpup(pos + 2));
			break;
		default:
			printk(KERN_DEFAULT " %08x %08x %08x %08x\n",
				be32_to_cpup(pos), be32_to_cpup(pos + 1),
				be32_to_cpup(pos + 2), be32_to_cpup(pos + 3));
		}
	}
}
EXPORT_SYMBOL_GPL(_nfs_display_fhandle);
#endif

/**
 * nfs_inode_attrs_cmp_generic - compare attributes
 * @fattr: attributes
 * @inode: pointer to inode
 *
 * Attempt to divine whether or not an RPC call reply carrying stale
 * attributes got scheduled after another call carrying updated ones.
 * Note also the check for wraparound of 'attr_gencount'
 *
 * The function returns '1' if it thinks the attributes in @fattr are
 * more recent than the ones cached in @inode. Otherwise it returns
 * the value '0'.
 */
static int nfs_inode_attrs_cmp_generic(const struct nfs_fattr *fattr,
				       const struct inode *inode)
{
	unsigned long attr_gencount = NFS_I(inode)->attr_gencount;

	return (long)(fattr->gencount - attr_gencount) > 0 ||
	       (long)(attr_gencount - nfs_read_attr_generation_counter()) > 0;
}

/**
 * nfs_inode_attrs_cmp_monotonic - compare attributes
 * @fattr: attributes
 * @inode: pointer to inode
 *
 * Attempt to divine whether or not an RPC call reply carrying stale
 * attributes got scheduled after another call carrying updated ones.
 *
 * We assume that the server observes monotonic semantics for
 * the change attribute, so a larger value means that the attributes in
 * @fattr are more recent, in which case the function returns the
 * value '1'.
 * A return value of '0' indicates no measurable change
 * A return value of '-1' means that the attributes in @inode are
 * more recent.
 */
static int nfs_inode_attrs_cmp_monotonic(const struct nfs_fattr *fattr,
					 const struct inode *inode)
{
	s64 diff = fattr->change_attr - inode_peek_iversion_raw(inode);
	if (diff > 0)
		return 1;
	return diff == 0 ? 0 : -1;
}

/**
 * nfs_inode_attrs_cmp_strict_monotonic - compare attributes
 * @fattr: attributes
 * @inode: pointer to inode
 *
 * Attempt to divine whether or not an RPC call reply carrying stale
 * attributes got scheduled after another call carrying updated ones.
 *
 * We assume that the server observes strictly monotonic semantics for
 * the change attribute, so a larger value means that the attributes in
 * @fattr are more recent, in which case the function returns the
 * value '1'.
 * A return value of '-1' means that the attributes in @inode are
 * more recent or unchanged.
 */
static int nfs_inode_attrs_cmp_strict_monotonic(const struct nfs_fattr *fattr,
						const struct inode *inode)
{
	return  nfs_inode_attrs_cmp_monotonic(fattr, inode) > 0 ? 1 : -1;
}

/**
 * nfs_inode_attrs_cmp - compare attributes
 * @fattr: attributes
 * @inode: pointer to inode
 *
 * This function returns '1' if it thinks the attributes in @fattr are
 * more recent than the ones cached in @inode. It returns '-1' if
 * the attributes in @inode are more recent than the ones in @fattr,
 * and it returns 0 if not sure.
 */
static int nfs_inode_attrs_cmp(const struct nfs_fattr *fattr,
			       const struct inode *inode)
{
	if (nfs_inode_attrs_cmp_generic(fattr, inode) > 0)
		return 1;
	switch (NFS_SERVER(inode)->change_attr_type) {
	case NFS4_CHANGE_TYPE_IS_UNDEFINED:
		break;
	case NFS4_CHANGE_TYPE_IS_TIME_METADATA:
		if (!(fattr->valid & NFS_ATTR_FATTR_CHANGE))
			break;
		return nfs_inode_attrs_cmp_monotonic(fattr, inode);
	default:
		if (!(fattr->valid & NFS_ATTR_FATTR_CHANGE))
			break;
		return nfs_inode_attrs_cmp_strict_monotonic(fattr, inode);
	}
	return 0;
}

/**
 * nfs_inode_finish_partial_attr_update - complete a previous inode update
 * @fattr: attributes
 * @inode: pointer to inode
 *
 * Returns '1' if the last attribute update left the inode cached
 * attributes in a partially unrevalidated state, and @fattr
 * matches the change attribute of that partial update.
 * Otherwise returns '0'.
 */
static int nfs_inode_finish_partial_attr_update(const struct nfs_fattr *fattr,
						const struct inode *inode)
{
	const unsigned long check_valid =
		NFS_INO_INVALID_ATIME | NFS_INO_INVALID_CTIME |
		NFS_INO_INVALID_MTIME | NFS_INO_INVALID_SIZE |
		NFS_INO_INVALID_BLOCKS | NFS_INO_INVALID_OTHER |
		NFS_INO_INVALID_NLINK;
	unsigned long cache_validity = NFS_I(inode)->cache_validity;
	enum nfs4_change_attr_type ctype = NFS_SERVER(inode)->change_attr_type;

	if (ctype != NFS4_CHANGE_TYPE_IS_UNDEFINED &&
	    !(cache_validity & NFS_INO_INVALID_CHANGE) &&
	    (cache_validity & check_valid) != 0 &&
	    (fattr->valid & NFS_ATTR_FATTR_CHANGE) != 0 &&
	    nfs_inode_attrs_cmp_monotonic(fattr, inode) == 0)
		return 1;
	return 0;
}

static int nfs_refresh_inode_locked(struct inode *inode,
				    struct nfs_fattr *fattr)
{
	int attr_cmp = nfs_inode_attrs_cmp(fattr, inode);
	int ret = 0;

	trace_nfs_refresh_inode_enter(inode);

	if (attr_cmp > 0 || nfs_inode_finish_partial_attr_update(fattr, inode))
		ret = nfs_update_inode(inode, fattr);
	else if (attr_cmp == 0)
		ret = nfs_check_inode_attributes(inode, fattr);

	trace_nfs_refresh_inode_exit(inode, ret);
	return ret;
}

/**
 * nfs_refresh_inode - try to update the inode attribute cache
 * @inode: pointer to inode
 * @fattr: updated attributes
 *
 * Check that an RPC call that returned attributes has not overlapped with
 * other recent updates of the inode metadata, then decide whether it is
 * safe to do a full update of the inode attributes, or whether just to
 * call nfs_check_inode_attributes.
 */
int nfs_refresh_inode(struct inode *inode, struct nfs_fattr *fattr)
{
	int status;

	if ((fattr->valid & NFS_ATTR_FATTR) == 0)
		return 0;
	spin_lock(&inode->i_lock);
	status = nfs_refresh_inode_locked(inode, fattr);
	spin_unlock(&inode->i_lock);

	return status;
}
EXPORT_SYMBOL_GPL(nfs_refresh_inode);

static int nfs_post_op_update_inode_locked(struct inode *inode,
		struct nfs_fattr *fattr, unsigned int invalid)
{
	if (S_ISDIR(inode->i_mode))
		invalid |= NFS_INO_INVALID_DATA;
	nfs_set_cache_invalid(inode, invalid);
	if ((fattr->valid & NFS_ATTR_FATTR) == 0)
		return 0;
	return nfs_refresh_inode_locked(inode, fattr);
}

/**
 * nfs_post_op_update_inode - try to update the inode attribute cache
 * @inode: pointer to inode
 * @fattr: updated attributes
 *
 * After an operation that has changed the inode metadata, mark the
 * attribute cache as being invalid, then try to update it.
 *
 * NB: if the server didn't return any post op attributes, this
 * function will force the retrieval of attributes before the next
 * NFS request.  Thus it should be used only for operations that
 * are expected to change one or more attributes, to avoid
 * unnecessary NFS requests and trips through nfs_update_inode().
 */
int nfs_post_op_update_inode(struct inode *inode, struct nfs_fattr *fattr)
{
	int status;

	spin_lock(&inode->i_lock);
	nfs_fattr_set_barrier(fattr);
	status = nfs_post_op_update_inode_locked(inode, fattr,
			NFS_INO_INVALID_CHANGE
			| NFS_INO_INVALID_CTIME
			| NFS_INO_REVAL_FORCED);
	spin_unlock(&inode->i_lock);

	return status;
}
EXPORT_SYMBOL_GPL(nfs_post_op_update_inode);

/**
 * nfs_post_op_update_inode_force_wcc_locked - update the inode attribute cache
 * @inode: pointer to inode
 * @fattr: updated attributes
 *
 * After an operation that has changed the inode metadata, mark the
 * attribute cache as being invalid, then try to update it. Fake up
 * weak cache consistency data, if none exist.
 *
 * This function is mainly designed to be used by the ->write_done() functions.
 */
int nfs_post_op_update_inode_force_wcc_locked(struct inode *inode, struct nfs_fattr *fattr)
{
	int attr_cmp = nfs_inode_attrs_cmp(fattr, inode);
	int status;

	/* Don't do a WCC update if these attributes are already stale */
	if (attr_cmp < 0)
		return 0;
	if ((fattr->valid & NFS_ATTR_FATTR) == 0 || !attr_cmp) {
		fattr->valid &= ~(NFS_ATTR_FATTR_PRECHANGE
				| NFS_ATTR_FATTR_PRESIZE
				| NFS_ATTR_FATTR_PREMTIME
				| NFS_ATTR_FATTR_PRECTIME);
		goto out_noforce;
	}
	if ((fattr->valid & NFS_ATTR_FATTR_CHANGE) != 0 &&
			(fattr->valid & NFS_ATTR_FATTR_PRECHANGE) == 0) {
		fattr->pre_change_attr = inode_peek_iversion_raw(inode);
		fattr->valid |= NFS_ATTR_FATTR_PRECHANGE;
	}
	if ((fattr->valid & NFS_ATTR_FATTR_CTIME) != 0 &&
			(fattr->valid & NFS_ATTR_FATTR_PRECTIME) == 0) {
		fattr->pre_ctime = inode->i_ctime;
		fattr->valid |= NFS_ATTR_FATTR_PRECTIME;
	}
	if ((fattr->valid & NFS_ATTR_FATTR_MTIME) != 0 &&
			(fattr->valid & NFS_ATTR_FATTR_PREMTIME) == 0) {
		fattr->pre_mtime = inode->i_mtime;
		fattr->valid |= NFS_ATTR_FATTR_PREMTIME;
	}
	if ((fattr->valid & NFS_ATTR_FATTR_SIZE) != 0 &&
			(fattr->valid & NFS_ATTR_FATTR_PRESIZE) == 0) {
		fattr->pre_size = i_size_read(inode);
		fattr->valid |= NFS_ATTR_FATTR_PRESIZE;
	}
out_noforce:
	status = nfs_post_op_update_inode_locked(inode, fattr,
			NFS_INO_INVALID_CHANGE
			| NFS_INO_INVALID_CTIME
			| NFS_INO_INVALID_MTIME
			| NFS_INO_INVALID_BLOCKS);
	return status;
}

/**
 * nfs_post_op_update_inode_force_wcc - try to update the inode attribute cache
 * @inode: pointer to inode
 * @fattr: updated attributes
 *
 * After an operation that has changed the inode metadata, mark the
 * attribute cache as being invalid, then try to update it. Fake up
 * weak cache consistency data, if none exist.
 *
 * This function is mainly designed to be used by the ->write_done() functions.
 */
int nfs_post_op_update_inode_force_wcc(struct inode *inode, struct nfs_fattr *fattr)
{
	int status;

	spin_lock(&inode->i_lock);
	nfs_fattr_set_barrier(fattr);
	status = nfs_post_op_update_inode_force_wcc_locked(inode, fattr);
	spin_unlock(&inode->i_lock);
	return status;
}
EXPORT_SYMBOL_GPL(nfs_post_op_update_inode_force_wcc);


/*
 * Many nfs protocol calls return the new file attributes after
 * an operation.  Here we update the inode to reflect the state
 * of the server's inode.
 *
 * This is a bit tricky because we have to make sure all dirty pages
 * have been sent off to the server before calling invalidate_inode_pages.
 * To make sure no other process adds more write requests while we try
 * our best to flush them, we make them sleep during the attribute refresh.
 *
 * A very similar scenario holds for the dir cache.
 */
static int nfs_update_inode(struct inode *inode, struct nfs_fattr *fattr)
{
	struct nfs_server *server = NFS_SERVER(inode);
	struct nfs_inode *nfsi = NFS_I(inode);
	loff_t cur_isize, new_isize;
	u64 fattr_supported = server->fattr_valid;
	unsigned long invalid = 0;
	unsigned long now = jiffies;
	unsigned long save_cache_validity;
	bool have_writers = nfs_file_has_buffered_writers(nfsi);
	bool cache_revalidated = true;
	bool attr_changed = false;
	bool have_delegation;

	dfprintk(VFS, "NFS: %s(%s/%lu fh_crc=0x%08x ct=%d info=0x%x)\n",
			__func__, inode->i_sb->s_id, inode->i_ino,
			nfs_display_fhandle_hash(NFS_FH(inode)),
			atomic_read(&inode->i_count), fattr->valid);

	if (!(fattr->valid & NFS_ATTR_FATTR_FILEID)) {
		/* Only a mounted-on-fileid? Just exit */
		if (fattr->valid & NFS_ATTR_FATTR_MOUNTED_ON_FILEID)
			return 0;
	/* Has the inode gone and changed behind our back? */
	} else if (nfsi->fileid != fattr->fileid) {
		/* Is this perhaps the mounted-on fileid? */
		if ((fattr->valid & NFS_ATTR_FATTR_MOUNTED_ON_FILEID) &&
		    nfsi->fileid == fattr->mounted_on_fileid)
			return 0;
		printk(KERN_ERR "NFS: server %s error: fileid changed\n"
			"fsid %s: expected fileid 0x%Lx, got 0x%Lx\n",
			NFS_SERVER(inode)->nfs_client->cl_hostname,
			inode->i_sb->s_id, (long long)nfsi->fileid,
			(long long)fattr->fileid);
		goto out_err;
	}

	/*
	 * Make sure the inode's type hasn't changed.
	 */
	if ((fattr->valid & NFS_ATTR_FATTR_TYPE) && inode_wrong_type(inode, fattr->mode)) {
		/*
		* Big trouble! The inode has become a different object.
		*/
		printk(KERN_DEBUG "NFS: %s: inode %lu mode changed, %07o to %07o\n",
				__func__, inode->i_ino, inode->i_mode, fattr->mode);
		goto out_err;
	}

	/* Update the fsid? */
	if (S_ISDIR(inode->i_mode) && (fattr->valid & NFS_ATTR_FATTR_FSID) &&
			!nfs_fsid_equal(&server->fsid, &fattr->fsid) &&
			!IS_AUTOMOUNT(inode))
		server->fsid = fattr->fsid;

	/* Save the delegation state before clearing cache_validity */
	have_delegation = nfs_have_delegated_attributes(inode);

	/*
	 * Update the read time so we don't revalidate too often.
	 */
	nfsi->read_cache_jiffies = fattr->time_start;

	save_cache_validity = nfsi->cache_validity;
	nfsi->cache_validity &= ~(NFS_INO_INVALID_ATTR
			| NFS_INO_INVALID_ATIME
			| NFS_INO_REVAL_FORCED
			| NFS_INO_INVALID_BLOCKS);

	/* Do atomic weak cache consistency updates */
	nfs_wcc_update_inode(inode, fattr);

	if (pnfs_layoutcommit_outstanding(inode)) {
		nfsi->cache_validity |=
			save_cache_validity &
			(NFS_INO_INVALID_CHANGE | NFS_INO_INVALID_CTIME |
			 NFS_INO_INVALID_MTIME | NFS_INO_INVALID_SIZE |
			 NFS_INO_INVALID_BLOCKS);
		cache_revalidated = false;
	}

	/* More cache consistency checks */
	if (fattr->valid & NFS_ATTR_FATTR_CHANGE) {
		if (!inode_eq_iversion_raw(inode, fattr->change_attr)) {
			/* Could it be a race with writeback? */
			if (!(have_writers || have_delegation)) {
				invalid |= NFS_INO_INVALID_DATA
					| NFS_INO_INVALID_ACCESS
					| NFS_INO_INVALID_ACL
					| NFS_INO_INVALID_XATTR;
				/* Force revalidate of all attributes */
				save_cache_validity |= NFS_INO_INVALID_CTIME
					| NFS_INO_INVALID_MTIME
					| NFS_INO_INVALID_SIZE
					| NFS_INO_INVALID_BLOCKS
					| NFS_INO_INVALID_NLINK
					| NFS_INO_INVALID_MODE
					| NFS_INO_INVALID_OTHER;
				if (S_ISDIR(inode->i_mode))
					nfs_force_lookup_revalidate(inode);
				attr_changed = true;
				dprintk("NFS: change_attr change on server for file %s/%ld\n",
						inode->i_sb->s_id,
						inode->i_ino);
			} else if (!have_delegation)
				nfsi->cache_validity |= NFS_INO_DATA_INVAL_DEFER;
			inode_set_iversion_raw(inode, fattr->change_attr);
		}
	} else {
		nfsi->cache_validity |=
			save_cache_validity & NFS_INO_INVALID_CHANGE;
		if (!have_delegation ||
		    (nfsi->cache_validity & NFS_INO_INVALID_CHANGE) != 0)
			cache_revalidated = false;
	}

	if (fattr->valid & NFS_ATTR_FATTR_MTIME)
		inode->i_mtime = fattr->mtime;
	else if (fattr_supported & NFS_ATTR_FATTR_MTIME)
		nfsi->cache_validity |=
			save_cache_validity & NFS_INO_INVALID_MTIME;

	if (fattr->valid & NFS_ATTR_FATTR_CTIME)
		inode->i_ctime = fattr->ctime;
	else if (fattr_supported & NFS_ATTR_FATTR_CTIME)
		nfsi->cache_validity |=
			save_cache_validity & NFS_INO_INVALID_CTIME;

	/* Check if our cached file size is stale */
	if (fattr->valid & NFS_ATTR_FATTR_SIZE) {
		new_isize = nfs_size_to_loff_t(fattr->size);
		cur_isize = i_size_read(inode);
		if (new_isize != cur_isize && !have_delegation) {
			/* Do we perhaps have any outstanding writes, or has
			 * the file grown beyond our last write? */
			if (!nfs_have_writebacks(inode) || new_isize > cur_isize) {
				trace_nfs_size_update(inode, new_isize);
				i_size_write(inode, new_isize);
				if (!have_writers)
					invalid |= NFS_INO_INVALID_DATA;
			}
		}
		if (new_isize == 0 &&
		    !(fattr->valid & (NFS_ATTR_FATTR_SPACE_USED |
				      NFS_ATTR_FATTR_BLOCKS_USED))) {
			fattr->du.nfs3.used = 0;
			fattr->valid |= NFS_ATTR_FATTR_SPACE_USED;
		}
	} else
		nfsi->cache_validity |=
			save_cache_validity & NFS_INO_INVALID_SIZE;

	if (fattr->valid & NFS_ATTR_FATTR_ATIME)
		inode->i_atime = fattr->atime;
	else if (fattr_supported & NFS_ATTR_FATTR_ATIME)
		nfsi->cache_validity |=
			save_cache_validity & NFS_INO_INVALID_ATIME;

	if (fattr->valid & NFS_ATTR_FATTR_MODE) {
		if ((inode->i_mode & S_IALLUGO) != (fattr->mode & S_IALLUGO)) {
			umode_t newmode = inode->i_mode & S_IFMT;
			newmode |= fattr->mode & S_IALLUGO;
			inode->i_mode = newmode;
			invalid |= NFS_INO_INVALID_ACCESS
				| NFS_INO_INVALID_ACL;
		}
	} else if (fattr_supported & NFS_ATTR_FATTR_MODE)
		nfsi->cache_validity |=
			save_cache_validity & NFS_INO_INVALID_MODE;

	if (fattr->valid & NFS_ATTR_FATTR_OWNER) {
		if (!uid_eq(inode->i_uid, fattr->uid)) {
			invalid |= NFS_INO_INVALID_ACCESS
				| NFS_INO_INVALID_ACL;
			inode->i_uid = fattr->uid;
		}
	} else if (fattr_supported & NFS_ATTR_FATTR_OWNER)
		nfsi->cache_validity |=
			save_cache_validity & NFS_INO_INVALID_OTHER;

	if (fattr->valid & NFS_ATTR_FATTR_GROUP) {
		if (!gid_eq(inode->i_gid, fattr->gid)) {
			invalid |= NFS_INO_INVALID_ACCESS
				| NFS_INO_INVALID_ACL;
			inode->i_gid = fattr->gid;
		}
	} else if (fattr_supported & NFS_ATTR_FATTR_GROUP)
		nfsi->cache_validity |=
			save_cache_validity & NFS_INO_INVALID_OTHER;

	if (fattr->valid & NFS_ATTR_FATTR_NLINK) {
		if (inode->i_nlink != fattr->nlink)
			set_nlink(inode, fattr->nlink);
	} else if (fattr_supported & NFS_ATTR_FATTR_NLINK)
		nfsi->cache_validity |=
			save_cache_validity & NFS_INO_INVALID_NLINK;

	if (fattr->valid & NFS_ATTR_FATTR_SPACE_USED) {
		/*
		 * report the blocks in 512byte units
		 */
		inode->i_blocks = nfs_calc_block_size(fattr->du.nfs3.used);
	} else if (fattr_supported & NFS_ATTR_FATTR_SPACE_USED)
		nfsi->cache_validity |=
			save_cache_validity & NFS_INO_INVALID_BLOCKS;

	if (fattr->valid & NFS_ATTR_FATTR_BLOCKS_USED)
		inode->i_blocks = fattr->du.nfs2.blocks;
	else if (fattr_supported & NFS_ATTR_FATTR_BLOCKS_USED)
		nfsi->cache_validity |=
			save_cache_validity & NFS_INO_INVALID_BLOCKS;

	/* Update attrtimeo value if we're out of the unstable period */
	if (attr_changed) {
		nfs_inc_stats(inode, NFSIOS_ATTRINVALIDATE);
		nfsi->attrtimeo = NFS_MINATTRTIMEO(inode);
		nfsi->attrtimeo_timestamp = now;
		/* Set barrier to be more recent than all outstanding updates */
		nfsi->attr_gencount = nfs_inc_attr_generation_counter();
	} else {
		if (cache_revalidated) {
			if (!time_in_range_open(now, nfsi->attrtimeo_timestamp,
				nfsi->attrtimeo_timestamp + nfsi->attrtimeo)) {
				nfsi->attrtimeo <<= 1;
				if (nfsi->attrtimeo > NFS_MAXATTRTIMEO(inode))
					nfsi->attrtimeo = NFS_MAXATTRTIMEO(inode);
			}
			nfsi->attrtimeo_timestamp = now;
		}
		/* Set the barrier to be more recent than this fattr */
		if ((long)(fattr->gencount - nfsi->attr_gencount) > 0)
			nfsi->attr_gencount = fattr->gencount;
	}

	/* Don't invalidate the data if we were to blame */
	if (!(S_ISREG(inode->i_mode) || S_ISDIR(inode->i_mode)
				|| S_ISLNK(inode->i_mode)))
		invalid &= ~NFS_INO_INVALID_DATA;
	nfs_set_cache_invalid(inode, invalid);

	return 0;
 out_err:
	/*
	 * No need to worry about unhashing the dentry, as the
	 * lookup validation will know that the inode is bad.
	 * (But we fall through to invalidate the caches.)
	 */
	nfs_set_inode_stale_locked(inode);
	return -ESTALE;
}

struct inode *nfs_alloc_inode(struct super_block *sb)
{
	struct nfs_inode *nfsi;
	nfsi = kmem_cache_alloc(nfs_inode_cachep, GFP_KERNEL);
	if (!nfsi)
		return NULL;
	nfsi->flags = 0UL;
	nfsi->cache_validity = 0UL;
#if IS_ENABLED(CONFIG_NFS_V4)
	nfsi->nfs4_acl = NULL;
#endif /* CONFIG_NFS_V4 */
#ifdef CONFIG_NFS_V4_2
	nfsi->xattr_cache = NULL;
#endif
	return &nfsi->vfs_inode;
}
EXPORT_SYMBOL_GPL(nfs_alloc_inode);

void nfs_free_inode(struct inode *inode)
{
	kmem_cache_free(nfs_inode_cachep, NFS_I(inode));
}
EXPORT_SYMBOL_GPL(nfs_free_inode);

static inline void nfs4_init_once(struct nfs_inode *nfsi)
{
#if IS_ENABLED(CONFIG_NFS_V4)
	INIT_LIST_HEAD(&nfsi->open_states);
	nfsi->delegation = NULL;
	init_rwsem(&nfsi->rwsem);
	nfsi->layout = NULL;
#endif
}

static void init_once(void *foo)
{
	struct nfs_inode *nfsi = (struct nfs_inode *) foo;

	inode_init_once(&nfsi->vfs_inode);
	INIT_LIST_HEAD(&nfsi->open_files);
	INIT_LIST_HEAD(&nfsi->access_cache_entry_lru);
	INIT_LIST_HEAD(&nfsi->access_cache_inode_lru);
	nfs4_init_once(nfsi);
}

static int __init nfs_init_inodecache(void)
{
	nfs_inode_cachep = kmem_cache_create("nfs_inode_cache",
					     sizeof(struct nfs_inode),
					     0, (SLAB_RECLAIM_ACCOUNT|
						SLAB_MEM_SPREAD|SLAB_ACCOUNT),
					     init_once);
	if (nfs_inode_cachep == NULL)
		return -ENOMEM;

	return 0;
}

static void nfs_destroy_inodecache(void)
{
	/*
	 * Make sure all delayed rcu free inodes are flushed before we
	 * destroy cache.
	 */
	rcu_barrier();
	kmem_cache_destroy(nfs_inode_cachep);
}

struct workqueue_struct *nfsiod_workqueue;
EXPORT_SYMBOL_GPL(nfsiod_workqueue);

/*
 * start up the nfsiod workqueue
 */
static int nfsiod_start(void)
{
	struct workqueue_struct *wq;
	dprintk("RPC:       creating workqueue nfsiod\n");
	wq = alloc_workqueue("nfsiod", WQ_MEM_RECLAIM | WQ_UNBOUND, 0);
	if (wq == NULL)
		return -ENOMEM;
	nfsiod_workqueue = wq;
	return 0;
}

/*
 * Destroy the nfsiod workqueue
 */
static void nfsiod_stop(void)
{
	struct workqueue_struct *wq;

	wq = nfsiod_workqueue;
	if (wq == NULL)
		return;
	nfsiod_workqueue = NULL;
	destroy_workqueue(wq);
}

unsigned int nfs_net_id;
EXPORT_SYMBOL_GPL(nfs_net_id);

static int nfs_net_init(struct net *net)
{
	nfs_clients_init(net);
	return nfs_fs_proc_net_init(net);
}

static void nfs_net_exit(struct net *net)
{
	nfs_fs_proc_net_exit(net);
	nfs_clients_exit(net);
}

static struct pernet_operations nfs_net_ops = {
	.init = nfs_net_init,
	.exit = nfs_net_exit,
	.id   = &nfs_net_id,
	.size = sizeof(struct nfs_net),
};

/*
 * Initialize NFS
 */
static int __init init_nfs_fs(void)
{
	int err;

	err = nfs_sysfs_init();
	if (err < 0)
		goto out10;

	err = register_pernet_subsys(&nfs_net_ops);
	if (err < 0)
		goto out9;

	err = nfs_fscache_register();
	if (err < 0)
		goto out8;

	err = nfsiod_start();
	if (err)
		goto out7;

	err = nfs_fs_proc_init();
	if (err)
		goto out6;

	err = nfs_init_nfspagecache();
	if (err)
		goto out5;

	err = nfs_init_inodecache();
	if (err)
		goto out4;

	err = nfs_init_readpagecache();
	if (err)
		goto out3;

	err = nfs_init_writepagecache();
	if (err)
		goto out2;

	err = nfs_init_directcache();
	if (err)
		goto out1;

	rpc_proc_register(&init_net, &nfs_rpcstat);

	err = register_nfs_fs();
	if (err)
		goto out0;

	return 0;
out0:
	rpc_proc_unregister(&init_net, "nfs");
	nfs_destroy_directcache();
out1:
	nfs_destroy_writepagecache();
out2:
	nfs_destroy_readpagecache();
out3:
	nfs_destroy_inodecache();
out4:
	nfs_destroy_nfspagecache();
out5:
	nfs_fs_proc_exit();
out6:
	nfsiod_stop();
out7:
	nfs_fscache_unregister();
out8:
	unregister_pernet_subsys(&nfs_net_ops);
out9:
	nfs_sysfs_exit();
out10:
	return err;
}

static void __exit exit_nfs_fs(void)
{
	nfs_destroy_directcache();
	nfs_destroy_writepagecache();
	nfs_destroy_readpagecache();
	nfs_destroy_inodecache();
	nfs_destroy_nfspagecache();
	nfs_fscache_unregister();
	unregister_pernet_subsys(&nfs_net_ops);
	rpc_proc_unregister(&init_net, "nfs");
	unregister_nfs_fs();
	nfs_fs_proc_exit();
	nfsiod_stop();
	nfs_sysfs_exit();
}

/* Not quite true; I just maintain it */
MODULE_AUTHOR("Olaf Kirch <okir@monad.swb.de>");
MODULE_LICENSE("GPL");
module_param(enable_ino64, bool, 0644);

module_init(init_nfs_fs)
module_exit(exit_nfs_fs)<|MERGE_RESOLUTION|>--- conflicted
+++ resolved
@@ -219,10 +219,7 @@
 					  NFS_INO_DATA_INVAL_DEFER);
 	else if (nfsi->cache_validity & NFS_INO_INVALID_DATA)
 		nfsi->cache_validity &= ~NFS_INO_DATA_INVAL_DEFER;
-<<<<<<< HEAD
-=======
 	trace_nfs_set_cache_invalid(inode, 0);
->>>>>>> 8590222e
 }
 EXPORT_SYMBOL_GPL(nfs_set_cache_invalid);
 
