--- conflicted
+++ resolved
@@ -995,12 +995,7 @@
 	}
 
 	/* Release module */
-<<<<<<< HEAD
-	module_put_and_exit(0);
-=======
-	mutex_unlock(&nfsd_mutex);
 	module_put_and_kthread_exit(0);
->>>>>>> d6c8e5e6
 	return 0;
 }
 
