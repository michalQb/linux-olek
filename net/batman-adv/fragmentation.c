--- conflicted
+++ resolved
@@ -512,12 +512,8 @@
 			goto put_primary_if;
 		}
 
-<<<<<<< HEAD
-		skb_fragment = batadv_frag_create(skb, &frag_header, mtu);
-=======
 		skb_fragment = batadv_frag_create(skb, &frag_header,
 						  max_fragment_size);
->>>>>>> fe82203b
 		if (!skb_fragment) {
 			ret = -ENOMEM;
 			goto put_primary_if;
