# SPDX-License-Identifier: GPL-2.0-only
# ===========================================================================
# Module final link
# ===========================================================================

PHONY := __modfinal
__modfinal:

include include/config/auto.conf
include $(srctree)/scripts/Kbuild.include

# for c_flags and mod-prelink-ext
include $(srctree)/scripts/Makefile.lib

# find all modules listed in modules.order
modules := $(sort $(shell cat $(MODORDER)))

__modfinal: $(modules)
	@:

# modname and part-of-module are set to make c_flags define proper module flags
modname = $(notdir $(@:.mod.o=))
part-of-module = y

quiet_cmd_cc_o_c = CC [M]  $@
      cmd_cc_o_c = $(CC) $(filter-out $(CC_FLAGS_CFI), $(c_flags)) -c -o $@ $<

%.mod.o: %.mod.c FORCE
	$(call if_changed_dep,cc_o_c)

ARCH_POSTLINK := $(wildcard $(srctree)/arch/$(SRCARCH)/Makefile.postlink)

quiet_cmd_ld_ko_o = LD [M]  $@
      cmd_ld_ko_o +=							\
	$(LD) -r $(KBUILD_LDFLAGS)					\
		$(KBUILD_LDFLAGS_MODULE) $(LDFLAGS_MODULE)		\
		-T scripts/module.lds -o $@ $(filter %.o, $^);		\
	$(if $(ARCH_POSTLINK), $(MAKE) -f $(ARCH_POSTLINK) $@, true)

quiet_cmd_btf_ko = BTF [M] $@
      cmd_btf_ko = 							\
<<<<<<< HEAD
	if [ -f vmlinux ]; then						\
		LLVM_OBJCOPY="$(OBJCOPY)" $(PAHOLE) -J $(PAHOLE_FLAGS) --btf_base vmlinux $@; \
		$(RESOLVE_BTFIDS) -b vmlinux $@; 			\
	else								\
=======
	if [ ! -f vmlinux ]; then					\
>>>>>>> 988f45df
		printf "Skipping BTF generation for %s due to unavailability of vmlinux\n" $@ 1>&2; \
	elif $(srctree)/scripts/is_rust_module.sh $@; then 		\
		printf "Skipping BTF generation for %s because it's a Rust module\n" $@ 1>&2; \
	else								\
		LLVM_OBJCOPY="$(OBJCOPY)" $(PAHOLE) -J --btf_base vmlinux $@; \
	fi;

# Same as newer-prereqs, but allows to exclude specified extra dependencies
newer_prereqs_except = $(filter-out $(PHONY) $(1),$?)

# Same as if_changed, but allows to exclude specified extra dependencies
if_changed_except = $(if $(call newer_prereqs_except,$(2))$(cmd-check),      \
	$(cmd);                                                              \
	printf '%s\n' 'cmd_$@ := $(make-cmd)' > $(dot-target).cmd, @:)


# Re-generate module BTFs if either module's .ko or vmlinux changed
$(modules): %.ko: %$(mod-prelink-ext).o %.mod.o scripts/module.lds $(if $(KBUILD_BUILTIN),vmlinux) FORCE
	+$(call if_changed_except,ld_ko_o,vmlinux)
ifdef CONFIG_DEBUG_INFO_BTF_MODULES
	+$(if $(newer-prereqs),$(call cmd,btf_ko))
endif

targets += $(modules) $(modules:.ko=.mod.o)

# Add FORCE to the prequisites of a target to force it to be always rebuilt.
# ---------------------------------------------------------------------------

PHONY += FORCE
FORCE:

# Read all saved command lines and dependencies for the $(targets) we
# may be building above, using $(if_changed{,_dep}). As an
# optimization, we don't need to read them if the target does not
# exist, we will rebuild anyway in that case.

existing-targets := $(wildcard $(sort $(targets)))

-include $(foreach f,$(existing-targets),$(dir $(f)).$(notdir $(f)).cmd)

.PHONY: $(PHONY)<|MERGE_RESOLUTION|>--- conflicted
+++ resolved
@@ -39,19 +39,13 @@
 
 quiet_cmd_btf_ko = BTF [M] $@
       cmd_btf_ko = 							\
-<<<<<<< HEAD
-	if [ -f vmlinux ]; then						\
-		LLVM_OBJCOPY="$(OBJCOPY)" $(PAHOLE) -J $(PAHOLE_FLAGS) --btf_base vmlinux $@; \
-		$(RESOLVE_BTFIDS) -b vmlinux $@; 			\
-	else								\
-=======
 	if [ ! -f vmlinux ]; then					\
->>>>>>> 988f45df
 		printf "Skipping BTF generation for %s due to unavailability of vmlinux\n" $@ 1>&2; \
 	elif $(srctree)/scripts/is_rust_module.sh $@; then 		\
 		printf "Skipping BTF generation for %s because it's a Rust module\n" $@ 1>&2; \
 	else								\
-		LLVM_OBJCOPY="$(OBJCOPY)" $(PAHOLE) -J --btf_base vmlinux $@; \
+		LLVM_OBJCOPY="$(OBJCOPY)" $(PAHOLE) -J $(PAHOLE_FLAGS) --btf_base vmlinux $@; \
+		$(RESOLVE_BTFIDS) -b vmlinux $@;			\
 	fi;
 
 # Same as newer-prereqs, but allows to exclude specified extra dependencies
