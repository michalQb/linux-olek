--- conflicted
+++ resolved
@@ -338,10 +338,7 @@
     $(CPP) -D__GENKSYMS__ $(c_flags) -xc - |                                \
     $(GENKSYMS) $(if $(1), -T $(2))                                         \
      $(patsubst y,-s _,$(CONFIG_HAVE_UNDERSCORE_SYMBOL_PREFIX))             \
-<<<<<<< HEAD
-=======
      $(patsubst y,-R,$(CONFIG_MODULE_REL_CRCS))                             \
->>>>>>> c470abd4
      $(if $(KBUILD_PRESERVE),-p)                                            \
      -r $(firstword $(wildcard $(2:.symtypes=.symref) /dev/null))
 
