// SPDX-License-Identifier: GPL-2.0
/*
 * Block multiqueue core code
 *
 * Copyright (C) 2013-2014 Jens Axboe
 * Copyright (C) 2013-2014 Christoph Hellwig
 */
#include <linux/kernel.h>
#include <linux/module.h>
#include <linux/backing-dev.h>
#include <linux/bio.h>
#include <linux/blkdev.h>
#include <linux/blk-integrity.h>
#include <linux/kmemleak.h>
#include <linux/mm.h>
#include <linux/init.h>
#include <linux/slab.h>
#include <linux/workqueue.h>
#include <linux/smp.h>
#include <linux/interrupt.h>
#include <linux/llist.h>
#include <linux/list_sort.h>
#include <linux/cpu.h>
#include <linux/cache.h>
#include <linux/sched/sysctl.h>
#include <linux/sched/topology.h>
#include <linux/sched/signal.h>
#include <linux/delay.h>
#include <linux/crash_dump.h>
#include <linux/prefetch.h>
#include <linux/blk-crypto.h>

#include <trace/events/block.h>

#include <linux/blk-mq.h>
#include <linux/t10-pi.h>
#include "blk.h"
#include "blk-mq.h"
#include "blk-mq-debugfs.h"
#include "blk-mq-tag.h"
#include "blk-pm.h"
#include "blk-stat.h"
#include "blk-mq-sched.h"
#include "blk-rq-qos.h"

static DEFINE_PER_CPU(struct llist_head, blk_cpu_done);

static void blk_mq_poll_stats_start(struct request_queue *q);
static void blk_mq_poll_stats_fn(struct blk_stat_callback *cb);

static int blk_mq_poll_stats_bkt(const struct request *rq)
{
	int ddir, sectors, bucket;

	ddir = rq_data_dir(rq);
	sectors = blk_rq_stats_sectors(rq);

	bucket = ddir + 2 * ilog2(sectors);

	if (bucket < 0)
		return -1;
	else if (bucket >= BLK_MQ_POLL_STATS_BKTS)
		return ddir + BLK_MQ_POLL_STATS_BKTS - 2;

	return bucket;
}

#define BLK_QC_T_SHIFT		16
#define BLK_QC_T_INTERNAL	(1U << 31)

static inline struct blk_mq_hw_ctx *blk_qc_to_hctx(struct request_queue *q,
		blk_qc_t qc)
{
	return q->queue_hw_ctx[(qc & ~BLK_QC_T_INTERNAL) >> BLK_QC_T_SHIFT];
}

static inline struct request *blk_qc_to_rq(struct blk_mq_hw_ctx *hctx,
		blk_qc_t qc)
{
	unsigned int tag = qc & ((1U << BLK_QC_T_SHIFT) - 1);

	if (qc & BLK_QC_T_INTERNAL)
		return blk_mq_tag_to_rq(hctx->sched_tags, tag);
	return blk_mq_tag_to_rq(hctx->tags, tag);
}

static inline blk_qc_t blk_rq_to_qc(struct request *rq)
{
	return (rq->mq_hctx->queue_num << BLK_QC_T_SHIFT) |
		(rq->tag != -1 ?
		 rq->tag : (rq->internal_tag | BLK_QC_T_INTERNAL));
}

/*
 * Check if any of the ctx, dispatch list or elevator
 * have pending work in this hardware queue.
 */
static bool blk_mq_hctx_has_pending(struct blk_mq_hw_ctx *hctx)
{
	return !list_empty_careful(&hctx->dispatch) ||
		sbitmap_any_bit_set(&hctx->ctx_map) ||
			blk_mq_sched_has_work(hctx);
}

/*
 * Mark this ctx as having pending work in this hardware queue
 */
static void blk_mq_hctx_mark_pending(struct blk_mq_hw_ctx *hctx,
				     struct blk_mq_ctx *ctx)
{
	const int bit = ctx->index_hw[hctx->type];

	if (!sbitmap_test_bit(&hctx->ctx_map, bit))
		sbitmap_set_bit(&hctx->ctx_map, bit);
}

static void blk_mq_hctx_clear_pending(struct blk_mq_hw_ctx *hctx,
				      struct blk_mq_ctx *ctx)
{
	const int bit = ctx->index_hw[hctx->type];

	sbitmap_clear_bit(&hctx->ctx_map, bit);
}

struct mq_inflight {
	struct block_device *part;
	unsigned int inflight[2];
};

static bool blk_mq_check_inflight(struct blk_mq_hw_ctx *hctx,
				  struct request *rq, void *priv,
				  bool reserved)
{
	struct mq_inflight *mi = priv;

	if ((!mi->part->bd_partno || rq->part == mi->part) &&
	    blk_mq_rq_state(rq) == MQ_RQ_IN_FLIGHT)
		mi->inflight[rq_data_dir(rq)]++;

	return true;
}

unsigned int blk_mq_in_flight(struct request_queue *q,
		struct block_device *part)
{
	struct mq_inflight mi = { .part = part };

	blk_mq_queue_tag_busy_iter(q, blk_mq_check_inflight, &mi);

	return mi.inflight[0] + mi.inflight[1];
}

void blk_mq_in_flight_rw(struct request_queue *q, struct block_device *part,
		unsigned int inflight[2])
{
	struct mq_inflight mi = { .part = part };

	blk_mq_queue_tag_busy_iter(q, blk_mq_check_inflight, &mi);
	inflight[0] = mi.inflight[0];
	inflight[1] = mi.inflight[1];
}

void blk_freeze_queue_start(struct request_queue *q)
{
	mutex_lock(&q->mq_freeze_lock);
	if (++q->mq_freeze_depth == 1) {
		percpu_ref_kill(&q->q_usage_counter);
		mutex_unlock(&q->mq_freeze_lock);
		if (queue_is_mq(q))
			blk_mq_run_hw_queues(q, false);
	} else {
		mutex_unlock(&q->mq_freeze_lock);
	}
}
EXPORT_SYMBOL_GPL(blk_freeze_queue_start);

void blk_mq_freeze_queue_wait(struct request_queue *q)
{
	wait_event(q->mq_freeze_wq, percpu_ref_is_zero(&q->q_usage_counter));
}
EXPORT_SYMBOL_GPL(blk_mq_freeze_queue_wait);

int blk_mq_freeze_queue_wait_timeout(struct request_queue *q,
				     unsigned long timeout)
{
	return wait_event_timeout(q->mq_freeze_wq,
					percpu_ref_is_zero(&q->q_usage_counter),
					timeout);
}
EXPORT_SYMBOL_GPL(blk_mq_freeze_queue_wait_timeout);

/*
 * Guarantee no request is in use, so we can change any data structure of
 * the queue afterward.
 */
void blk_freeze_queue(struct request_queue *q)
{
	/*
	 * In the !blk_mq case we are only calling this to kill the
	 * q_usage_counter, otherwise this increases the freeze depth
	 * and waits for it to return to zero.  For this reason there is
	 * no blk_unfreeze_queue(), and blk_freeze_queue() is not
	 * exported to drivers as the only user for unfreeze is blk_mq.
	 */
	blk_freeze_queue_start(q);
	blk_mq_freeze_queue_wait(q);
}

void blk_mq_freeze_queue(struct request_queue *q)
{
	/*
	 * ...just an alias to keep freeze and unfreeze actions balanced
	 * in the blk_mq_* namespace
	 */
	blk_freeze_queue(q);
}
EXPORT_SYMBOL_GPL(blk_mq_freeze_queue);

void blk_mq_unfreeze_queue(struct request_queue *q)
{
	mutex_lock(&q->mq_freeze_lock);
	q->mq_freeze_depth--;
	WARN_ON_ONCE(q->mq_freeze_depth < 0);
	if (!q->mq_freeze_depth) {
		percpu_ref_resurrect(&q->q_usage_counter);
		wake_up_all(&q->mq_freeze_wq);
	}
	mutex_unlock(&q->mq_freeze_lock);
}
EXPORT_SYMBOL_GPL(blk_mq_unfreeze_queue);

/*
 * FIXME: replace the scsi_internal_device_*block_nowait() calls in the
 * mpt3sas driver such that this function can be removed.
 */
void blk_mq_quiesce_queue_nowait(struct request_queue *q)
{
	blk_queue_flag_set(QUEUE_FLAG_QUIESCED, q);
}
EXPORT_SYMBOL_GPL(blk_mq_quiesce_queue_nowait);

/**
 * blk_mq_quiesce_queue() - wait until all ongoing dispatches have finished
 * @q: request queue.
 *
 * Note: this function does not prevent that the struct request end_io()
 * callback function is invoked. Once this function is returned, we make
 * sure no dispatch can happen until the queue is unquiesced via
 * blk_mq_unquiesce_queue().
 */
void blk_mq_quiesce_queue(struct request_queue *q)
{
	struct blk_mq_hw_ctx *hctx;
	unsigned int i;
	bool rcu = false;

	blk_mq_quiesce_queue_nowait(q);

	queue_for_each_hw_ctx(q, hctx, i) {
		if (hctx->flags & BLK_MQ_F_BLOCKING)
			synchronize_srcu(hctx->srcu);
		else
			rcu = true;
	}
	if (rcu)
		synchronize_rcu();
}
EXPORT_SYMBOL_GPL(blk_mq_quiesce_queue);

/*
 * blk_mq_unquiesce_queue() - counterpart of blk_mq_quiesce_queue()
 * @q: request queue.
 *
 * This function recovers queue into the state before quiescing
 * which is done by blk_mq_quiesce_queue.
 */
void blk_mq_unquiesce_queue(struct request_queue *q)
{
	blk_queue_flag_clear(QUEUE_FLAG_QUIESCED, q);

	/* dispatch requests which are inserted during quiescing */
	blk_mq_run_hw_queues(q, true);
}
EXPORT_SYMBOL_GPL(blk_mq_unquiesce_queue);

void blk_mq_wake_waiters(struct request_queue *q)
{
	struct blk_mq_hw_ctx *hctx;
	unsigned int i;

	queue_for_each_hw_ctx(q, hctx, i)
		if (blk_mq_hw_queue_mapped(hctx))
			blk_mq_tag_wakeup_all(hctx->tags, true);
}

/*
 * Only need start/end time stamping if we have iostat or
 * blk stats enabled, or using an IO scheduler.
 */
static inline bool blk_mq_need_time_stamp(struct request *rq)
{
	return (rq->rq_flags & (RQF_IO_STAT | RQF_STATS)) || rq->q->elevator;
}

static struct request *blk_mq_rq_ctx_init(struct blk_mq_alloc_data *data,
		unsigned int tag, u64 alloc_time_ns)
{
	struct blk_mq_tags *tags = blk_mq_tags_from_data(data);
	struct request *rq = tags->static_rqs[tag];

	if (data->q->elevator) {
		rq->tag = BLK_MQ_NO_TAG;
		rq->internal_tag = tag;
	} else {
		rq->tag = tag;
		rq->internal_tag = BLK_MQ_NO_TAG;
	}

	/* csd/requeue_work/fifo_time is initialized before use */
	rq->q = data->q;
	rq->mq_ctx = data->ctx;
	rq->mq_hctx = data->hctx;
	rq->rq_flags = 0;
	rq->cmd_flags = data->cmd_flags;
	if (data->flags & BLK_MQ_REQ_PM)
		rq->rq_flags |= RQF_PM;
	if (blk_queue_io_stat(data->q))
		rq->rq_flags |= RQF_IO_STAT;
	INIT_LIST_HEAD(&rq->queuelist);
	INIT_HLIST_NODE(&rq->hash);
	RB_CLEAR_NODE(&rq->rb_node);
	rq->rq_disk = NULL;
	rq->part = NULL;
#ifdef CONFIG_BLK_RQ_ALLOC_TIME
	rq->alloc_time_ns = alloc_time_ns;
#endif
	if (blk_mq_need_time_stamp(rq))
		rq->start_time_ns = ktime_get_ns();
	else
		rq->start_time_ns = 0;
	rq->io_start_time_ns = 0;
	rq->stats_sectors = 0;
	rq->nr_phys_segments = 0;
#if defined(CONFIG_BLK_DEV_INTEGRITY)
	rq->nr_integrity_segments = 0;
#endif
	blk_crypto_rq_set_defaults(rq);
	/* tag was already set */
	WRITE_ONCE(rq->deadline, 0);

	rq->timeout = 0;

	rq->end_io = NULL;
	rq->end_io_data = NULL;

	data->ctx->rq_dispatched[op_is_sync(data->cmd_flags)]++;
	refcount_set(&rq->ref, 1);

	if (!op_is_flush(data->cmd_flags)) {
		struct elevator_queue *e = data->q->elevator;

		rq->elv.icq = NULL;
		if (e && e->type->ops.prepare_request) {
			if (e->type->icq_cache)
				blk_mq_sched_assign_ioc(rq);

			e->type->ops.prepare_request(rq);
			rq->rq_flags |= RQF_ELVPRIV;
		}
	}

	data->hctx->queued++;
	return rq;
}

static struct request *__blk_mq_alloc_requests(struct blk_mq_alloc_data *data)
{
	struct request_queue *q = data->q;
	struct elevator_queue *e = q->elevator;
	u64 alloc_time_ns = 0;
	struct request *rq;
	unsigned int tag;

	/* alloc_time includes depth and tag waits */
	if (blk_queue_rq_alloc_time(q))
		alloc_time_ns = ktime_get_ns();

	if (data->cmd_flags & REQ_NOWAIT)
		data->flags |= BLK_MQ_REQ_NOWAIT;

	if (e) {
		/*
		 * Flush/passthrough requests are special and go directly to the
		 * dispatch list. Don't include reserved tags in the
		 * limiting, as it isn't useful.
		 */
		if (!op_is_flush(data->cmd_flags) &&
		    !blk_op_is_passthrough(data->cmd_flags) &&
		    e->type->ops.limit_depth &&
		    !(data->flags & BLK_MQ_REQ_RESERVED))
			e->type->ops.limit_depth(data->cmd_flags, data);
	}

retry:
	data->ctx = blk_mq_get_ctx(q);
	data->hctx = blk_mq_map_queue(q, data->cmd_flags, data->ctx);
	if (!e)
		blk_mq_tag_busy(data->hctx);

	/*
	 * Waiting allocations only fail because of an inactive hctx.  In that
	 * case just retry the hctx assignment and tag allocation as CPU hotplug
	 * should have migrated us to an online CPU by now.
	 */
	do {
		tag = blk_mq_get_tag(data);
		if (tag == BLK_MQ_NO_TAG) {
			if (data->flags & BLK_MQ_REQ_NOWAIT)
				break;
			/*
			 * Give up the CPU and sleep for a random short time to
			 * ensure that thread using a realtime scheduling class
			 * are migrated off the CPU, and thus off the hctx that
			 * is going away.
			 */
			msleep(3);
			goto retry;
		}

		rq = blk_mq_rq_ctx_init(data, tag, alloc_time_ns);
		if (!--data->nr_tags || e ||
		    (data->hctx->flags & BLK_MQ_F_TAG_QUEUE_SHARED))
			return rq;

		/* link into the cached list */
		rq->rq_next = *data->cached_rq;
		*data->cached_rq = rq;
		data->flags |= BLK_MQ_REQ_NOWAIT;
	} while (1);

	if (!data->cached_rq)
		return NULL;

	rq = *data->cached_rq;
	*data->cached_rq = rq->rq_next;
	return rq;
}

struct request *blk_mq_alloc_request(struct request_queue *q, unsigned int op,
		blk_mq_req_flags_t flags)
{
	struct blk_mq_alloc_data data = {
		.q		= q,
		.flags		= flags,
		.cmd_flags	= op,
		.nr_tags	= 1,
	};
	struct request *rq;
	int ret;

	ret = blk_queue_enter(q, flags);
	if (ret)
		return ERR_PTR(ret);

	rq = __blk_mq_alloc_requests(&data);
	if (!rq)
		goto out_queue_exit;
	rq->__data_len = 0;
	rq->__sector = (sector_t) -1;
	rq->bio = rq->biotail = NULL;
	return rq;
out_queue_exit:
	blk_queue_exit(q);
	return ERR_PTR(-EWOULDBLOCK);
}
EXPORT_SYMBOL(blk_mq_alloc_request);

struct request *blk_mq_alloc_request_hctx(struct request_queue *q,
	unsigned int op, blk_mq_req_flags_t flags, unsigned int hctx_idx)
{
	struct blk_mq_alloc_data data = {
		.q		= q,
		.flags		= flags,
		.cmd_flags	= op,
		.nr_tags	= 1,
	};
	u64 alloc_time_ns = 0;
	unsigned int cpu;
	unsigned int tag;
	int ret;

	/* alloc_time includes depth and tag waits */
	if (blk_queue_rq_alloc_time(q))
		alloc_time_ns = ktime_get_ns();

	/*
	 * If the tag allocator sleeps we could get an allocation for a
	 * different hardware context.  No need to complicate the low level
	 * allocator for this for the rare use case of a command tied to
	 * a specific queue.
	 */
	if (WARN_ON_ONCE(!(flags & (BLK_MQ_REQ_NOWAIT | BLK_MQ_REQ_RESERVED))))
		return ERR_PTR(-EINVAL);

	if (hctx_idx >= q->nr_hw_queues)
		return ERR_PTR(-EIO);

	ret = blk_queue_enter(q, flags);
	if (ret)
		return ERR_PTR(ret);

	/*
	 * Check if the hardware context is actually mapped to anything.
	 * If not tell the caller that it should skip this queue.
	 */
	ret = -EXDEV;
	data.hctx = q->queue_hw_ctx[hctx_idx];
	if (!blk_mq_hw_queue_mapped(data.hctx))
		goto out_queue_exit;
	cpu = cpumask_first_and(data.hctx->cpumask, cpu_online_mask);
	data.ctx = __blk_mq_get_ctx(q, cpu);

	if (!q->elevator)
		blk_mq_tag_busy(data.hctx);

	ret = -EWOULDBLOCK;
	tag = blk_mq_get_tag(&data);
	if (tag == BLK_MQ_NO_TAG)
		goto out_queue_exit;
	return blk_mq_rq_ctx_init(&data, tag, alloc_time_ns);

out_queue_exit:
	blk_queue_exit(q);
	return ERR_PTR(ret);
}
EXPORT_SYMBOL_GPL(blk_mq_alloc_request_hctx);

static void __blk_mq_free_request(struct request *rq)
{
	struct request_queue *q = rq->q;
	struct blk_mq_ctx *ctx = rq->mq_ctx;
	struct blk_mq_hw_ctx *hctx = rq->mq_hctx;
	const int sched_tag = rq->internal_tag;

	blk_crypto_free_request(rq);
	blk_pm_mark_last_busy(rq);
	rq->mq_hctx = NULL;
	if (rq->tag != BLK_MQ_NO_TAG)
		blk_mq_put_tag(hctx->tags, ctx, rq->tag);
	if (sched_tag != BLK_MQ_NO_TAG)
		blk_mq_put_tag(hctx->sched_tags, ctx, sched_tag);
	blk_mq_sched_restart(hctx);
	blk_queue_exit(q);
}

void blk_mq_free_request(struct request *rq)
{
	struct request_queue *q = rq->q;
	struct elevator_queue *e = q->elevator;
	struct blk_mq_ctx *ctx = rq->mq_ctx;
	struct blk_mq_hw_ctx *hctx = rq->mq_hctx;

	if (rq->rq_flags & RQF_ELVPRIV) {
		if (e && e->type->ops.finish_request)
			e->type->ops.finish_request(rq);
		if (rq->elv.icq) {
			put_io_context(rq->elv.icq->ioc);
			rq->elv.icq = NULL;
		}
	}

	ctx->rq_completed[rq_is_sync(rq)]++;
	if (rq->rq_flags & RQF_MQ_INFLIGHT)
		__blk_mq_dec_active_requests(hctx);

	if (unlikely(laptop_mode && !blk_rq_is_passthrough(rq)))
		laptop_io_completion(q->disk->bdi);

	rq_qos_done(q, rq);

	WRITE_ONCE(rq->state, MQ_RQ_IDLE);
	if (refcount_dec_and_test(&rq->ref))
		__blk_mq_free_request(rq);
}
EXPORT_SYMBOL_GPL(blk_mq_free_request);

void blk_mq_free_plug_rqs(struct blk_plug *plug)
{
	while (plug->cached_rq) {
		struct request *rq;

		rq = plug->cached_rq;
		plug->cached_rq = rq->rq_next;
		percpu_ref_get(&rq->q->q_usage_counter);
		blk_mq_free_request(rq);
	}
}

inline void __blk_mq_end_request(struct request *rq, blk_status_t error)
{
	u64 now = 0;

	if (blk_mq_need_time_stamp(rq))
		now = ktime_get_ns();

	if (rq->rq_flags & RQF_STATS) {
		blk_mq_poll_stats_start(rq->q);
		blk_stat_add(rq, now);
	}

	blk_mq_sched_completed_request(rq, now);

	blk_account_io_done(rq, now);

	if (rq->end_io) {
		rq_qos_done(rq->q, rq);
		rq->end_io(rq, error);
	} else {
		blk_mq_free_request(rq);
	}
}
EXPORT_SYMBOL(__blk_mq_end_request);

void blk_mq_end_request(struct request *rq, blk_status_t error)
{
	if (blk_update_request(rq, error, blk_rq_bytes(rq)))
		BUG();
	__blk_mq_end_request(rq, error);
}
EXPORT_SYMBOL(blk_mq_end_request);

static void blk_complete_reqs(struct llist_head *list)
{
	struct llist_node *entry = llist_reverse_order(llist_del_all(list));
	struct request *rq, *next;

	llist_for_each_entry_safe(rq, next, entry, ipi_list)
		rq->q->mq_ops->complete(rq);
}

static __latent_entropy void blk_done_softirq(struct softirq_action *h)
{
	blk_complete_reqs(this_cpu_ptr(&blk_cpu_done));
}

static int blk_softirq_cpu_dead(unsigned int cpu)
{
	blk_complete_reqs(&per_cpu(blk_cpu_done, cpu));
	return 0;
}

static void __blk_mq_complete_request_remote(void *data)
{
	__raise_softirq_irqoff(BLOCK_SOFTIRQ);
}

static inline bool blk_mq_complete_need_ipi(struct request *rq)
{
	int cpu = raw_smp_processor_id();

	if (!IS_ENABLED(CONFIG_SMP) ||
	    !test_bit(QUEUE_FLAG_SAME_COMP, &rq->q->queue_flags))
		return false;
	/*
	 * With force threaded interrupts enabled, raising softirq from an SMP
	 * function call will always result in waking the ksoftirqd thread.
	 * This is probably worse than completing the request on a different
	 * cache domain.
	 */
	if (force_irqthreads())
		return false;

	/* same CPU or cache domain?  Complete locally */
	if (cpu == rq->mq_ctx->cpu ||
	    (!test_bit(QUEUE_FLAG_SAME_FORCE, &rq->q->queue_flags) &&
	     cpus_share_cache(cpu, rq->mq_ctx->cpu)))
		return false;

	/* don't try to IPI to an offline CPU */
	return cpu_online(rq->mq_ctx->cpu);
}

static void blk_mq_complete_send_ipi(struct request *rq)
{
	struct llist_head *list;
	unsigned int cpu;

	cpu = rq->mq_ctx->cpu;
	list = &per_cpu(blk_cpu_done, cpu);
	if (llist_add(&rq->ipi_list, list)) {
		INIT_CSD(&rq->csd, __blk_mq_complete_request_remote, rq);
		smp_call_function_single_async(cpu, &rq->csd);
	}
}

static void blk_mq_raise_softirq(struct request *rq)
{
	struct llist_head *list;

	preempt_disable();
	list = this_cpu_ptr(&blk_cpu_done);
	if (llist_add(&rq->ipi_list, list))
		raise_softirq(BLOCK_SOFTIRQ);
	preempt_enable();
}

bool blk_mq_complete_request_remote(struct request *rq)
{
	WRITE_ONCE(rq->state, MQ_RQ_COMPLETE);

	/*
	 * For a polled request, always complete locallly, it's pointless
	 * to redirect the completion.
	 */
	if (rq->cmd_flags & REQ_POLLED)
		return false;

	if (blk_mq_complete_need_ipi(rq)) {
		blk_mq_complete_send_ipi(rq);
		return true;
	}

	if (rq->q->nr_hw_queues == 1) {
		blk_mq_raise_softirq(rq);
		return true;
	}
	return false;
}
EXPORT_SYMBOL_GPL(blk_mq_complete_request_remote);

/**
 * blk_mq_complete_request - end I/O on a request
 * @rq:		the request being processed
 *
 * Description:
 *	Complete a request by scheduling the ->complete_rq operation.
 **/
void blk_mq_complete_request(struct request *rq)
{
	if (!blk_mq_complete_request_remote(rq))
		rq->q->mq_ops->complete(rq);
}
EXPORT_SYMBOL(blk_mq_complete_request);

static void hctx_unlock(struct blk_mq_hw_ctx *hctx, int srcu_idx)
	__releases(hctx->srcu)
{
	if (!(hctx->flags & BLK_MQ_F_BLOCKING))
		rcu_read_unlock();
	else
		srcu_read_unlock(hctx->srcu, srcu_idx);
}

static void hctx_lock(struct blk_mq_hw_ctx *hctx, int *srcu_idx)
	__acquires(hctx->srcu)
{
	if (!(hctx->flags & BLK_MQ_F_BLOCKING)) {
		/* shut up gcc false positive */
		*srcu_idx = 0;
		rcu_read_lock();
	} else
		*srcu_idx = srcu_read_lock(hctx->srcu);
}

/**
 * blk_mq_start_request - Start processing a request
 * @rq: Pointer to request to be started
 *
 * Function used by device drivers to notify the block layer that a request
 * is going to be processed now, so blk layer can do proper initializations
 * such as starting the timeout timer.
 */
void blk_mq_start_request(struct request *rq)
{
	struct request_queue *q = rq->q;

	trace_block_rq_issue(rq);

	if (test_bit(QUEUE_FLAG_STATS, &q->queue_flags)) {
		u64 start_time;
#ifdef CONFIG_BLK_CGROUP
		if (rq->bio)
			start_time = bio_issue_time(&rq->bio->bi_issue);
		else
#endif
			start_time = ktime_get_ns();
		rq->io_start_time_ns = start_time;
		rq->stats_sectors = blk_rq_sectors(rq);
		rq->rq_flags |= RQF_STATS;
		rq_qos_issue(q, rq);
	}

	WARN_ON_ONCE(blk_mq_rq_state(rq) != MQ_RQ_IDLE);

	blk_add_timer(rq);
	WRITE_ONCE(rq->state, MQ_RQ_IN_FLIGHT);

#ifdef CONFIG_BLK_DEV_INTEGRITY
	if (blk_integrity_rq(rq) && req_op(rq) == REQ_OP_WRITE)
		q->integrity.profile->prepare_fn(rq);
#endif
	if (rq->bio && rq->bio->bi_opf & REQ_POLLED)
	        WRITE_ONCE(rq->bio->bi_cookie, blk_rq_to_qc(rq));
}
EXPORT_SYMBOL(blk_mq_start_request);

static void __blk_mq_requeue_request(struct request *rq)
{
	struct request_queue *q = rq->q;

	blk_mq_put_driver_tag(rq);

	trace_block_rq_requeue(rq);
	rq_qos_requeue(q, rq);

	if (blk_mq_request_started(rq)) {
		WRITE_ONCE(rq->state, MQ_RQ_IDLE);
		rq->rq_flags &= ~RQF_TIMED_OUT;
	}
}

void blk_mq_requeue_request(struct request *rq, bool kick_requeue_list)
{
	__blk_mq_requeue_request(rq);

	/* this request will be re-inserted to io scheduler queue */
	blk_mq_sched_requeue_request(rq);

	BUG_ON(!list_empty(&rq->queuelist));
	blk_mq_add_to_requeue_list(rq, true, kick_requeue_list);
}
EXPORT_SYMBOL(blk_mq_requeue_request);

static void blk_mq_requeue_work(struct work_struct *work)
{
	struct request_queue *q =
		container_of(work, struct request_queue, requeue_work.work);
	LIST_HEAD(rq_list);
	struct request *rq, *next;

	spin_lock_irq(&q->requeue_lock);
	list_splice_init(&q->requeue_list, &rq_list);
	spin_unlock_irq(&q->requeue_lock);

	list_for_each_entry_safe(rq, next, &rq_list, queuelist) {
		if (!(rq->rq_flags & (RQF_SOFTBARRIER | RQF_DONTPREP)))
			continue;

		rq->rq_flags &= ~RQF_SOFTBARRIER;
		list_del_init(&rq->queuelist);
		/*
		 * If RQF_DONTPREP, rq has contained some driver specific
		 * data, so insert it to hctx dispatch list to avoid any
		 * merge.
		 */
		if (rq->rq_flags & RQF_DONTPREP)
			blk_mq_request_bypass_insert(rq, false, false);
		else
			blk_mq_sched_insert_request(rq, true, false, false);
	}

	while (!list_empty(&rq_list)) {
		rq = list_entry(rq_list.next, struct request, queuelist);
		list_del_init(&rq->queuelist);
		blk_mq_sched_insert_request(rq, false, false, false);
	}

	blk_mq_run_hw_queues(q, false);
}

void blk_mq_add_to_requeue_list(struct request *rq, bool at_head,
				bool kick_requeue_list)
{
	struct request_queue *q = rq->q;
	unsigned long flags;

	/*
	 * We abuse this flag that is otherwise used by the I/O scheduler to
	 * request head insertion from the workqueue.
	 */
	BUG_ON(rq->rq_flags & RQF_SOFTBARRIER);

	spin_lock_irqsave(&q->requeue_lock, flags);
	if (at_head) {
		rq->rq_flags |= RQF_SOFTBARRIER;
		list_add(&rq->queuelist, &q->requeue_list);
	} else {
		list_add_tail(&rq->queuelist, &q->requeue_list);
	}
	spin_unlock_irqrestore(&q->requeue_lock, flags);

	if (kick_requeue_list)
		blk_mq_kick_requeue_list(q);
}

void blk_mq_kick_requeue_list(struct request_queue *q)
{
	kblockd_mod_delayed_work_on(WORK_CPU_UNBOUND, &q->requeue_work, 0);
}
EXPORT_SYMBOL(blk_mq_kick_requeue_list);

void blk_mq_delay_kick_requeue_list(struct request_queue *q,
				    unsigned long msecs)
{
	kblockd_mod_delayed_work_on(WORK_CPU_UNBOUND, &q->requeue_work,
				    msecs_to_jiffies(msecs));
}
EXPORT_SYMBOL(blk_mq_delay_kick_requeue_list);

struct request *blk_mq_tag_to_rq(struct blk_mq_tags *tags, unsigned int tag)
{
	if (tag < tags->nr_tags) {
		prefetch(tags->rqs[tag]);
		return tags->rqs[tag];
	}

	return NULL;
}
EXPORT_SYMBOL(blk_mq_tag_to_rq);

static bool blk_mq_rq_inflight(struct blk_mq_hw_ctx *hctx, struct request *rq,
			       void *priv, bool reserved)
{
	/*
	 * If we find a request that isn't idle and the queue matches,
	 * we know the queue is busy. Return false to stop the iteration.
	 */
	if (blk_mq_request_started(rq) && rq->q == hctx->queue) {
		bool *busy = priv;

		*busy = true;
		return false;
	}

	return true;
}

bool blk_mq_queue_inflight(struct request_queue *q)
{
	bool busy = false;

	blk_mq_queue_tag_busy_iter(q, blk_mq_rq_inflight, &busy);
	return busy;
}
EXPORT_SYMBOL_GPL(blk_mq_queue_inflight);

static void blk_mq_rq_timed_out(struct request *req, bool reserved)
{
	req->rq_flags |= RQF_TIMED_OUT;
	if (req->q->mq_ops->timeout) {
		enum blk_eh_timer_return ret;

		ret = req->q->mq_ops->timeout(req, reserved);
		if (ret == BLK_EH_DONE)
			return;
		WARN_ON_ONCE(ret != BLK_EH_RESET_TIMER);
	}

	blk_add_timer(req);
}

static bool blk_mq_req_expired(struct request *rq, unsigned long *next)
{
	unsigned long deadline;

	if (blk_mq_rq_state(rq) != MQ_RQ_IN_FLIGHT)
		return false;
	if (rq->rq_flags & RQF_TIMED_OUT)
		return false;

	deadline = READ_ONCE(rq->deadline);
	if (time_after_eq(jiffies, deadline))
		return true;

	if (*next == 0)
		*next = deadline;
	else if (time_after(*next, deadline))
		*next = deadline;
	return false;
}

void blk_mq_put_rq_ref(struct request *rq)
{
	if (is_flush_rq(rq))
		rq->end_io(rq, 0);
	else if (refcount_dec_and_test(&rq->ref))
		__blk_mq_free_request(rq);
}

static bool blk_mq_check_expired(struct blk_mq_hw_ctx *hctx,
		struct request *rq, void *priv, bool reserved)
{
	unsigned long *next = priv;

	/*
	 * blk_mq_queue_tag_busy_iter() has locked the request, so it cannot
	 * be reallocated underneath the timeout handler's processing, then
	 * the expire check is reliable. If the request is not expired, then
	 * it was completed and reallocated as a new request after returning
	 * from blk_mq_check_expired().
	 */
	if (blk_mq_req_expired(rq, next))
		blk_mq_rq_timed_out(rq, reserved);
	return true;
}

static void blk_mq_timeout_work(struct work_struct *work)
{
	struct request_queue *q =
		container_of(work, struct request_queue, timeout_work);
	unsigned long next = 0;
	struct blk_mq_hw_ctx *hctx;
	int i;

	/* A deadlock might occur if a request is stuck requiring a
	 * timeout at the same time a queue freeze is waiting
	 * completion, since the timeout code would not be able to
	 * acquire the queue reference here.
	 *
	 * That's why we don't use blk_queue_enter here; instead, we use
	 * percpu_ref_tryget directly, because we need to be able to
	 * obtain a reference even in the short window between the queue
	 * starting to freeze, by dropping the first reference in
	 * blk_freeze_queue_start, and the moment the last request is
	 * consumed, marked by the instant q_usage_counter reaches
	 * zero.
	 */
	if (!percpu_ref_tryget(&q->q_usage_counter))
		return;

	blk_mq_queue_tag_busy_iter(q, blk_mq_check_expired, &next);

	if (next != 0) {
		mod_timer(&q->timeout, next);
	} else {
		/*
		 * Request timeouts are handled as a forward rolling timer. If
		 * we end up here it means that no requests are pending and
		 * also that no request has been pending for a while. Mark
		 * each hctx as idle.
		 */
		queue_for_each_hw_ctx(q, hctx, i) {
			/* the hctx may be unmapped, so check it here */
			if (blk_mq_hw_queue_mapped(hctx))
				blk_mq_tag_idle(hctx);
		}
	}
	blk_queue_exit(q);
}

struct flush_busy_ctx_data {
	struct blk_mq_hw_ctx *hctx;
	struct list_head *list;
};

static bool flush_busy_ctx(struct sbitmap *sb, unsigned int bitnr, void *data)
{
	struct flush_busy_ctx_data *flush_data = data;
	struct blk_mq_hw_ctx *hctx = flush_data->hctx;
	struct blk_mq_ctx *ctx = hctx->ctxs[bitnr];
	enum hctx_type type = hctx->type;

	spin_lock(&ctx->lock);
	list_splice_tail_init(&ctx->rq_lists[type], flush_data->list);
	sbitmap_clear_bit(sb, bitnr);
	spin_unlock(&ctx->lock);
	return true;
}

/*
 * Process software queues that have been marked busy, splicing them
 * to the for-dispatch
 */
void blk_mq_flush_busy_ctxs(struct blk_mq_hw_ctx *hctx, struct list_head *list)
{
	struct flush_busy_ctx_data data = {
		.hctx = hctx,
		.list = list,
	};

	sbitmap_for_each_set(&hctx->ctx_map, flush_busy_ctx, &data);
}
EXPORT_SYMBOL_GPL(blk_mq_flush_busy_ctxs);

struct dispatch_rq_data {
	struct blk_mq_hw_ctx *hctx;
	struct request *rq;
};

static bool dispatch_rq_from_ctx(struct sbitmap *sb, unsigned int bitnr,
		void *data)
{
	struct dispatch_rq_data *dispatch_data = data;
	struct blk_mq_hw_ctx *hctx = dispatch_data->hctx;
	struct blk_mq_ctx *ctx = hctx->ctxs[bitnr];
	enum hctx_type type = hctx->type;

	spin_lock(&ctx->lock);
	if (!list_empty(&ctx->rq_lists[type])) {
		dispatch_data->rq = list_entry_rq(ctx->rq_lists[type].next);
		list_del_init(&dispatch_data->rq->queuelist);
		if (list_empty(&ctx->rq_lists[type]))
			sbitmap_clear_bit(sb, bitnr);
	}
	spin_unlock(&ctx->lock);

	return !dispatch_data->rq;
}

struct request *blk_mq_dequeue_from_ctx(struct blk_mq_hw_ctx *hctx,
					struct blk_mq_ctx *start)
{
	unsigned off = start ? start->index_hw[hctx->type] : 0;
	struct dispatch_rq_data data = {
		.hctx = hctx,
		.rq   = NULL,
	};

	__sbitmap_for_each_set(&hctx->ctx_map, off,
			       dispatch_rq_from_ctx, &data);

	return data.rq;
}

static inline unsigned int queued_to_index(unsigned int queued)
{
	if (!queued)
		return 0;

	return min(BLK_MQ_MAX_DISPATCH_ORDER - 1, ilog2(queued) + 1);
}

static bool __blk_mq_get_driver_tag(struct request *rq)
{
	struct sbitmap_queue *bt = &rq->mq_hctx->tags->bitmap_tags;
	unsigned int tag_offset = rq->mq_hctx->tags->nr_reserved_tags;
	int tag;

	blk_mq_tag_busy(rq->mq_hctx);

	if (blk_mq_tag_is_reserved(rq->mq_hctx->sched_tags, rq->internal_tag)) {
		bt = &rq->mq_hctx->tags->breserved_tags;
		tag_offset = 0;
	} else {
		if (!hctx_may_queue(rq->mq_hctx, bt))
			return false;
	}

	tag = __sbitmap_queue_get(bt);
	if (tag == BLK_MQ_NO_TAG)
		return false;

	rq->tag = tag + tag_offset;
	return true;
}

bool blk_mq_get_driver_tag(struct request *rq)
{
	struct blk_mq_hw_ctx *hctx = rq->mq_hctx;

	if (rq->tag == BLK_MQ_NO_TAG && !__blk_mq_get_driver_tag(rq))
		return false;

	if ((hctx->flags & BLK_MQ_F_TAG_QUEUE_SHARED) &&
			!(rq->rq_flags & RQF_MQ_INFLIGHT)) {
		rq->rq_flags |= RQF_MQ_INFLIGHT;
		__blk_mq_inc_active_requests(hctx);
	}
	hctx->tags->rqs[rq->tag] = rq;
	return true;
}

static int blk_mq_dispatch_wake(wait_queue_entry_t *wait, unsigned mode,
				int flags, void *key)
{
	struct blk_mq_hw_ctx *hctx;

	hctx = container_of(wait, struct blk_mq_hw_ctx, dispatch_wait);

	spin_lock(&hctx->dispatch_wait_lock);
	if (!list_empty(&wait->entry)) {
		struct sbitmap_queue *sbq;

		list_del_init(&wait->entry);
		sbq = &hctx->tags->bitmap_tags;
		atomic_dec(&sbq->ws_active);
	}
	spin_unlock(&hctx->dispatch_wait_lock);

	blk_mq_run_hw_queue(hctx, true);
	return 1;
}

/*
 * Mark us waiting for a tag. For shared tags, this involves hooking us into
 * the tag wakeups. For non-shared tags, we can simply mark us needing a
 * restart. For both cases, take care to check the condition again after
 * marking us as waiting.
 */
static bool blk_mq_mark_tag_wait(struct blk_mq_hw_ctx *hctx,
				 struct request *rq)
{
	struct sbitmap_queue *sbq = &hctx->tags->bitmap_tags;
	struct wait_queue_head *wq;
	wait_queue_entry_t *wait;
	bool ret;

	if (!(hctx->flags & BLK_MQ_F_TAG_QUEUE_SHARED)) {
		blk_mq_sched_mark_restart_hctx(hctx);

		/*
		 * It's possible that a tag was freed in the window between the
		 * allocation failure and adding the hardware queue to the wait
		 * queue.
		 *
		 * Don't clear RESTART here, someone else could have set it.
		 * At most this will cost an extra queue run.
		 */
		return blk_mq_get_driver_tag(rq);
	}

	wait = &hctx->dispatch_wait;
	if (!list_empty_careful(&wait->entry))
		return false;

	wq = &bt_wait_ptr(sbq, hctx)->wait;

	spin_lock_irq(&wq->lock);
	spin_lock(&hctx->dispatch_wait_lock);
	if (!list_empty(&wait->entry)) {
		spin_unlock(&hctx->dispatch_wait_lock);
		spin_unlock_irq(&wq->lock);
		return false;
	}

	atomic_inc(&sbq->ws_active);
	wait->flags &= ~WQ_FLAG_EXCLUSIVE;
	__add_wait_queue(wq, wait);

	/*
	 * It's possible that a tag was freed in the window between the
	 * allocation failure and adding the hardware queue to the wait
	 * queue.
	 */
	ret = blk_mq_get_driver_tag(rq);
	if (!ret) {
		spin_unlock(&hctx->dispatch_wait_lock);
		spin_unlock_irq(&wq->lock);
		return false;
	}

	/*
	 * We got a tag, remove ourselves from the wait queue to ensure
	 * someone else gets the wakeup.
	 */
	list_del_init(&wait->entry);
	atomic_dec(&sbq->ws_active);
	spin_unlock(&hctx->dispatch_wait_lock);
	spin_unlock_irq(&wq->lock);

	return true;
}

#define BLK_MQ_DISPATCH_BUSY_EWMA_WEIGHT  8
#define BLK_MQ_DISPATCH_BUSY_EWMA_FACTOR  4
/*
 * Update dispatch busy with the Exponential Weighted Moving Average(EWMA):
 * - EWMA is one simple way to compute running average value
 * - weight(7/8 and 1/8) is applied so that it can decrease exponentially
 * - take 4 as factor for avoiding to get too small(0) result, and this
 *   factor doesn't matter because EWMA decreases exponentially
 */
static void blk_mq_update_dispatch_busy(struct blk_mq_hw_ctx *hctx, bool busy)
{
	unsigned int ewma;

	ewma = hctx->dispatch_busy;

	if (!ewma && !busy)
		return;

	ewma *= BLK_MQ_DISPATCH_BUSY_EWMA_WEIGHT - 1;
	if (busy)
		ewma += 1 << BLK_MQ_DISPATCH_BUSY_EWMA_FACTOR;
	ewma /= BLK_MQ_DISPATCH_BUSY_EWMA_WEIGHT;

	hctx->dispatch_busy = ewma;
}

#define BLK_MQ_RESOURCE_DELAY	3		/* ms units */

static void blk_mq_handle_dev_resource(struct request *rq,
				       struct list_head *list)
{
	struct request *next =
		list_first_entry_or_null(list, struct request, queuelist);

	/*
	 * If an I/O scheduler has been configured and we got a driver tag for
	 * the next request already, free it.
	 */
	if (next)
		blk_mq_put_driver_tag(next);

	list_add(&rq->queuelist, list);
	__blk_mq_requeue_request(rq);
}

static void blk_mq_handle_zone_resource(struct request *rq,
					struct list_head *zone_list)
{
	/*
	 * If we end up here it is because we cannot dispatch a request to a
	 * specific zone due to LLD level zone-write locking or other zone
	 * related resource not being available. In this case, set the request
	 * aside in zone_list for retrying it later.
	 */
	list_add(&rq->queuelist, zone_list);
	__blk_mq_requeue_request(rq);
}

enum prep_dispatch {
	PREP_DISPATCH_OK,
	PREP_DISPATCH_NO_TAG,
	PREP_DISPATCH_NO_BUDGET,
};

static enum prep_dispatch blk_mq_prep_dispatch_rq(struct request *rq,
						  bool need_budget)
{
	struct blk_mq_hw_ctx *hctx = rq->mq_hctx;
	int budget_token = -1;

	if (need_budget) {
		budget_token = blk_mq_get_dispatch_budget(rq->q);
		if (budget_token < 0) {
			blk_mq_put_driver_tag(rq);
			return PREP_DISPATCH_NO_BUDGET;
		}
		blk_mq_set_rq_budget_token(rq, budget_token);
	}

	if (!blk_mq_get_driver_tag(rq)) {
		/*
		 * The initial allocation attempt failed, so we need to
		 * rerun the hardware queue when a tag is freed. The
		 * waitqueue takes care of that. If the queue is run
		 * before we add this entry back on the dispatch list,
		 * we'll re-run it below.
		 */
		if (!blk_mq_mark_tag_wait(hctx, rq)) {
			/*
			 * All budgets not got from this function will be put
			 * together during handling partial dispatch
			 */
			if (need_budget)
				blk_mq_put_dispatch_budget(rq->q, budget_token);
			return PREP_DISPATCH_NO_TAG;
		}
	}

	return PREP_DISPATCH_OK;
}

/* release all allocated budgets before calling to blk_mq_dispatch_rq_list */
static void blk_mq_release_budgets(struct request_queue *q,
		struct list_head *list)
{
	struct request *rq;

	list_for_each_entry(rq, list, queuelist) {
		int budget_token = blk_mq_get_rq_budget_token(rq);

		if (budget_token >= 0)
			blk_mq_put_dispatch_budget(q, budget_token);
	}
}

/*
 * Returns true if we did some work AND can potentially do more.
 */
bool blk_mq_dispatch_rq_list(struct blk_mq_hw_ctx *hctx, struct list_head *list,
			     unsigned int nr_budgets)
{
	enum prep_dispatch prep;
	struct request_queue *q = hctx->queue;
	struct request *rq, *nxt;
	int errors, queued;
	blk_status_t ret = BLK_STS_OK;
	LIST_HEAD(zone_list);

	if (list_empty(list))
		return false;

	/*
	 * Now process all the entries, sending them to the driver.
	 */
	errors = queued = 0;
	do {
		struct blk_mq_queue_data bd;

		rq = list_first_entry(list, struct request, queuelist);

		WARN_ON_ONCE(hctx != rq->mq_hctx);
		prep = blk_mq_prep_dispatch_rq(rq, !nr_budgets);
		if (prep != PREP_DISPATCH_OK)
			break;

		list_del_init(&rq->queuelist);

		bd.rq = rq;

		/*
		 * Flag last if we have no more requests, or if we have more
		 * but can't assign a driver tag to it.
		 */
		if (list_empty(list))
			bd.last = true;
		else {
			nxt = list_first_entry(list, struct request, queuelist);
			bd.last = !blk_mq_get_driver_tag(nxt);
		}

		/*
		 * once the request is queued to lld, no need to cover the
		 * budget any more
		 */
		if (nr_budgets)
			nr_budgets--;
		ret = q->mq_ops->queue_rq(hctx, &bd);
		switch (ret) {
		case BLK_STS_OK:
			queued++;
			break;
		case BLK_STS_RESOURCE:
		case BLK_STS_DEV_RESOURCE:
			blk_mq_handle_dev_resource(rq, list);
			goto out;
		case BLK_STS_ZONE_RESOURCE:
			/*
			 * Move the request to zone_list and keep going through
			 * the dispatch list to find more requests the drive can
			 * accept.
			 */
			blk_mq_handle_zone_resource(rq, &zone_list);
			break;
		default:
			errors++;
			blk_mq_end_request(rq, ret);
		}
	} while (!list_empty(list));
out:
	if (!list_empty(&zone_list))
		list_splice_tail_init(&zone_list, list);

	hctx->dispatched[queued_to_index(queued)]++;

	/* If we didn't flush the entire list, we could have told the driver
	 * there was more coming, but that turned out to be a lie.
	 */
	if ((!list_empty(list) || errors) && q->mq_ops->commit_rqs && queued)
		q->mq_ops->commit_rqs(hctx);
	/*
	 * Any items that need requeuing? Stuff them into hctx->dispatch,
	 * that is where we will continue on next queue run.
	 */
	if (!list_empty(list)) {
		bool needs_restart;
		/* For non-shared tags, the RESTART check will suffice */
		bool no_tag = prep == PREP_DISPATCH_NO_TAG &&
			(hctx->flags & BLK_MQ_F_TAG_QUEUE_SHARED);
		bool no_budget_avail = prep == PREP_DISPATCH_NO_BUDGET;

		if (nr_budgets)
			blk_mq_release_budgets(q, list);

		spin_lock(&hctx->lock);
		list_splice_tail_init(list, &hctx->dispatch);
		spin_unlock(&hctx->lock);

		/*
		 * Order adding requests to hctx->dispatch and checking
		 * SCHED_RESTART flag. The pair of this smp_mb() is the one
		 * in blk_mq_sched_restart(). Avoid restart code path to
		 * miss the new added requests to hctx->dispatch, meantime
		 * SCHED_RESTART is observed here.
		 */
		smp_mb();

		/*
		 * If SCHED_RESTART was set by the caller of this function and
		 * it is no longer set that means that it was cleared by another
		 * thread and hence that a queue rerun is needed.
		 *
		 * If 'no_tag' is set, that means that we failed getting
		 * a driver tag with an I/O scheduler attached. If our dispatch
		 * waitqueue is no longer active, ensure that we run the queue
		 * AFTER adding our entries back to the list.
		 *
		 * If no I/O scheduler has been configured it is possible that
		 * the hardware queue got stopped and restarted before requests
		 * were pushed back onto the dispatch list. Rerun the queue to
		 * avoid starvation. Notes:
		 * - blk_mq_run_hw_queue() checks whether or not a queue has
		 *   been stopped before rerunning a queue.
		 * - Some but not all block drivers stop a queue before
		 *   returning BLK_STS_RESOURCE. Two exceptions are scsi-mq
		 *   and dm-rq.
		 *
		 * If driver returns BLK_STS_RESOURCE and SCHED_RESTART
		 * bit is set, run queue after a delay to avoid IO stalls
		 * that could otherwise occur if the queue is idle.  We'll do
		 * similar if we couldn't get budget and SCHED_RESTART is set.
		 */
		needs_restart = blk_mq_sched_needs_restart(hctx);
		if (!needs_restart ||
		    (no_tag && list_empty_careful(&hctx->dispatch_wait.entry)))
			blk_mq_run_hw_queue(hctx, true);
		else if (needs_restart && (ret == BLK_STS_RESOURCE ||
					   no_budget_avail))
			blk_mq_delay_run_hw_queue(hctx, BLK_MQ_RESOURCE_DELAY);

		blk_mq_update_dispatch_busy(hctx, true);
		return false;
	} else
		blk_mq_update_dispatch_busy(hctx, false);

	return (queued + errors) != 0;
}

/**
 * __blk_mq_run_hw_queue - Run a hardware queue.
 * @hctx: Pointer to the hardware queue to run.
 *
 * Send pending requests to the hardware.
 */
static void __blk_mq_run_hw_queue(struct blk_mq_hw_ctx *hctx)
{
	int srcu_idx;

	/*
	 * We can't run the queue inline with ints disabled. Ensure that
	 * we catch bad users of this early.
	 */
	WARN_ON_ONCE(in_interrupt());

	might_sleep_if(hctx->flags & BLK_MQ_F_BLOCKING);

	hctx_lock(hctx, &srcu_idx);
	blk_mq_sched_dispatch_requests(hctx);
	hctx_unlock(hctx, srcu_idx);
}

static inline int blk_mq_first_mapped_cpu(struct blk_mq_hw_ctx *hctx)
{
	int cpu = cpumask_first_and(hctx->cpumask, cpu_online_mask);

	if (cpu >= nr_cpu_ids)
		cpu = cpumask_first(hctx->cpumask);
	return cpu;
}

/*
 * It'd be great if the workqueue API had a way to pass
 * in a mask and had some smarts for more clever placement.
 * For now we just round-robin here, switching for every
 * BLK_MQ_CPU_WORK_BATCH queued items.
 */
static int blk_mq_hctx_next_cpu(struct blk_mq_hw_ctx *hctx)
{
	bool tried = false;
	int next_cpu = hctx->next_cpu;

	if (hctx->queue->nr_hw_queues == 1)
		return WORK_CPU_UNBOUND;

	if (--hctx->next_cpu_batch <= 0) {
select_cpu:
		next_cpu = cpumask_next_and(next_cpu, hctx->cpumask,
				cpu_online_mask);
		if (next_cpu >= nr_cpu_ids)
			next_cpu = blk_mq_first_mapped_cpu(hctx);
		hctx->next_cpu_batch = BLK_MQ_CPU_WORK_BATCH;
	}

	/*
	 * Do unbound schedule if we can't find a online CPU for this hctx,
	 * and it should only happen in the path of handling CPU DEAD.
	 */
	if (!cpu_online(next_cpu)) {
		if (!tried) {
			tried = true;
			goto select_cpu;
		}

		/*
		 * Make sure to re-select CPU next time once after CPUs
		 * in hctx->cpumask become online again.
		 */
		hctx->next_cpu = next_cpu;
		hctx->next_cpu_batch = 1;
		return WORK_CPU_UNBOUND;
	}

	hctx->next_cpu = next_cpu;
	return next_cpu;
}

/**
 * __blk_mq_delay_run_hw_queue - Run (or schedule to run) a hardware queue.
 * @hctx: Pointer to the hardware queue to run.
 * @async: If we want to run the queue asynchronously.
 * @msecs: Milliseconds of delay to wait before running the queue.
 *
 * If !@async, try to run the queue now. Else, run the queue asynchronously and
 * with a delay of @msecs.
 */
static void __blk_mq_delay_run_hw_queue(struct blk_mq_hw_ctx *hctx, bool async,
					unsigned long msecs)
{
	if (unlikely(blk_mq_hctx_stopped(hctx)))
		return;

	if (!async && !(hctx->flags & BLK_MQ_F_BLOCKING)) {
		int cpu = get_cpu();
		if (cpumask_test_cpu(cpu, hctx->cpumask)) {
			__blk_mq_run_hw_queue(hctx);
			put_cpu();
			return;
		}

		put_cpu();
	}

	kblockd_mod_delayed_work_on(blk_mq_hctx_next_cpu(hctx), &hctx->run_work,
				    msecs_to_jiffies(msecs));
}

/**
 * blk_mq_delay_run_hw_queue - Run a hardware queue asynchronously.
 * @hctx: Pointer to the hardware queue to run.
 * @msecs: Milliseconds of delay to wait before running the queue.
 *
 * Run a hardware queue asynchronously with a delay of @msecs.
 */
void blk_mq_delay_run_hw_queue(struct blk_mq_hw_ctx *hctx, unsigned long msecs)
{
	__blk_mq_delay_run_hw_queue(hctx, true, msecs);
}
EXPORT_SYMBOL(blk_mq_delay_run_hw_queue);

/**
 * blk_mq_run_hw_queue - Start to run a hardware queue.
 * @hctx: Pointer to the hardware queue to run.
 * @async: If we want to run the queue asynchronously.
 *
 * Check if the request queue is not in a quiesced state and if there are
 * pending requests to be sent. If this is true, run the queue to send requests
 * to hardware.
 */
void blk_mq_run_hw_queue(struct blk_mq_hw_ctx *hctx, bool async)
{
	int srcu_idx;
	bool need_run;

	/*
	 * When queue is quiesced, we may be switching io scheduler, or
	 * updating nr_hw_queues, or other things, and we can't run queue
	 * any more, even __blk_mq_hctx_has_pending() can't be called safely.
	 *
	 * And queue will be rerun in blk_mq_unquiesce_queue() if it is
	 * quiesced.
	 */
	hctx_lock(hctx, &srcu_idx);
	need_run = !blk_queue_quiesced(hctx->queue) &&
		blk_mq_hctx_has_pending(hctx);
	hctx_unlock(hctx, srcu_idx);

	if (need_run)
		__blk_mq_delay_run_hw_queue(hctx, async, 0);
}
EXPORT_SYMBOL(blk_mq_run_hw_queue);

/*
 * Is the request queue handled by an IO scheduler that does not respect
 * hardware queues when dispatching?
 */
static bool blk_mq_has_sqsched(struct request_queue *q)
{
	struct elevator_queue *e = q->elevator;

	if (e && e->type->ops.dispatch_request &&
	    !(e->type->elevator_features & ELEVATOR_F_MQ_AWARE))
		return true;
	return false;
}

/*
 * Return prefered queue to dispatch from (if any) for non-mq aware IO
 * scheduler.
 */
static struct blk_mq_hw_ctx *blk_mq_get_sq_hctx(struct request_queue *q)
{
	struct blk_mq_hw_ctx *hctx;

	/*
	 * If the IO scheduler does not respect hardware queues when
	 * dispatching, we just don't bother with multiple HW queues and
	 * dispatch from hctx for the current CPU since running multiple queues
	 * just causes lock contention inside the scheduler and pointless cache
	 * bouncing.
	 */
	hctx = blk_mq_map_queue_type(q, HCTX_TYPE_DEFAULT,
				     raw_smp_processor_id());
	if (!blk_mq_hctx_stopped(hctx))
		return hctx;
	return NULL;
}

/**
 * blk_mq_run_hw_queues - Run all hardware queues in a request queue.
 * @q: Pointer to the request queue to run.
 * @async: If we want to run the queue asynchronously.
 */
void blk_mq_run_hw_queues(struct request_queue *q, bool async)
{
	struct blk_mq_hw_ctx *hctx, *sq_hctx;
	int i;

	sq_hctx = NULL;
	if (blk_mq_has_sqsched(q))
		sq_hctx = blk_mq_get_sq_hctx(q);
	queue_for_each_hw_ctx(q, hctx, i) {
		if (blk_mq_hctx_stopped(hctx))
			continue;
		/*
		 * Dispatch from this hctx either if there's no hctx preferred
		 * by IO scheduler or if it has requests that bypass the
		 * scheduler.
		 */
		if (!sq_hctx || sq_hctx == hctx ||
		    !list_empty_careful(&hctx->dispatch))
			blk_mq_run_hw_queue(hctx, async);
	}
}
EXPORT_SYMBOL(blk_mq_run_hw_queues);

/**
 * blk_mq_delay_run_hw_queues - Run all hardware queues asynchronously.
 * @q: Pointer to the request queue to run.
 * @msecs: Milliseconds of delay to wait before running the queues.
 */
void blk_mq_delay_run_hw_queues(struct request_queue *q, unsigned long msecs)
{
	struct blk_mq_hw_ctx *hctx, *sq_hctx;
	int i;

	sq_hctx = NULL;
	if (blk_mq_has_sqsched(q))
		sq_hctx = blk_mq_get_sq_hctx(q);
	queue_for_each_hw_ctx(q, hctx, i) {
		if (blk_mq_hctx_stopped(hctx))
			continue;
		/*
		 * Dispatch from this hctx either if there's no hctx preferred
		 * by IO scheduler or if it has requests that bypass the
		 * scheduler.
		 */
		if (!sq_hctx || sq_hctx == hctx ||
		    !list_empty_careful(&hctx->dispatch))
			blk_mq_delay_run_hw_queue(hctx, msecs);
	}
}
EXPORT_SYMBOL(blk_mq_delay_run_hw_queues);

/**
 * blk_mq_queue_stopped() - check whether one or more hctxs have been stopped
 * @q: request queue.
 *
 * The caller is responsible for serializing this function against
 * blk_mq_{start,stop}_hw_queue().
 */
bool blk_mq_queue_stopped(struct request_queue *q)
{
	struct blk_mq_hw_ctx *hctx;
	int i;

	queue_for_each_hw_ctx(q, hctx, i)
		if (blk_mq_hctx_stopped(hctx))
			return true;

	return false;
}
EXPORT_SYMBOL(blk_mq_queue_stopped);

/*
 * This function is often used for pausing .queue_rq() by driver when
 * there isn't enough resource or some conditions aren't satisfied, and
 * BLK_STS_RESOURCE is usually returned.
 *
 * We do not guarantee that dispatch can be drained or blocked
 * after blk_mq_stop_hw_queue() returns. Please use
 * blk_mq_quiesce_queue() for that requirement.
 */
void blk_mq_stop_hw_queue(struct blk_mq_hw_ctx *hctx)
{
	cancel_delayed_work(&hctx->run_work);

	set_bit(BLK_MQ_S_STOPPED, &hctx->state);
}
EXPORT_SYMBOL(blk_mq_stop_hw_queue);

/*
 * This function is often used for pausing .queue_rq() by driver when
 * there isn't enough resource or some conditions aren't satisfied, and
 * BLK_STS_RESOURCE is usually returned.
 *
 * We do not guarantee that dispatch can be drained or blocked
 * after blk_mq_stop_hw_queues() returns. Please use
 * blk_mq_quiesce_queue() for that requirement.
 */
void blk_mq_stop_hw_queues(struct request_queue *q)
{
	struct blk_mq_hw_ctx *hctx;
	int i;

	queue_for_each_hw_ctx(q, hctx, i)
		blk_mq_stop_hw_queue(hctx);
}
EXPORT_SYMBOL(blk_mq_stop_hw_queues);

void blk_mq_start_hw_queue(struct blk_mq_hw_ctx *hctx)
{
	clear_bit(BLK_MQ_S_STOPPED, &hctx->state);

	blk_mq_run_hw_queue(hctx, false);
}
EXPORT_SYMBOL(blk_mq_start_hw_queue);

void blk_mq_start_hw_queues(struct request_queue *q)
{
	struct blk_mq_hw_ctx *hctx;
	int i;

	queue_for_each_hw_ctx(q, hctx, i)
		blk_mq_start_hw_queue(hctx);
}
EXPORT_SYMBOL(blk_mq_start_hw_queues);

void blk_mq_start_stopped_hw_queue(struct blk_mq_hw_ctx *hctx, bool async)
{
	if (!blk_mq_hctx_stopped(hctx))
		return;

	clear_bit(BLK_MQ_S_STOPPED, &hctx->state);
	blk_mq_run_hw_queue(hctx, async);
}
EXPORT_SYMBOL_GPL(blk_mq_start_stopped_hw_queue);

void blk_mq_start_stopped_hw_queues(struct request_queue *q, bool async)
{
	struct blk_mq_hw_ctx *hctx;
	int i;

	queue_for_each_hw_ctx(q, hctx, i)
		blk_mq_start_stopped_hw_queue(hctx, async);
}
EXPORT_SYMBOL(blk_mq_start_stopped_hw_queues);

static void blk_mq_run_work_fn(struct work_struct *work)
{
	struct blk_mq_hw_ctx *hctx;

	hctx = container_of(work, struct blk_mq_hw_ctx, run_work.work);

	/*
	 * If we are stopped, don't run the queue.
	 */
	if (blk_mq_hctx_stopped(hctx))
		return;

	__blk_mq_run_hw_queue(hctx);
}

static inline void __blk_mq_insert_req_list(struct blk_mq_hw_ctx *hctx,
					    struct request *rq,
					    bool at_head)
{
	struct blk_mq_ctx *ctx = rq->mq_ctx;
	enum hctx_type type = hctx->type;

	lockdep_assert_held(&ctx->lock);

	trace_block_rq_insert(rq);

	if (at_head)
		list_add(&rq->queuelist, &ctx->rq_lists[type]);
	else
		list_add_tail(&rq->queuelist, &ctx->rq_lists[type]);
}

void __blk_mq_insert_request(struct blk_mq_hw_ctx *hctx, struct request *rq,
			     bool at_head)
{
	struct blk_mq_ctx *ctx = rq->mq_ctx;

	lockdep_assert_held(&ctx->lock);

	__blk_mq_insert_req_list(hctx, rq, at_head);
	blk_mq_hctx_mark_pending(hctx, ctx);
}

/**
 * blk_mq_request_bypass_insert - Insert a request at dispatch list.
 * @rq: Pointer to request to be inserted.
 * @at_head: true if the request should be inserted at the head of the list.
 * @run_queue: If we should run the hardware queue after inserting the request.
 *
 * Should only be used carefully, when the caller knows we want to
 * bypass a potential IO scheduler on the target device.
 */
void blk_mq_request_bypass_insert(struct request *rq, bool at_head,
				  bool run_queue)
{
	struct blk_mq_hw_ctx *hctx = rq->mq_hctx;

	spin_lock(&hctx->lock);
	if (at_head)
		list_add(&rq->queuelist, &hctx->dispatch);
	else
		list_add_tail(&rq->queuelist, &hctx->dispatch);
	spin_unlock(&hctx->lock);

	if (run_queue)
		blk_mq_run_hw_queue(hctx, false);
}

void blk_mq_insert_requests(struct blk_mq_hw_ctx *hctx, struct blk_mq_ctx *ctx,
			    struct list_head *list)

{
	struct request *rq;
	enum hctx_type type = hctx->type;

	/*
	 * preemption doesn't flush plug list, so it's possible ctx->cpu is
	 * offline now
	 */
	list_for_each_entry(rq, list, queuelist) {
		BUG_ON(rq->mq_ctx != ctx);
		trace_block_rq_insert(rq);
	}

	spin_lock(&ctx->lock);
	list_splice_tail_init(list, &ctx->rq_lists[type]);
	blk_mq_hctx_mark_pending(hctx, ctx);
	spin_unlock(&ctx->lock);
}

static int plug_rq_cmp(void *priv, const struct list_head *a,
		       const struct list_head *b)
{
	struct request *rqa = container_of(a, struct request, queuelist);
	struct request *rqb = container_of(b, struct request, queuelist);

	if (rqa->mq_ctx != rqb->mq_ctx)
		return rqa->mq_ctx > rqb->mq_ctx;
	if (rqa->mq_hctx != rqb->mq_hctx)
		return rqa->mq_hctx > rqb->mq_hctx;

	return blk_rq_pos(rqa) > blk_rq_pos(rqb);
}

void blk_mq_flush_plug_list(struct blk_plug *plug, bool from_schedule)
{
	LIST_HEAD(list);

	if (list_empty(&plug->mq_list))
		return;
	list_splice_init(&plug->mq_list, &list);

	if (plug->rq_count > 2 && plug->multiple_queues)
		list_sort(NULL, &list, plug_rq_cmp);

	plug->rq_count = 0;

	do {
		struct list_head rq_list;
		struct request *rq, *head_rq = list_entry_rq(list.next);
		struct list_head *pos = &head_rq->queuelist; /* skip first */
		struct blk_mq_hw_ctx *this_hctx = head_rq->mq_hctx;
		struct blk_mq_ctx *this_ctx = head_rq->mq_ctx;
		unsigned int depth = 1;

		list_for_each_continue(pos, &list) {
			rq = list_entry_rq(pos);
			BUG_ON(!rq->q);
			if (rq->mq_hctx != this_hctx || rq->mq_ctx != this_ctx)
				break;
			depth++;
		}

		list_cut_before(&rq_list, &list, pos);
		trace_block_unplug(head_rq->q, depth, !from_schedule);
		blk_mq_sched_insert_requests(this_hctx, this_ctx, &rq_list,
						from_schedule);
	} while(!list_empty(&list));
}

static void blk_mq_bio_to_request(struct request *rq, struct bio *bio,
		unsigned int nr_segs)
{
	int err;

	if (bio->bi_opf & REQ_RAHEAD)
		rq->cmd_flags |= REQ_FAILFAST_MASK;

	rq->__sector = bio->bi_iter.bi_sector;
	rq->write_hint = bio->bi_write_hint;
	blk_rq_bio_prep(rq, bio, nr_segs);

	/* This can't fail, since GFP_NOIO includes __GFP_DIRECT_RECLAIM. */
	err = blk_crypto_rq_bio_prep(rq, bio, GFP_NOIO);
	WARN_ON_ONCE(err);

	blk_account_io_start(rq);
}

static blk_status_t __blk_mq_issue_directly(struct blk_mq_hw_ctx *hctx,
					    struct request *rq, bool last)
{
	struct request_queue *q = rq->q;
	struct blk_mq_queue_data bd = {
		.rq = rq,
		.last = last,
	};
	blk_status_t ret;

	/*
	 * For OK queue, we are done. For error, caller may kill it.
	 * Any other error (busy), just add it to our list as we
	 * previously would have done.
	 */
	ret = q->mq_ops->queue_rq(hctx, &bd);
	switch (ret) {
	case BLK_STS_OK:
		blk_mq_update_dispatch_busy(hctx, false);
		break;
	case BLK_STS_RESOURCE:
	case BLK_STS_DEV_RESOURCE:
		blk_mq_update_dispatch_busy(hctx, true);
		__blk_mq_requeue_request(rq);
		break;
	default:
		blk_mq_update_dispatch_busy(hctx, false);
		break;
	}

	return ret;
}

static blk_status_t __blk_mq_try_issue_directly(struct blk_mq_hw_ctx *hctx,
						struct request *rq,
						bool bypass_insert, bool last)
{
	struct request_queue *q = rq->q;
	bool run_queue = true;
	int budget_token;

	/*
	 * RCU or SRCU read lock is needed before checking quiesced flag.
	 *
	 * When queue is stopped or quiesced, ignore 'bypass_insert' from
	 * blk_mq_request_issue_directly(), and return BLK_STS_OK to caller,
	 * and avoid driver to try to dispatch again.
	 */
	if (blk_mq_hctx_stopped(hctx) || blk_queue_quiesced(q)) {
		run_queue = false;
		bypass_insert = false;
		goto insert;
	}

	if (q->elevator && !bypass_insert)
		goto insert;

	budget_token = blk_mq_get_dispatch_budget(q);
	if (budget_token < 0)
		goto insert;

	blk_mq_set_rq_budget_token(rq, budget_token);

	if (!blk_mq_get_driver_tag(rq)) {
		blk_mq_put_dispatch_budget(q, budget_token);
		goto insert;
	}

	return __blk_mq_issue_directly(hctx, rq, last);
insert:
	if (bypass_insert)
		return BLK_STS_RESOURCE;

	blk_mq_sched_insert_request(rq, false, run_queue, false);

	return BLK_STS_OK;
}

/**
 * blk_mq_try_issue_directly - Try to send a request directly to device driver.
 * @hctx: Pointer of the associated hardware queue.
 * @rq: Pointer to request to be sent.
 *
 * If the device has enough resources to accept a new request now, send the
 * request directly to device driver. Else, insert at hctx->dispatch queue, so
 * we can try send it another time in the future. Requests inserted at this
 * queue have higher priority.
 */
static void blk_mq_try_issue_directly(struct blk_mq_hw_ctx *hctx,
		struct request *rq)
{
	blk_status_t ret;
	int srcu_idx;

	might_sleep_if(hctx->flags & BLK_MQ_F_BLOCKING);

	hctx_lock(hctx, &srcu_idx);

	ret = __blk_mq_try_issue_directly(hctx, rq, false, true);
	if (ret == BLK_STS_RESOURCE || ret == BLK_STS_DEV_RESOURCE)
		blk_mq_request_bypass_insert(rq, false, true);
	else if (ret != BLK_STS_OK)
		blk_mq_end_request(rq, ret);

	hctx_unlock(hctx, srcu_idx);
}

blk_status_t blk_mq_request_issue_directly(struct request *rq, bool last)
{
	blk_status_t ret;
	int srcu_idx;
	struct blk_mq_hw_ctx *hctx = rq->mq_hctx;

	hctx_lock(hctx, &srcu_idx);
	ret = __blk_mq_try_issue_directly(hctx, rq, true, last);
	hctx_unlock(hctx, srcu_idx);

	return ret;
}

void blk_mq_try_issue_list_directly(struct blk_mq_hw_ctx *hctx,
		struct list_head *list)
{
	int queued = 0;
	int errors = 0;

	while (!list_empty(list)) {
		blk_status_t ret;
		struct request *rq = list_first_entry(list, struct request,
				queuelist);

		list_del_init(&rq->queuelist);
		ret = blk_mq_request_issue_directly(rq, list_empty(list));
		if (ret != BLK_STS_OK) {
			if (ret == BLK_STS_RESOURCE ||
					ret == BLK_STS_DEV_RESOURCE) {
				blk_mq_request_bypass_insert(rq, false,
							list_empty(list));
				break;
			}
			blk_mq_end_request(rq, ret);
			errors++;
		} else
			queued++;
	}

	/*
	 * If we didn't flush the entire list, we could have told
	 * the driver there was more coming, but that turned out to
	 * be a lie.
	 */
	if ((!list_empty(list) || errors) &&
	     hctx->queue->mq_ops->commit_rqs && queued)
		hctx->queue->mq_ops->commit_rqs(hctx);
}

static void blk_add_rq_to_plug(struct blk_plug *plug, struct request *rq)
{
	list_add_tail(&rq->queuelist, &plug->mq_list);
	plug->rq_count++;
	if (!plug->multiple_queues && !list_is_singular(&plug->mq_list)) {
		struct request *tmp;

		tmp = list_first_entry(&plug->mq_list, struct request,
						queuelist);
		if (tmp->q != rq->q)
			plug->multiple_queues = true;
	}
}

/*
 * Allow 2x BLK_MAX_REQUEST_COUNT requests on plug queue for multiple
 * queues. This is important for md arrays to benefit from merging
 * requests.
 */
static inline unsigned short blk_plug_max_rq_count(struct blk_plug *plug)
{
	if (plug->multiple_queues)
		return BLK_MAX_REQUEST_COUNT * 2;
	return BLK_MAX_REQUEST_COUNT;
}

/**
 * blk_mq_submit_bio - Create and send a request to block device.
 * @bio: Bio pointer.
 *
 * Builds up a request structure from @q and @bio and send to the device. The
 * request may not be queued directly to hardware if:
 * * This request can be merged with another one
 * * We want to place request at plug queue for possible future merging
 * * There is an IO scheduler active at this queue
 *
 * It will not queue the request if there is an error with the bio, or at the
 * request creation.
 */
void blk_mq_submit_bio(struct bio *bio)
{
	struct request_queue *q = bio->bi_bdev->bd_disk->queue;
	const int is_sync = op_is_sync(bio->bi_opf);
	const int is_flush_fua = op_is_flush(bio->bi_opf);
	struct request *rq;
	struct blk_plug *plug;
	struct request *same_queue_rq = NULL;
	unsigned int nr_segs;
	blk_status_t ret;

	blk_queue_bounce(q, &bio);
	__blk_queue_split(&bio, &nr_segs);

	if (!bio_integrity_prep(bio))
		goto queue_exit;

	if (!is_flush_fua && !blk_queue_nomerges(q) &&
	    blk_attempt_plug_merge(q, bio, nr_segs, &same_queue_rq))
		goto queue_exit;

	if (blk_mq_sched_bio_merge(q, bio, nr_segs))
		goto queue_exit;

	rq_qos_throttle(q, bio);

<<<<<<< HEAD
	hipri = bio->bi_opf & REQ_HIPRI;

=======
>>>>>>> c195ab97
	plug = blk_mq_plug(q, bio);
	if (plug && plug->cached_rq) {
		rq = plug->cached_rq;
		plug->cached_rq = rq->rq_next;
		INIT_LIST_HEAD(&rq->queuelist);
	} else {
		struct blk_mq_alloc_data data = {
			.q		= q,
			.nr_tags	= 1,
			.cmd_flags	= bio->bi_opf,
		};

		if (plug) {
			data.nr_tags = plug->nr_ios;
			plug->nr_ios = 1;
			data.cached_rq = &plug->cached_rq;
		}
		rq = __blk_mq_alloc_requests(&data);
		if (unlikely(!rq)) {
			rq_qos_cleanup(q, bio);
			if (bio->bi_opf & REQ_NOWAIT)
				bio_wouldblock_error(bio);
			goto queue_exit;
		}
	}

	trace_block_getrq(bio);

	rq_qos_track(q, rq, bio);

<<<<<<< HEAD
	cookie = request_to_qc_t(rq->mq_hctx, rq);

=======
>>>>>>> c195ab97
	blk_mq_bio_to_request(rq, bio, nr_segs);

	ret = blk_crypto_init_request(rq);
	if (ret != BLK_STS_OK) {
		bio->bi_status = ret;
		bio_endio(bio);
		blk_mq_free_request(rq);
		return;
	}

	if (unlikely(is_flush_fua)) {
		/* Bypass scheduler for flush requests */
		blk_insert_flush(rq);
		blk_mq_run_hw_queue(rq->mq_hctx, true);
	} else if (plug && (q->nr_hw_queues == 1 ||
		   blk_mq_is_shared_tags(rq->mq_hctx->flags) ||
		   q->mq_ops->commit_rqs || !blk_queue_nonrot(q))) {
		/*
		 * Use plugging if we have a ->commit_rqs() hook as well, as
		 * we know the driver uses bd->last in a smart fashion.
		 *
		 * Use normal plugging if this disk is slow HDD, as sequential
		 * IO may benefit a lot from plug merging.
		 */
		unsigned int request_count = plug->rq_count;
		struct request *last = NULL;

		if (!request_count)
			trace_block_plug(q);
		else
			last = list_entry_rq(plug->mq_list.prev);

		if (request_count >= blk_plug_max_rq_count(plug) || (last &&
		    blk_rq_bytes(last) >= BLK_PLUG_FLUSH_SIZE)) {
			blk_flush_plug_list(plug, false);
			trace_block_plug(q);
		}

		blk_add_rq_to_plug(plug, rq);
	} else if (q->elevator) {
		/* Insert the request at the IO scheduler queue */
		blk_mq_sched_insert_request(rq, false, true, true);
	} else if (plug && !blk_queue_nomerges(q)) {
		/*
		 * We do limited plugging. If the bio can be merged, do that.
		 * Otherwise the existing request in the plug list will be
		 * issued. So the plug list will have one request at most
		 * The plug list might get flushed before this. If that happens,
		 * the plug list is empty, and same_queue_rq is invalid.
		 */
		if (list_empty(&plug->mq_list))
			same_queue_rq = NULL;
		if (same_queue_rq) {
			list_del_init(&same_queue_rq->queuelist);
			plug->rq_count--;
		}
		blk_add_rq_to_plug(plug, rq);
		trace_block_plug(q);

		if (same_queue_rq) {
			trace_block_unplug(q, 1, true);
			blk_mq_try_issue_directly(same_queue_rq->mq_hctx,
<<<<<<< HEAD
						  same_queue_rq, &cookie);
=======
						  same_queue_rq);
>>>>>>> c195ab97
		}
	} else if ((q->nr_hw_queues > 1 && is_sync) ||
		   !rq->mq_hctx->dispatch_busy) {
		/*
		 * There is no scheduler and we can try to send directly
		 * to the hardware.
		 */
<<<<<<< HEAD
		blk_mq_try_issue_directly(rq->mq_hctx, rq, &cookie);
=======
		blk_mq_try_issue_directly(rq->mq_hctx, rq);
>>>>>>> c195ab97
	} else {
		/* Default case. */
		blk_mq_sched_insert_request(rq, false, true, true);
	}

	return;
queue_exit:
	blk_queue_exit(q);
}

static size_t order_to_size(unsigned int order)
{
	return (size_t)PAGE_SIZE << order;
}

/* called before freeing request pool in @tags */
static void blk_mq_clear_rq_mapping(struct blk_mq_tags *drv_tags,
				    struct blk_mq_tags *tags)
{
	struct page *page;
	unsigned long flags;

	/* There is no need to clear a driver tags own mapping */
	if (drv_tags == tags)
		return;

	list_for_each_entry(page, &tags->page_list, lru) {
		unsigned long start = (unsigned long)page_address(page);
		unsigned long end = start + order_to_size(page->private);
		int i;

		for (i = 0; i < drv_tags->nr_tags; i++) {
			struct request *rq = drv_tags->rqs[i];
			unsigned long rq_addr = (unsigned long)rq;

			if (rq_addr >= start && rq_addr < end) {
				WARN_ON_ONCE(refcount_read(&rq->ref) != 0);
				cmpxchg(&drv_tags->rqs[i], rq, NULL);
			}
		}
	}

	/*
	 * Wait until all pending iteration is done.
	 *
	 * Request reference is cleared and it is guaranteed to be observed
	 * after the ->lock is released.
	 */
	spin_lock_irqsave(&drv_tags->lock, flags);
	spin_unlock_irqrestore(&drv_tags->lock, flags);
}

void blk_mq_free_rqs(struct blk_mq_tag_set *set, struct blk_mq_tags *tags,
		     unsigned int hctx_idx)
{
	struct blk_mq_tags *drv_tags;
	struct page *page;

	if (blk_mq_is_shared_tags(set->flags))
		drv_tags = set->shared_tags;
	else
		drv_tags = set->tags[hctx_idx];

	if (tags->static_rqs && set->ops->exit_request) {
		int i;

		for (i = 0; i < tags->nr_tags; i++) {
			struct request *rq = tags->static_rqs[i];

			if (!rq)
				continue;
			set->ops->exit_request(set, rq, hctx_idx);
			tags->static_rqs[i] = NULL;
		}
	}

	blk_mq_clear_rq_mapping(drv_tags, tags);

	while (!list_empty(&tags->page_list)) {
		page = list_first_entry(&tags->page_list, struct page, lru);
		list_del_init(&page->lru);
		/*
		 * Remove kmemleak object previously allocated in
		 * blk_mq_alloc_rqs().
		 */
		kmemleak_free(page_address(page));
		__free_pages(page, page->private);
	}
}

void blk_mq_free_rq_map(struct blk_mq_tags *tags)
{
	kfree(tags->rqs);
	tags->rqs = NULL;
	kfree(tags->static_rqs);
	tags->static_rqs = NULL;

	blk_mq_free_tags(tags);
}

static struct blk_mq_tags *blk_mq_alloc_rq_map(struct blk_mq_tag_set *set,
					       unsigned int hctx_idx,
					       unsigned int nr_tags,
					       unsigned int reserved_tags)
{
	struct blk_mq_tags *tags;
	int node;

	node = blk_mq_hw_queue_to_node(&set->map[HCTX_TYPE_DEFAULT], hctx_idx);
	if (node == NUMA_NO_NODE)
		node = set->numa_node;

	tags = blk_mq_init_tags(nr_tags, reserved_tags, node,
				BLK_MQ_FLAG_TO_ALLOC_POLICY(set->flags));
	if (!tags)
		return NULL;

	tags->rqs = kcalloc_node(nr_tags, sizeof(struct request *),
				 GFP_NOIO | __GFP_NOWARN | __GFP_NORETRY,
				 node);
	if (!tags->rqs) {
		blk_mq_free_tags(tags);
		return NULL;
	}

	tags->static_rqs = kcalloc_node(nr_tags, sizeof(struct request *),
					GFP_NOIO | __GFP_NOWARN | __GFP_NORETRY,
					node);
	if (!tags->static_rqs) {
		kfree(tags->rqs);
		blk_mq_free_tags(tags);
		return NULL;
	}

	return tags;
}

static int blk_mq_init_request(struct blk_mq_tag_set *set, struct request *rq,
			       unsigned int hctx_idx, int node)
{
	int ret;

	if (set->ops->init_request) {
		ret = set->ops->init_request(set, rq, hctx_idx, node);
		if (ret)
			return ret;
	}

	WRITE_ONCE(rq->state, MQ_RQ_IDLE);
	return 0;
}

static int blk_mq_alloc_rqs(struct blk_mq_tag_set *set,
			    struct blk_mq_tags *tags,
			    unsigned int hctx_idx, unsigned int depth)
{
	unsigned int i, j, entries_per_page, max_order = 4;
	size_t rq_size, left;
	int node;

	node = blk_mq_hw_queue_to_node(&set->map[HCTX_TYPE_DEFAULT], hctx_idx);
	if (node == NUMA_NO_NODE)
		node = set->numa_node;

	INIT_LIST_HEAD(&tags->page_list);

	/*
	 * rq_size is the size of the request plus driver payload, rounded
	 * to the cacheline size
	 */
	rq_size = round_up(sizeof(struct request) + set->cmd_size,
				cache_line_size());
	left = rq_size * depth;

	for (i = 0; i < depth; ) {
		int this_order = max_order;
		struct page *page;
		int to_do;
		void *p;

		while (this_order && left < order_to_size(this_order - 1))
			this_order--;

		do {
			page = alloc_pages_node(node,
				GFP_NOIO | __GFP_NOWARN | __GFP_NORETRY | __GFP_ZERO,
				this_order);
			if (page)
				break;
			if (!this_order--)
				break;
			if (order_to_size(this_order) < rq_size)
				break;
		} while (1);

		if (!page)
			goto fail;

		page->private = this_order;
		list_add_tail(&page->lru, &tags->page_list);

		p = page_address(page);
		/*
		 * Allow kmemleak to scan these pages as they contain pointers
		 * to additional allocations like via ops->init_request().
		 */
		kmemleak_alloc(p, order_to_size(this_order), 1, GFP_NOIO);
		entries_per_page = order_to_size(this_order) / rq_size;
		to_do = min(entries_per_page, depth - i);
		left -= to_do * rq_size;
		for (j = 0; j < to_do; j++) {
			struct request *rq = p;

			tags->static_rqs[i] = rq;
			if (blk_mq_init_request(set, rq, hctx_idx, node)) {
				tags->static_rqs[i] = NULL;
				goto fail;
			}

			p += rq_size;
			i++;
		}
	}
	return 0;

fail:
	blk_mq_free_rqs(set, tags, hctx_idx);
	return -ENOMEM;
}

struct rq_iter_data {
	struct blk_mq_hw_ctx *hctx;
	bool has_rq;
};

static bool blk_mq_has_request(struct request *rq, void *data, bool reserved)
{
	struct rq_iter_data *iter_data = data;

	if (rq->mq_hctx != iter_data->hctx)
		return true;
	iter_data->has_rq = true;
	return false;
}

static bool blk_mq_hctx_has_requests(struct blk_mq_hw_ctx *hctx)
{
	struct blk_mq_tags *tags = hctx->sched_tags ?
			hctx->sched_tags : hctx->tags;
	struct rq_iter_data data = {
		.hctx	= hctx,
	};

	blk_mq_all_tag_iter(tags, blk_mq_has_request, &data);
	return data.has_rq;
}

static inline bool blk_mq_last_cpu_in_hctx(unsigned int cpu,
		struct blk_mq_hw_ctx *hctx)
{
	if (cpumask_next_and(-1, hctx->cpumask, cpu_online_mask) != cpu)
		return false;
	if (cpumask_next_and(cpu, hctx->cpumask, cpu_online_mask) < nr_cpu_ids)
		return false;
	return true;
}

static int blk_mq_hctx_notify_offline(unsigned int cpu, struct hlist_node *node)
{
	struct blk_mq_hw_ctx *hctx = hlist_entry_safe(node,
			struct blk_mq_hw_ctx, cpuhp_online);

	if (!cpumask_test_cpu(cpu, hctx->cpumask) ||
	    !blk_mq_last_cpu_in_hctx(cpu, hctx))
		return 0;

	/*
	 * Prevent new request from being allocated on the current hctx.
	 *
	 * The smp_mb__after_atomic() Pairs with the implied barrier in
	 * test_and_set_bit_lock in sbitmap_get().  Ensures the inactive flag is
	 * seen once we return from the tag allocator.
	 */
	set_bit(BLK_MQ_S_INACTIVE, &hctx->state);
	smp_mb__after_atomic();

	/*
	 * Try to grab a reference to the queue and wait for any outstanding
	 * requests.  If we could not grab a reference the queue has been
	 * frozen and there are no requests.
	 */
	if (percpu_ref_tryget(&hctx->queue->q_usage_counter)) {
		while (blk_mq_hctx_has_requests(hctx))
			msleep(5);
		percpu_ref_put(&hctx->queue->q_usage_counter);
	}

	return 0;
}

static int blk_mq_hctx_notify_online(unsigned int cpu, struct hlist_node *node)
{
	struct blk_mq_hw_ctx *hctx = hlist_entry_safe(node,
			struct blk_mq_hw_ctx, cpuhp_online);

	if (cpumask_test_cpu(cpu, hctx->cpumask))
		clear_bit(BLK_MQ_S_INACTIVE, &hctx->state);
	return 0;
}

/*
 * 'cpu' is going away. splice any existing rq_list entries from this
 * software queue to the hw queue dispatch list, and ensure that it
 * gets run.
 */
static int blk_mq_hctx_notify_dead(unsigned int cpu, struct hlist_node *node)
{
	struct blk_mq_hw_ctx *hctx;
	struct blk_mq_ctx *ctx;
	LIST_HEAD(tmp);
	enum hctx_type type;

	hctx = hlist_entry_safe(node, struct blk_mq_hw_ctx, cpuhp_dead);
	if (!cpumask_test_cpu(cpu, hctx->cpumask))
		return 0;

	ctx = __blk_mq_get_ctx(hctx->queue, cpu);
	type = hctx->type;

	spin_lock(&ctx->lock);
	if (!list_empty(&ctx->rq_lists[type])) {
		list_splice_init(&ctx->rq_lists[type], &tmp);
		blk_mq_hctx_clear_pending(hctx, ctx);
	}
	spin_unlock(&ctx->lock);

	if (list_empty(&tmp))
		return 0;

	spin_lock(&hctx->lock);
	list_splice_tail_init(&tmp, &hctx->dispatch);
	spin_unlock(&hctx->lock);

	blk_mq_run_hw_queue(hctx, true);
	return 0;
}

static void blk_mq_remove_cpuhp(struct blk_mq_hw_ctx *hctx)
{
	if (!(hctx->flags & BLK_MQ_F_STACKING))
		cpuhp_state_remove_instance_nocalls(CPUHP_AP_BLK_MQ_ONLINE,
						    &hctx->cpuhp_online);
	cpuhp_state_remove_instance_nocalls(CPUHP_BLK_MQ_DEAD,
					    &hctx->cpuhp_dead);
}

/*
 * Before freeing hw queue, clearing the flush request reference in
 * tags->rqs[] for avoiding potential UAF.
 */
static void blk_mq_clear_flush_rq_mapping(struct blk_mq_tags *tags,
		unsigned int queue_depth, struct request *flush_rq)
{
	int i;
	unsigned long flags;

	/* The hw queue may not be mapped yet */
	if (!tags)
		return;

	WARN_ON_ONCE(refcount_read(&flush_rq->ref) != 0);

	for (i = 0; i < queue_depth; i++)
		cmpxchg(&tags->rqs[i], flush_rq, NULL);

	/*
	 * Wait until all pending iteration is done.
	 *
	 * Request reference is cleared and it is guaranteed to be observed
	 * after the ->lock is released.
	 */
	spin_lock_irqsave(&tags->lock, flags);
	spin_unlock_irqrestore(&tags->lock, flags);
}

/* hctx->ctxs will be freed in queue's release handler */
static void blk_mq_exit_hctx(struct request_queue *q,
		struct blk_mq_tag_set *set,
		struct blk_mq_hw_ctx *hctx, unsigned int hctx_idx)
{
	struct request *flush_rq = hctx->fq->flush_rq;

	if (blk_mq_hw_queue_mapped(hctx))
		blk_mq_tag_idle(hctx);

	blk_mq_clear_flush_rq_mapping(set->tags[hctx_idx],
			set->queue_depth, flush_rq);
	if (set->ops->exit_request)
		set->ops->exit_request(set, flush_rq, hctx_idx);

	if (set->ops->exit_hctx)
		set->ops->exit_hctx(hctx, hctx_idx);

	blk_mq_remove_cpuhp(hctx);

	spin_lock(&q->unused_hctx_lock);
	list_add(&hctx->hctx_list, &q->unused_hctx_list);
	spin_unlock(&q->unused_hctx_lock);
}

static void blk_mq_exit_hw_queues(struct request_queue *q,
		struct blk_mq_tag_set *set, int nr_queue)
{
	struct blk_mq_hw_ctx *hctx;
	unsigned int i;

	queue_for_each_hw_ctx(q, hctx, i) {
		if (i == nr_queue)
			break;
		blk_mq_debugfs_unregister_hctx(hctx);
		blk_mq_exit_hctx(q, set, hctx, i);
	}
}

static int blk_mq_hw_ctx_size(struct blk_mq_tag_set *tag_set)
{
	int hw_ctx_size = sizeof(struct blk_mq_hw_ctx);

	BUILD_BUG_ON(ALIGN(offsetof(struct blk_mq_hw_ctx, srcu),
			   __alignof__(struct blk_mq_hw_ctx)) !=
		     sizeof(struct blk_mq_hw_ctx));

	if (tag_set->flags & BLK_MQ_F_BLOCKING)
		hw_ctx_size += sizeof(struct srcu_struct);

	return hw_ctx_size;
}

static int blk_mq_init_hctx(struct request_queue *q,
		struct blk_mq_tag_set *set,
		struct blk_mq_hw_ctx *hctx, unsigned hctx_idx)
{
	hctx->queue_num = hctx_idx;

	if (!(hctx->flags & BLK_MQ_F_STACKING))
		cpuhp_state_add_instance_nocalls(CPUHP_AP_BLK_MQ_ONLINE,
				&hctx->cpuhp_online);
	cpuhp_state_add_instance_nocalls(CPUHP_BLK_MQ_DEAD, &hctx->cpuhp_dead);

	hctx->tags = set->tags[hctx_idx];

	if (set->ops->init_hctx &&
	    set->ops->init_hctx(hctx, set->driver_data, hctx_idx))
		goto unregister_cpu_notifier;

	if (blk_mq_init_request(set, hctx->fq->flush_rq, hctx_idx,
				hctx->numa_node))
		goto exit_hctx;
	return 0;

 exit_hctx:
	if (set->ops->exit_hctx)
		set->ops->exit_hctx(hctx, hctx_idx);
 unregister_cpu_notifier:
	blk_mq_remove_cpuhp(hctx);
	return -1;
}

static struct blk_mq_hw_ctx *
blk_mq_alloc_hctx(struct request_queue *q, struct blk_mq_tag_set *set,
		int node)
{
	struct blk_mq_hw_ctx *hctx;
	gfp_t gfp = GFP_NOIO | __GFP_NOWARN | __GFP_NORETRY;

	hctx = kzalloc_node(blk_mq_hw_ctx_size(set), gfp, node);
	if (!hctx)
		goto fail_alloc_hctx;

	if (!zalloc_cpumask_var_node(&hctx->cpumask, gfp, node))
		goto free_hctx;

	atomic_set(&hctx->nr_active, 0);
	if (node == NUMA_NO_NODE)
		node = set->numa_node;
	hctx->numa_node = node;

	INIT_DELAYED_WORK(&hctx->run_work, blk_mq_run_work_fn);
	spin_lock_init(&hctx->lock);
	INIT_LIST_HEAD(&hctx->dispatch);
	hctx->queue = q;
	hctx->flags = set->flags & ~BLK_MQ_F_TAG_QUEUE_SHARED;

	INIT_LIST_HEAD(&hctx->hctx_list);

	/*
	 * Allocate space for all possible cpus to avoid allocation at
	 * runtime
	 */
	hctx->ctxs = kmalloc_array_node(nr_cpu_ids, sizeof(void *),
			gfp, node);
	if (!hctx->ctxs)
		goto free_cpumask;

	if (sbitmap_init_node(&hctx->ctx_map, nr_cpu_ids, ilog2(8),
				gfp, node, false, false))
		goto free_ctxs;
	hctx->nr_ctx = 0;

	spin_lock_init(&hctx->dispatch_wait_lock);
	init_waitqueue_func_entry(&hctx->dispatch_wait, blk_mq_dispatch_wake);
	INIT_LIST_HEAD(&hctx->dispatch_wait.entry);

	hctx->fq = blk_alloc_flush_queue(hctx->numa_node, set->cmd_size, gfp);
	if (!hctx->fq)
		goto free_bitmap;

	if (hctx->flags & BLK_MQ_F_BLOCKING)
		init_srcu_struct(hctx->srcu);
	blk_mq_hctx_kobj_init(hctx);

	return hctx;

 free_bitmap:
	sbitmap_free(&hctx->ctx_map);
 free_ctxs:
	kfree(hctx->ctxs);
 free_cpumask:
	free_cpumask_var(hctx->cpumask);
 free_hctx:
	kfree(hctx);
 fail_alloc_hctx:
	return NULL;
}

static void blk_mq_init_cpu_queues(struct request_queue *q,
				   unsigned int nr_hw_queues)
{
	struct blk_mq_tag_set *set = q->tag_set;
	unsigned int i, j;

	for_each_possible_cpu(i) {
		struct blk_mq_ctx *__ctx = per_cpu_ptr(q->queue_ctx, i);
		struct blk_mq_hw_ctx *hctx;
		int k;

		__ctx->cpu = i;
		spin_lock_init(&__ctx->lock);
		for (k = HCTX_TYPE_DEFAULT; k < HCTX_MAX_TYPES; k++)
			INIT_LIST_HEAD(&__ctx->rq_lists[k]);

		__ctx->queue = q;

		/*
		 * Set local node, IFF we have more than one hw queue. If
		 * not, we remain on the home node of the device
		 */
		for (j = 0; j < set->nr_maps; j++) {
			hctx = blk_mq_map_queue_type(q, j, i);
			if (nr_hw_queues > 1 && hctx->numa_node == NUMA_NO_NODE)
				hctx->numa_node = cpu_to_node(i);
		}
	}
}

struct blk_mq_tags *blk_mq_alloc_map_and_rqs(struct blk_mq_tag_set *set,
					     unsigned int hctx_idx,
					     unsigned int depth)
{
	struct blk_mq_tags *tags;
	int ret;

	tags = blk_mq_alloc_rq_map(set, hctx_idx, depth, set->reserved_tags);
	if (!tags)
		return NULL;

	ret = blk_mq_alloc_rqs(set, tags, hctx_idx, depth);
	if (ret) {
		blk_mq_free_rq_map(tags);
		return NULL;
	}

	return tags;
}

static bool __blk_mq_alloc_map_and_rqs(struct blk_mq_tag_set *set,
				       int hctx_idx)
{
	if (blk_mq_is_shared_tags(set->flags)) {
		set->tags[hctx_idx] = set->shared_tags;
<<<<<<< HEAD

		return true;
=======

		return true;
	}

	set->tags[hctx_idx] = blk_mq_alloc_map_and_rqs(set, hctx_idx,
						       set->queue_depth);

	return set->tags[hctx_idx];
}

void blk_mq_free_map_and_rqs(struct blk_mq_tag_set *set,
			     struct blk_mq_tags *tags,
			     unsigned int hctx_idx)
{
	if (tags) {
		blk_mq_free_rqs(set, tags, hctx_idx);
		blk_mq_free_rq_map(tags);
>>>>>>> c195ab97
	}

	set->tags[hctx_idx] = blk_mq_alloc_map_and_rqs(set, hctx_idx,
						       set->queue_depth);

	return set->tags[hctx_idx];
}

void blk_mq_free_map_and_rqs(struct blk_mq_tag_set *set,
			     struct blk_mq_tags *tags,
			     unsigned int hctx_idx)
{
	if (tags) {
		blk_mq_free_rqs(set, tags, hctx_idx);
		blk_mq_free_rq_map(tags);
	}
}

static void __blk_mq_free_map_and_rqs(struct blk_mq_tag_set *set,
				      unsigned int hctx_idx)
{
	if (!blk_mq_is_shared_tags(set->flags))
		blk_mq_free_map_and_rqs(set, set->tags[hctx_idx], hctx_idx);

	set->tags[hctx_idx] = NULL;
}

static void __blk_mq_free_map_and_rqs(struct blk_mq_tag_set *set,
				      unsigned int hctx_idx)
{
	if (!blk_mq_is_shared_tags(set->flags))
		blk_mq_free_map_and_rqs(set, set->tags[hctx_idx], hctx_idx);

	set->tags[hctx_idx] = NULL;
}

static void blk_mq_map_swqueue(struct request_queue *q)
{
	unsigned int i, j, hctx_idx;
	struct blk_mq_hw_ctx *hctx;
	struct blk_mq_ctx *ctx;
	struct blk_mq_tag_set *set = q->tag_set;

	queue_for_each_hw_ctx(q, hctx, i) {
		cpumask_clear(hctx->cpumask);
		hctx->nr_ctx = 0;
		hctx->dispatch_from = NULL;
	}

	/*
	 * Map software to hardware queues.
	 *
	 * If the cpu isn't present, the cpu is mapped to first hctx.
	 */
	for_each_possible_cpu(i) {

		ctx = per_cpu_ptr(q->queue_ctx, i);
		for (j = 0; j < set->nr_maps; j++) {
			if (!set->map[j].nr_queues) {
				ctx->hctxs[j] = blk_mq_map_queue_type(q,
						HCTX_TYPE_DEFAULT, i);
				continue;
			}
			hctx_idx = set->map[j].mq_map[i];
			/* unmapped hw queue can be remapped after CPU topo changed */
			if (!set->tags[hctx_idx] &&
			    !__blk_mq_alloc_map_and_rqs(set, hctx_idx)) {
				/*
				 * If tags initialization fail for some hctx,
				 * that hctx won't be brought online.  In this
				 * case, remap the current ctx to hctx[0] which
				 * is guaranteed to always have tags allocated
				 */
				set->map[j].mq_map[i] = 0;
			}

			hctx = blk_mq_map_queue_type(q, j, i);
			ctx->hctxs[j] = hctx;
			/*
			 * If the CPU is already set in the mask, then we've
			 * mapped this one already. This can happen if
			 * devices share queues across queue maps.
			 */
			if (cpumask_test_cpu(i, hctx->cpumask))
				continue;

			cpumask_set_cpu(i, hctx->cpumask);
			hctx->type = j;
			ctx->index_hw[hctx->type] = hctx->nr_ctx;
			hctx->ctxs[hctx->nr_ctx++] = ctx;

			/*
			 * If the nr_ctx type overflows, we have exceeded the
			 * amount of sw queues we can support.
			 */
			BUG_ON(!hctx->nr_ctx);
		}

		for (; j < HCTX_MAX_TYPES; j++)
			ctx->hctxs[j] = blk_mq_map_queue_type(q,
					HCTX_TYPE_DEFAULT, i);
	}

	queue_for_each_hw_ctx(q, hctx, i) {
		/*
		 * If no software queues are mapped to this hardware queue,
		 * disable it and free the request entries.
		 */
		if (!hctx->nr_ctx) {
			/* Never unmap queue 0.  We need it as a
			 * fallback in case of a new remap fails
			 * allocation
			 */
			if (i)
				__blk_mq_free_map_and_rqs(set, i);

			hctx->tags = NULL;
			continue;
		}

		hctx->tags = set->tags[i];
		WARN_ON(!hctx->tags);

		/*
		 * Set the map size to the number of mapped software queues.
		 * This is more accurate and more efficient than looping
		 * over all possibly mapped software queues.
		 */
		sbitmap_resize(&hctx->ctx_map, hctx->nr_ctx);

		/*
		 * Initialize batch roundrobin counts
		 */
		hctx->next_cpu = blk_mq_first_mapped_cpu(hctx);
		hctx->next_cpu_batch = BLK_MQ_CPU_WORK_BATCH;
	}
}

/*
 * Caller needs to ensure that we're either frozen/quiesced, or that
 * the queue isn't live yet.
 */
static void queue_set_hctx_shared(struct request_queue *q, bool shared)
{
	struct blk_mq_hw_ctx *hctx;
	int i;

	queue_for_each_hw_ctx(q, hctx, i) {
		if (shared) {
			hctx->flags |= BLK_MQ_F_TAG_QUEUE_SHARED;
		} else {
			blk_mq_tag_idle(hctx);
			hctx->flags &= ~BLK_MQ_F_TAG_QUEUE_SHARED;
		}
	}
}

static void blk_mq_update_tag_set_shared(struct blk_mq_tag_set *set,
					 bool shared)
{
	struct request_queue *q;

	lockdep_assert_held(&set->tag_list_lock);

	list_for_each_entry(q, &set->tag_list, tag_set_list) {
		blk_mq_freeze_queue(q);
		queue_set_hctx_shared(q, shared);
		blk_mq_unfreeze_queue(q);
	}
}

static void blk_mq_del_queue_tag_set(struct request_queue *q)
{
	struct blk_mq_tag_set *set = q->tag_set;

	mutex_lock(&set->tag_list_lock);
	list_del(&q->tag_set_list);
	if (list_is_singular(&set->tag_list)) {
		/* just transitioned to unshared */
		set->flags &= ~BLK_MQ_F_TAG_QUEUE_SHARED;
		/* update existing queue */
		blk_mq_update_tag_set_shared(set, false);
	}
	mutex_unlock(&set->tag_list_lock);
	INIT_LIST_HEAD(&q->tag_set_list);
}

static void blk_mq_add_queue_tag_set(struct blk_mq_tag_set *set,
				     struct request_queue *q)
{
	mutex_lock(&set->tag_list_lock);

	/*
	 * Check to see if we're transitioning to shared (from 1 to 2 queues).
	 */
	if (!list_empty(&set->tag_list) &&
	    !(set->flags & BLK_MQ_F_TAG_QUEUE_SHARED)) {
		set->flags |= BLK_MQ_F_TAG_QUEUE_SHARED;
		/* update existing queue */
		blk_mq_update_tag_set_shared(set, true);
	}
	if (set->flags & BLK_MQ_F_TAG_QUEUE_SHARED)
		queue_set_hctx_shared(q, true);
	list_add_tail(&q->tag_set_list, &set->tag_list);

	mutex_unlock(&set->tag_list_lock);
}

/* All allocations will be freed in release handler of q->mq_kobj */
static int blk_mq_alloc_ctxs(struct request_queue *q)
{
	struct blk_mq_ctxs *ctxs;
	int cpu;

	ctxs = kzalloc(sizeof(*ctxs), GFP_KERNEL);
	if (!ctxs)
		return -ENOMEM;

	ctxs->queue_ctx = alloc_percpu(struct blk_mq_ctx);
	if (!ctxs->queue_ctx)
		goto fail;

	for_each_possible_cpu(cpu) {
		struct blk_mq_ctx *ctx = per_cpu_ptr(ctxs->queue_ctx, cpu);
		ctx->ctxs = ctxs;
	}

	q->mq_kobj = &ctxs->kobj;
	q->queue_ctx = ctxs->queue_ctx;

	return 0;
 fail:
	kfree(ctxs);
	return -ENOMEM;
}

/*
 * It is the actual release handler for mq, but we do it from
 * request queue's release handler for avoiding use-after-free
 * and headache because q->mq_kobj shouldn't have been introduced,
 * but we can't group ctx/kctx kobj without it.
 */
void blk_mq_release(struct request_queue *q)
{
	struct blk_mq_hw_ctx *hctx, *next;
	int i;

	queue_for_each_hw_ctx(q, hctx, i)
		WARN_ON_ONCE(hctx && list_empty(&hctx->hctx_list));

	/* all hctx are in .unused_hctx_list now */
	list_for_each_entry_safe(hctx, next, &q->unused_hctx_list, hctx_list) {
		list_del_init(&hctx->hctx_list);
		kobject_put(&hctx->kobj);
	}

	kfree(q->queue_hw_ctx);

	/*
	 * release .mq_kobj and sw queue's kobject now because
	 * both share lifetime with request queue.
	 */
	blk_mq_sysfs_deinit(q);
}

static struct request_queue *blk_mq_init_queue_data(struct blk_mq_tag_set *set,
		void *queuedata)
{
	struct request_queue *q;
	int ret;

	q = blk_alloc_queue(set->numa_node);
	if (!q)
		return ERR_PTR(-ENOMEM);
	q->queuedata = queuedata;
	ret = blk_mq_init_allocated_queue(set, q);
	if (ret) {
		blk_cleanup_queue(q);
		return ERR_PTR(ret);
	}
	return q;
}

struct request_queue *blk_mq_init_queue(struct blk_mq_tag_set *set)
{
	return blk_mq_init_queue_data(set, NULL);
}
EXPORT_SYMBOL(blk_mq_init_queue);

struct gendisk *__blk_mq_alloc_disk(struct blk_mq_tag_set *set, void *queuedata,
		struct lock_class_key *lkclass)
{
	struct request_queue *q;
	struct gendisk *disk;

	q = blk_mq_init_queue_data(set, queuedata);
	if (IS_ERR(q))
		return ERR_CAST(q);

	disk = __alloc_disk_node(q, set->numa_node, lkclass);
	if (!disk) {
		blk_cleanup_queue(q);
		return ERR_PTR(-ENOMEM);
	}
	return disk;
}
EXPORT_SYMBOL(__blk_mq_alloc_disk);

static struct blk_mq_hw_ctx *blk_mq_alloc_and_init_hctx(
		struct blk_mq_tag_set *set, struct request_queue *q,
		int hctx_idx, int node)
{
	struct blk_mq_hw_ctx *hctx = NULL, *tmp;

	/* reuse dead hctx first */
	spin_lock(&q->unused_hctx_lock);
	list_for_each_entry(tmp, &q->unused_hctx_list, hctx_list) {
		if (tmp->numa_node == node) {
			hctx = tmp;
			break;
		}
	}
	if (hctx)
		list_del_init(&hctx->hctx_list);
	spin_unlock(&q->unused_hctx_lock);

	if (!hctx)
		hctx = blk_mq_alloc_hctx(q, set, node);
	if (!hctx)
		goto fail;

	if (blk_mq_init_hctx(q, set, hctx, hctx_idx))
		goto free_hctx;

	return hctx;

 free_hctx:
	kobject_put(&hctx->kobj);
 fail:
	return NULL;
}

static void blk_mq_realloc_hw_ctxs(struct blk_mq_tag_set *set,
						struct request_queue *q)
{
	int i, j, end;
	struct blk_mq_hw_ctx **hctxs = q->queue_hw_ctx;

	if (q->nr_hw_queues < set->nr_hw_queues) {
		struct blk_mq_hw_ctx **new_hctxs;

		new_hctxs = kcalloc_node(set->nr_hw_queues,
				       sizeof(*new_hctxs), GFP_KERNEL,
				       set->numa_node);
		if (!new_hctxs)
			return;
		if (hctxs)
			memcpy(new_hctxs, hctxs, q->nr_hw_queues *
			       sizeof(*hctxs));
		q->queue_hw_ctx = new_hctxs;
		kfree(hctxs);
		hctxs = new_hctxs;
	}

	/* protect against switching io scheduler  */
	mutex_lock(&q->sysfs_lock);
	for (i = 0; i < set->nr_hw_queues; i++) {
		int node;
		struct blk_mq_hw_ctx *hctx;

		node = blk_mq_hw_queue_to_node(&set->map[HCTX_TYPE_DEFAULT], i);
		/*
		 * If the hw queue has been mapped to another numa node,
		 * we need to realloc the hctx. If allocation fails, fallback
		 * to use the previous one.
		 */
		if (hctxs[i] && (hctxs[i]->numa_node == node))
			continue;

		hctx = blk_mq_alloc_and_init_hctx(set, q, i, node);
		if (hctx) {
			if (hctxs[i])
				blk_mq_exit_hctx(q, set, hctxs[i], i);
			hctxs[i] = hctx;
		} else {
			if (hctxs[i])
				pr_warn("Allocate new hctx on node %d fails,\
						fallback to previous one on node %d\n",
						node, hctxs[i]->numa_node);
			else
				break;
		}
	}
	/*
	 * Increasing nr_hw_queues fails. Free the newly allocated
	 * hctxs and keep the previous q->nr_hw_queues.
	 */
	if (i != set->nr_hw_queues) {
		j = q->nr_hw_queues;
		end = i;
	} else {
		j = i;
		end = q->nr_hw_queues;
		q->nr_hw_queues = set->nr_hw_queues;
	}

	for (; j < end; j++) {
		struct blk_mq_hw_ctx *hctx = hctxs[j];

		if (hctx) {
			__blk_mq_free_map_and_rqs(set, j);
			blk_mq_exit_hctx(q, set, hctx, j);
			hctxs[j] = NULL;
		}
	}
	mutex_unlock(&q->sysfs_lock);
}

int blk_mq_init_allocated_queue(struct blk_mq_tag_set *set,
		struct request_queue *q)
{
	/* mark the queue as mq asap */
	q->mq_ops = set->ops;

	q->poll_cb = blk_stat_alloc_callback(blk_mq_poll_stats_fn,
					     blk_mq_poll_stats_bkt,
					     BLK_MQ_POLL_STATS_BKTS, q);
	if (!q->poll_cb)
		goto err_exit;

	if (blk_mq_alloc_ctxs(q))
		goto err_poll;

	/* init q->mq_kobj and sw queues' kobjects */
	blk_mq_sysfs_init(q);

	INIT_LIST_HEAD(&q->unused_hctx_list);
	spin_lock_init(&q->unused_hctx_lock);

	blk_mq_realloc_hw_ctxs(set, q);
	if (!q->nr_hw_queues)
		goto err_hctxs;

	INIT_WORK(&q->timeout_work, blk_mq_timeout_work);
	blk_queue_rq_timeout(q, set->timeout ? set->timeout : 30 * HZ);

	q->tag_set = set;

	q->queue_flags |= QUEUE_FLAG_MQ_DEFAULT;
	if (set->nr_maps > HCTX_TYPE_POLL &&
	    set->map[HCTX_TYPE_POLL].nr_queues)
		blk_queue_flag_set(QUEUE_FLAG_POLL, q);

	INIT_DELAYED_WORK(&q->requeue_work, blk_mq_requeue_work);
	INIT_LIST_HEAD(&q->requeue_list);
	spin_lock_init(&q->requeue_lock);

	q->nr_requests = set->queue_depth;

	/*
	 * Default to classic polling
	 */
	q->poll_nsec = BLK_MQ_POLL_CLASSIC;

	blk_mq_init_cpu_queues(q, set->nr_hw_queues);
	blk_mq_add_queue_tag_set(set, q);
	blk_mq_map_swqueue(q);
	return 0;

err_hctxs:
	kfree(q->queue_hw_ctx);
	q->nr_hw_queues = 0;
	blk_mq_sysfs_deinit(q);
err_poll:
	blk_stat_free_callback(q->poll_cb);
	q->poll_cb = NULL;
err_exit:
	q->mq_ops = NULL;
	return -ENOMEM;
}
EXPORT_SYMBOL(blk_mq_init_allocated_queue);

/* tags can _not_ be used after returning from blk_mq_exit_queue */
void blk_mq_exit_queue(struct request_queue *q)
{
	struct blk_mq_tag_set *set = q->tag_set;

	/* Checks hctx->flags & BLK_MQ_F_TAG_QUEUE_SHARED. */
	blk_mq_exit_hw_queues(q, set, set->nr_hw_queues);
	/* May clear BLK_MQ_F_TAG_QUEUE_SHARED in hctx->flags. */
	blk_mq_del_queue_tag_set(q);
}

static int __blk_mq_alloc_rq_maps(struct blk_mq_tag_set *set)
{
	int i;

	if (blk_mq_is_shared_tags(set->flags)) {
		set->shared_tags = blk_mq_alloc_map_and_rqs(set,
						BLK_MQ_NO_HCTX_IDX,
						set->queue_depth);
		if (!set->shared_tags)
			return -ENOMEM;
	}

	for (i = 0; i < set->nr_hw_queues; i++) {
		if (!__blk_mq_alloc_map_and_rqs(set, i))
			goto out_unwind;
		cond_resched();
	}

	return 0;

out_unwind:
	while (--i >= 0)
		__blk_mq_free_map_and_rqs(set, i);

	if (blk_mq_is_shared_tags(set->flags)) {
		blk_mq_free_map_and_rqs(set, set->shared_tags,
					BLK_MQ_NO_HCTX_IDX);
	}

	return -ENOMEM;
}

/*
 * Allocate the request maps associated with this tag_set. Note that this
 * may reduce the depth asked for, if memory is tight. set->queue_depth
 * will be updated to reflect the allocated depth.
 */
static int blk_mq_alloc_set_map_and_rqs(struct blk_mq_tag_set *set)
{
	unsigned int depth;
	int err;

	depth = set->queue_depth;
	do {
		err = __blk_mq_alloc_rq_maps(set);
		if (!err)
			break;

		set->queue_depth >>= 1;
		if (set->queue_depth < set->reserved_tags + BLK_MQ_TAG_MIN) {
			err = -ENOMEM;
			break;
		}
	} while (set->queue_depth);

	if (!set->queue_depth || err) {
		pr_err("blk-mq: failed to allocate request map\n");
		return -ENOMEM;
	}

	if (depth != set->queue_depth)
		pr_info("blk-mq: reduced tag depth (%u -> %u)\n",
						depth, set->queue_depth);

	return 0;
}

static int blk_mq_update_queue_map(struct blk_mq_tag_set *set)
{
	/*
	 * blk_mq_map_queues() and multiple .map_queues() implementations
	 * expect that set->map[HCTX_TYPE_DEFAULT].nr_queues is set to the
	 * number of hardware queues.
	 */
	if (set->nr_maps == 1)
		set->map[HCTX_TYPE_DEFAULT].nr_queues = set->nr_hw_queues;

	if (set->ops->map_queues && !is_kdump_kernel()) {
		int i;

		/*
		 * transport .map_queues is usually done in the following
		 * way:
		 *
		 * for (queue = 0; queue < set->nr_hw_queues; queue++) {
		 * 	mask = get_cpu_mask(queue)
		 * 	for_each_cpu(cpu, mask)
		 * 		set->map[x].mq_map[cpu] = queue;
		 * }
		 *
		 * When we need to remap, the table has to be cleared for
		 * killing stale mapping since one CPU may not be mapped
		 * to any hw queue.
		 */
		for (i = 0; i < set->nr_maps; i++)
			blk_mq_clear_mq_map(&set->map[i]);

		return set->ops->map_queues(set);
	} else {
		BUG_ON(set->nr_maps > 1);
		return blk_mq_map_queues(&set->map[HCTX_TYPE_DEFAULT]);
	}
}

static int blk_mq_realloc_tag_set_tags(struct blk_mq_tag_set *set,
				  int cur_nr_hw_queues, int new_nr_hw_queues)
{
	struct blk_mq_tags **new_tags;

	if (cur_nr_hw_queues >= new_nr_hw_queues)
		return 0;

	new_tags = kcalloc_node(new_nr_hw_queues, sizeof(struct blk_mq_tags *),
				GFP_KERNEL, set->numa_node);
	if (!new_tags)
		return -ENOMEM;

	if (set->tags)
		memcpy(new_tags, set->tags, cur_nr_hw_queues *
		       sizeof(*set->tags));
	kfree(set->tags);
	set->tags = new_tags;
	set->nr_hw_queues = new_nr_hw_queues;

	return 0;
}

static int blk_mq_alloc_tag_set_tags(struct blk_mq_tag_set *set,
				int new_nr_hw_queues)
{
	return blk_mq_realloc_tag_set_tags(set, 0, new_nr_hw_queues);
}

/*
 * Alloc a tag set to be associated with one or more request queues.
 * May fail with EINVAL for various error conditions. May adjust the
 * requested depth down, if it's too large. In that case, the set
 * value will be stored in set->queue_depth.
 */
int blk_mq_alloc_tag_set(struct blk_mq_tag_set *set)
{
	int i, ret;

	BUILD_BUG_ON(BLK_MQ_MAX_DEPTH > 1 << BLK_MQ_UNIQUE_TAG_BITS);

	if (!set->nr_hw_queues)
		return -EINVAL;
	if (!set->queue_depth)
		return -EINVAL;
	if (set->queue_depth < set->reserved_tags + BLK_MQ_TAG_MIN)
		return -EINVAL;

	if (!set->ops->queue_rq)
		return -EINVAL;

	if (!set->ops->get_budget ^ !set->ops->put_budget)
		return -EINVAL;

	if (set->queue_depth > BLK_MQ_MAX_DEPTH) {
		pr_info("blk-mq: reduced tag depth to %u\n",
			BLK_MQ_MAX_DEPTH);
		set->queue_depth = BLK_MQ_MAX_DEPTH;
	}

	if (!set->nr_maps)
		set->nr_maps = 1;
	else if (set->nr_maps > HCTX_MAX_TYPES)
		return -EINVAL;

	/*
	 * If a crashdump is active, then we are potentially in a very
	 * memory constrained environment. Limit us to 1 queue and
	 * 64 tags to prevent using too much memory.
	 */
	if (is_kdump_kernel()) {
		set->nr_hw_queues = 1;
		set->nr_maps = 1;
		set->queue_depth = min(64U, set->queue_depth);
	}
	/*
	 * There is no use for more h/w queues than cpus if we just have
	 * a single map
	 */
	if (set->nr_maps == 1 && set->nr_hw_queues > nr_cpu_ids)
		set->nr_hw_queues = nr_cpu_ids;

	if (blk_mq_alloc_tag_set_tags(set, set->nr_hw_queues) < 0)
		return -ENOMEM;

	ret = -ENOMEM;
	for (i = 0; i < set->nr_maps; i++) {
		set->map[i].mq_map = kcalloc_node(nr_cpu_ids,
						  sizeof(set->map[i].mq_map[0]),
						  GFP_KERNEL, set->numa_node);
		if (!set->map[i].mq_map)
			goto out_free_mq_map;
		set->map[i].nr_queues = is_kdump_kernel() ? 1 : set->nr_hw_queues;
	}

	ret = blk_mq_update_queue_map(set);
	if (ret)
		goto out_free_mq_map;

	ret = blk_mq_alloc_set_map_and_rqs(set);
	if (ret)
		goto out_free_mq_map;

	mutex_init(&set->tag_list_lock);
	INIT_LIST_HEAD(&set->tag_list);

	return 0;

out_free_mq_map:
	for (i = 0; i < set->nr_maps; i++) {
		kfree(set->map[i].mq_map);
		set->map[i].mq_map = NULL;
	}
	kfree(set->tags);
	set->tags = NULL;
	return ret;
}
EXPORT_SYMBOL(blk_mq_alloc_tag_set);

/* allocate and initialize a tagset for a simple single-queue device */
int blk_mq_alloc_sq_tag_set(struct blk_mq_tag_set *set,
		const struct blk_mq_ops *ops, unsigned int queue_depth,
		unsigned int set_flags)
{
	memset(set, 0, sizeof(*set));
	set->ops = ops;
	set->nr_hw_queues = 1;
	set->nr_maps = 1;
	set->queue_depth = queue_depth;
	set->numa_node = NUMA_NO_NODE;
	set->flags = set_flags;
	return blk_mq_alloc_tag_set(set);
}
EXPORT_SYMBOL_GPL(blk_mq_alloc_sq_tag_set);

void blk_mq_free_tag_set(struct blk_mq_tag_set *set)
{
	int i, j;

	for (i = 0; i < set->nr_hw_queues; i++)
		__blk_mq_free_map_and_rqs(set, i);

	if (blk_mq_is_shared_tags(set->flags)) {
		blk_mq_free_map_and_rqs(set, set->shared_tags,
					BLK_MQ_NO_HCTX_IDX);
	}

	for (j = 0; j < set->nr_maps; j++) {
		kfree(set->map[j].mq_map);
		set->map[j].mq_map = NULL;
	}

	kfree(set->tags);
	set->tags = NULL;
}
EXPORT_SYMBOL(blk_mq_free_tag_set);

int blk_mq_update_nr_requests(struct request_queue *q, unsigned int nr)
{
	struct blk_mq_tag_set *set = q->tag_set;
	struct blk_mq_hw_ctx *hctx;
	int i, ret;

	if (!set)
		return -EINVAL;

	if (q->nr_requests == nr)
		return 0;

	blk_mq_freeze_queue(q);
	blk_mq_quiesce_queue(q);

	ret = 0;
	queue_for_each_hw_ctx(q, hctx, i) {
		if (!hctx->tags)
			continue;
		/*
		 * If we're using an MQ scheduler, just update the scheduler
		 * queue depth. This is similar to what the old code would do.
		 */
		if (hctx->sched_tags) {
			ret = blk_mq_tag_update_depth(hctx, &hctx->sched_tags,
						      nr, true);
		} else {
			ret = blk_mq_tag_update_depth(hctx, &hctx->tags, nr,
						      false);
		}
		if (ret)
			break;
		if (q->elevator && q->elevator->type->ops.depth_updated)
			q->elevator->type->ops.depth_updated(hctx);
	}
	if (!ret) {
		q->nr_requests = nr;
		if (blk_mq_is_shared_tags(set->flags)) {
			if (q->elevator)
				blk_mq_tag_update_sched_shared_tags(q);
			else
				blk_mq_tag_resize_shared_tags(set, nr);
		}
	}

	blk_mq_unquiesce_queue(q);
	blk_mq_unfreeze_queue(q);

	return ret;
}

/*
 * request_queue and elevator_type pair.
 * It is just used by __blk_mq_update_nr_hw_queues to cache
 * the elevator_type associated with a request_queue.
 */
struct blk_mq_qe_pair {
	struct list_head node;
	struct request_queue *q;
	struct elevator_type *type;
};

/*
 * Cache the elevator_type in qe pair list and switch the
 * io scheduler to 'none'
 */
static bool blk_mq_elv_switch_none(struct list_head *head,
		struct request_queue *q)
{
	struct blk_mq_qe_pair *qe;

	if (!q->elevator)
		return true;

	qe = kmalloc(sizeof(*qe), GFP_NOIO | __GFP_NOWARN | __GFP_NORETRY);
	if (!qe)
		return false;

	INIT_LIST_HEAD(&qe->node);
	qe->q = q;
	qe->type = q->elevator->type;
	list_add(&qe->node, head);

	mutex_lock(&q->sysfs_lock);
	/*
	 * After elevator_switch_mq, the previous elevator_queue will be
	 * released by elevator_release. The reference of the io scheduler
	 * module get by elevator_get will also be put. So we need to get
	 * a reference of the io scheduler module here to prevent it to be
	 * removed.
	 */
	__module_get(qe->type->elevator_owner);
	elevator_switch_mq(q, NULL);
	mutex_unlock(&q->sysfs_lock);

	return true;
}

static void blk_mq_elv_switch_back(struct list_head *head,
		struct request_queue *q)
{
	struct blk_mq_qe_pair *qe;
	struct elevator_type *t = NULL;

	list_for_each_entry(qe, head, node)
		if (qe->q == q) {
			t = qe->type;
			break;
		}

	if (!t)
		return;

	list_del(&qe->node);
	kfree(qe);

	mutex_lock(&q->sysfs_lock);
	elevator_switch_mq(q, t);
	mutex_unlock(&q->sysfs_lock);
}

static void __blk_mq_update_nr_hw_queues(struct blk_mq_tag_set *set,
							int nr_hw_queues)
{
	struct request_queue *q;
	LIST_HEAD(head);
	int prev_nr_hw_queues;

	lockdep_assert_held(&set->tag_list_lock);

	if (set->nr_maps == 1 && nr_hw_queues > nr_cpu_ids)
		nr_hw_queues = nr_cpu_ids;
	if (nr_hw_queues < 1)
		return;
	if (set->nr_maps == 1 && nr_hw_queues == set->nr_hw_queues)
		return;

	list_for_each_entry(q, &set->tag_list, tag_set_list)
		blk_mq_freeze_queue(q);
	/*
	 * Switch IO scheduler to 'none', cleaning up the data associated
	 * with the previous scheduler. We will switch back once we are done
	 * updating the new sw to hw queue mappings.
	 */
	list_for_each_entry(q, &set->tag_list, tag_set_list)
		if (!blk_mq_elv_switch_none(&head, q))
			goto switch_back;

	list_for_each_entry(q, &set->tag_list, tag_set_list) {
		blk_mq_debugfs_unregister_hctxs(q);
		blk_mq_sysfs_unregister(q);
	}

	prev_nr_hw_queues = set->nr_hw_queues;
	if (blk_mq_realloc_tag_set_tags(set, set->nr_hw_queues, nr_hw_queues) <
	    0)
		goto reregister;

	set->nr_hw_queues = nr_hw_queues;
fallback:
	blk_mq_update_queue_map(set);
	list_for_each_entry(q, &set->tag_list, tag_set_list) {
		blk_mq_realloc_hw_ctxs(set, q);
		if (q->nr_hw_queues != set->nr_hw_queues) {
			pr_warn("Increasing nr_hw_queues to %d fails, fallback to %d\n",
					nr_hw_queues, prev_nr_hw_queues);
			set->nr_hw_queues = prev_nr_hw_queues;
			blk_mq_map_queues(&set->map[HCTX_TYPE_DEFAULT]);
			goto fallback;
		}
		blk_mq_map_swqueue(q);
	}

reregister:
	list_for_each_entry(q, &set->tag_list, tag_set_list) {
		blk_mq_sysfs_register(q);
		blk_mq_debugfs_register_hctxs(q);
	}

switch_back:
	list_for_each_entry(q, &set->tag_list, tag_set_list)
		blk_mq_elv_switch_back(&head, q);

	list_for_each_entry(q, &set->tag_list, tag_set_list)
		blk_mq_unfreeze_queue(q);
}

void blk_mq_update_nr_hw_queues(struct blk_mq_tag_set *set, int nr_hw_queues)
{
	mutex_lock(&set->tag_list_lock);
	__blk_mq_update_nr_hw_queues(set, nr_hw_queues);
	mutex_unlock(&set->tag_list_lock);
}
EXPORT_SYMBOL_GPL(blk_mq_update_nr_hw_queues);

/* Enable polling stats and return whether they were already enabled. */
static bool blk_poll_stats_enable(struct request_queue *q)
{
	if (test_bit(QUEUE_FLAG_POLL_STATS, &q->queue_flags) ||
	    blk_queue_flag_test_and_set(QUEUE_FLAG_POLL_STATS, q))
		return true;
	blk_stat_add_callback(q, q->poll_cb);
	return false;
}

static void blk_mq_poll_stats_start(struct request_queue *q)
{
	/*
	 * We don't arm the callback if polling stats are not enabled or the
	 * callback is already active.
	 */
	if (!test_bit(QUEUE_FLAG_POLL_STATS, &q->queue_flags) ||
	    blk_stat_is_active(q->poll_cb))
		return;

	blk_stat_activate_msecs(q->poll_cb, 100);
}

static void blk_mq_poll_stats_fn(struct blk_stat_callback *cb)
{
	struct request_queue *q = cb->data;
	int bucket;

	for (bucket = 0; bucket < BLK_MQ_POLL_STATS_BKTS; bucket++) {
		if (cb->stat[bucket].nr_samples)
			q->poll_stat[bucket] = cb->stat[bucket];
	}
}

static unsigned long blk_mq_poll_nsecs(struct request_queue *q,
				       struct request *rq)
{
	unsigned long ret = 0;
	int bucket;

	/*
	 * If stats collection isn't on, don't sleep but turn it on for
	 * future users
	 */
	if (!blk_poll_stats_enable(q))
		return 0;

	/*
	 * As an optimistic guess, use half of the mean service time
	 * for this type of request. We can (and should) make this smarter.
	 * For instance, if the completion latencies are tight, we can
	 * get closer than just half the mean. This is especially
	 * important on devices where the completion latencies are longer
	 * than ~10 usec. We do use the stats for the relevant IO size
	 * if available which does lead to better estimates.
	 */
	bucket = blk_mq_poll_stats_bkt(rq);
	if (bucket < 0)
		return ret;

	if (q->poll_stat[bucket].nr_samples)
		ret = (q->poll_stat[bucket].mean + 1) / 2;

	return ret;
}

static bool blk_mq_poll_hybrid(struct request_queue *q, blk_qc_t qc)
{
	struct blk_mq_hw_ctx *hctx = blk_qc_to_hctx(q, qc);
	struct request *rq = blk_qc_to_rq(hctx, qc);
	struct hrtimer_sleeper hs;
	enum hrtimer_mode mode;
	unsigned int nsecs;
	ktime_t kt;

	/*
	 * If a request has completed on queue that uses an I/O scheduler, we
	 * won't get back a request from blk_qc_to_rq.
	 */
	if (!rq || (rq->rq_flags & RQF_MQ_POLL_SLEPT))
		return false;

	/*
	 * If we get here, hybrid polling is enabled. Hence poll_nsec can be:
	 *
	 *  0:	use half of prev avg
	 * >0:	use this specific value
	 */
	if (q->poll_nsec > 0)
		nsecs = q->poll_nsec;
	else
		nsecs = blk_mq_poll_nsecs(q, rq);

	if (!nsecs)
		return false;

	rq->rq_flags |= RQF_MQ_POLL_SLEPT;

	/*
	 * This will be replaced with the stats tracking code, using
	 * 'avg_completion_time / 2' as the pre-sleep target.
	 */
	kt = nsecs;

	mode = HRTIMER_MODE_REL;
	hrtimer_init_sleeper_on_stack(&hs, CLOCK_MONOTONIC, mode);
	hrtimer_set_expires(&hs.timer, kt);

	do {
		if (blk_mq_rq_state(rq) == MQ_RQ_COMPLETE)
			break;
		set_current_state(TASK_UNINTERRUPTIBLE);
		hrtimer_sleeper_start_expires(&hs, mode);
		if (hs.task)
			io_schedule();
		hrtimer_cancel(&hs.timer);
		mode = HRTIMER_MODE_ABS;
	} while (hs.task && !signal_pending(current));

	__set_current_state(TASK_RUNNING);
	destroy_hrtimer_on_stack(&hs.timer);

	/*
	 * If we sleep, have the caller restart the poll loop to reset the
	 * state.  Like for the other success return cases, the caller is
	 * responsible for checking if the IO completed.  If the IO isn't
	 * complete, we'll get called again and will go straight to the busy
	 * poll loop.
	 */
	return true;
}

static int blk_mq_poll_classic(struct request_queue *q, blk_qc_t cookie,
		unsigned int flags)
{
	struct blk_mq_hw_ctx *hctx = blk_qc_to_hctx(q, cookie);
	long state = get_current_state();
	int ret;

	hctx->poll_considered++;

	do {
		hctx->poll_invoked++;

		ret = q->mq_ops->poll(hctx);
		if (ret > 0) {
			hctx->poll_success++;
			__set_current_state(TASK_RUNNING);
			return ret;
		}

		if (signal_pending_state(state, current))
			__set_current_state(TASK_RUNNING);
		if (task_is_running(current))
			return 1;

		if (ret < 0 || (flags & BLK_POLL_ONESHOT))
			break;
		cpu_relax();
	} while (!need_resched());

	__set_current_state(TASK_RUNNING);
	return 0;
}

int blk_mq_poll(struct request_queue *q, blk_qc_t cookie, unsigned int flags)
{
	if (!(flags & BLK_POLL_NOSLEEP) &&
	    q->poll_nsec != BLK_MQ_POLL_CLASSIC) {
		if (blk_mq_poll_hybrid(q, cookie))
			return 1;
	}
	return blk_mq_poll_classic(q, cookie, flags);
}

unsigned int blk_mq_rq_cpu(struct request *rq)
{
	return rq->mq_ctx->cpu;
}
EXPORT_SYMBOL(blk_mq_rq_cpu);

static int __init blk_mq_init(void)
{
	int i;

	for_each_possible_cpu(i)
		init_llist_head(&per_cpu(blk_cpu_done, i));
	open_softirq(BLOCK_SOFTIRQ, blk_done_softirq);

	cpuhp_setup_state_nocalls(CPUHP_BLOCK_SOFTIRQ_DEAD,
				  "block/softirq:dead", NULL,
				  blk_softirq_cpu_dead);
	cpuhp_setup_state_multi(CPUHP_BLK_MQ_DEAD, "block/mq:dead", NULL,
				blk_mq_hctx_notify_dead);
	cpuhp_setup_state_multi(CPUHP_AP_BLK_MQ_ONLINE, "block/mq:online",
				blk_mq_hctx_notify_online,
				blk_mq_hctx_notify_offline);
	return 0;
}
subsys_initcall(blk_mq_init);<|MERGE_RESOLUTION|>--- conflicted
+++ resolved
@@ -2247,11 +2247,6 @@
 
 	rq_qos_throttle(q, bio);
 
-<<<<<<< HEAD
-	hipri = bio->bi_opf & REQ_HIPRI;
-
-=======
->>>>>>> c195ab97
 	plug = blk_mq_plug(q, bio);
 	if (plug && plug->cached_rq) {
 		rq = plug->cached_rq;
@@ -2282,11 +2277,6 @@
 
 	rq_qos_track(q, rq, bio);
 
-<<<<<<< HEAD
-	cookie = request_to_qc_t(rq->mq_hctx, rq);
-
-=======
->>>>>>> c195ab97
 	blk_mq_bio_to_request(rq, bio, nr_segs);
 
 	ret = blk_crypto_init_request(rq);
@@ -2349,11 +2339,7 @@
 		if (same_queue_rq) {
 			trace_block_unplug(q, 1, true);
 			blk_mq_try_issue_directly(same_queue_rq->mq_hctx,
-<<<<<<< HEAD
-						  same_queue_rq, &cookie);
-=======
 						  same_queue_rq);
->>>>>>> c195ab97
 		}
 	} else if ((q->nr_hw_queues > 1 && is_sync) ||
 		   !rq->mq_hctx->dispatch_busy) {
@@ -2361,11 +2347,7 @@
 		 * There is no scheduler and we can try to send directly
 		 * to the hardware.
 		 */
-<<<<<<< HEAD
-		blk_mq_try_issue_directly(rq->mq_hctx, rq, &cookie);
-=======
 		blk_mq_try_issue_directly(rq->mq_hctx, rq);
->>>>>>> c195ab97
 	} else {
 		/* Default case. */
 		blk_mq_sched_insert_request(rq, false, true, true);
@@ -2956,10 +2938,6 @@
 {
 	if (blk_mq_is_shared_tags(set->flags)) {
 		set->tags[hctx_idx] = set->shared_tags;
-<<<<<<< HEAD
-
-		return true;
-=======
 
 		return true;
 	}
@@ -2977,32 +2955,7 @@
 	if (tags) {
 		blk_mq_free_rqs(set, tags, hctx_idx);
 		blk_mq_free_rq_map(tags);
->>>>>>> c195ab97
-	}
-
-	set->tags[hctx_idx] = blk_mq_alloc_map_and_rqs(set, hctx_idx,
-						       set->queue_depth);
-
-	return set->tags[hctx_idx];
-}
-
-void blk_mq_free_map_and_rqs(struct blk_mq_tag_set *set,
-			     struct blk_mq_tags *tags,
-			     unsigned int hctx_idx)
-{
-	if (tags) {
-		blk_mq_free_rqs(set, tags, hctx_idx);
-		blk_mq_free_rq_map(tags);
-	}
-}
-
-static void __blk_mq_free_map_and_rqs(struct blk_mq_tag_set *set,
-				      unsigned int hctx_idx)
-{
-	if (!blk_mq_is_shared_tags(set->flags))
-		blk_mq_free_map_and_rqs(set, set->tags[hctx_idx], hctx_idx);
-
-	set->tags[hctx_idx] = NULL;
+	}
 }
 
 static void __blk_mq_free_map_and_rqs(struct blk_mq_tag_set *set,
