--- conflicted
+++ resolved
@@ -1148,14 +1148,8 @@
 	 */
 	lo->lo_flags = 0;
 	if (!part_shift)
-<<<<<<< HEAD
 		lo->lo_disk->flags |= GENHD_FL_NO_PART;
-	lo->lo_state = Lo_unbound;
-	mutex_unlock(&lo->lo_mutex);
-=======
-		lo->lo_disk->flags |= GENHD_FL_NO_PART_SCAN;
 	loop_update_state(lo, Lo_unbound);
->>>>>>> 51d5ae11
 
 	/*
 	 * Need not hold lo_mutex to fput backing file. Calling fput holding
