// SPDX-License-Identifier: GPL-2.0-only
/*
 * NVIDIA Tegra DRM GEM helper functions
 *
 * Copyright (C) 2012 Sascha Hauer, Pengutronix
 * Copyright (C) 2013-2015 NVIDIA CORPORATION, All rights reserved.
 *
 * Based on the GEM/CMA helpers
 *
 * Copyright (c) 2011 Samsung Electronics Co., Ltd.
 */

#include <linux/dma-buf.h>
#include <linux/iommu.h>
#include <linux/module.h>

#include <drm/drm_drv.h>
#include <drm/drm_prime.h>
#include <drm/tegra_drm.h>

#include "drm.h"
#include "gem.h"

<<<<<<< HEAD
MODULE_IMPORT_NS(DMA_BUF);

static void tegra_bo_put(struct host1x_bo *bo)
=======
static unsigned int sg_dma_count_chunks(struct scatterlist *sgl, unsigned int nents)
>>>>>>> cef3fb37
{
	dma_addr_t next = ~(dma_addr_t)0;
	unsigned int count = 0, i;
	struct scatterlist *s;

	for_each_sg(sgl, s, nents, i) {
		/* sg_dma_address(s) is only valid for entries that have sg_dma_len(s) != 0. */
		if (!sg_dma_len(s))
			continue;

		if (sg_dma_address(s) != next) {
			next = sg_dma_address(s) + sg_dma_len(s);
			count++;
		}
	}

	return count;
}

static inline unsigned int sgt_dma_count_chunks(struct sg_table *sgt)
{
	return sg_dma_count_chunks(sgt->sgl, sgt->nents);
}

static void tegra_bo_put(struct host1x_bo *bo)
{
	struct tegra_bo *obj = host1x_to_tegra_bo(bo);

	drm_gem_object_put(&obj->gem);
}

static struct host1x_bo_mapping *tegra_bo_pin(struct device *dev, struct host1x_bo *bo,
					      enum dma_data_direction direction)
{
	struct tegra_bo *obj = host1x_to_tegra_bo(bo);
	struct drm_gem_object *gem = &obj->gem;
	struct host1x_bo_mapping *map;
	int err;

	map = kzalloc(sizeof(*map), GFP_KERNEL);
	if (!map)
		return ERR_PTR(-ENOMEM);

	kref_init(&map->ref);
	map->bo = host1x_bo_get(bo);
	map->direction = direction;
	map->dev = dev;

	/*
	 * Imported buffers need special treatment to satisfy the semantics of DMA-BUF.
	 */
	if (gem->import_attach) {
		struct dma_buf *buf = gem->import_attach->dmabuf;

		map->attach = dma_buf_attach(buf, dev);
		if (IS_ERR(map->attach)) {
			err = PTR_ERR(map->attach);
			goto free;
		}

		map->sgt = dma_buf_map_attachment(map->attach, direction);
		if (IS_ERR(map->sgt)) {
			dma_buf_detach(buf, map->attach);
			err = PTR_ERR(map->sgt);
			goto free;
		}

		err = sgt_dma_count_chunks(map->sgt);
		map->size = gem->size;

		goto out;
	}

	/*
	 * If we don't have a mapping for this buffer yet, return an SG table
	 * so that host1x can do the mapping for us via the DMA API.
	 */
	map->sgt = kzalloc(sizeof(*map->sgt), GFP_KERNEL);
	if (!map->sgt) {
		err = -ENOMEM;
		goto free;
	}

	if (obj->pages) {
		/*
		 * If the buffer object was allocated from the explicit IOMMU
		 * API code paths, construct an SG table from the pages.
		 */
		err = sg_alloc_table_from_pages(map->sgt, obj->pages, obj->num_pages, 0, gem->size,
						GFP_KERNEL);
		if (err < 0)
			goto free;
	} else {
		/*
		 * If the buffer object had no pages allocated and if it was
		 * not imported, it had to be allocated with the DMA API, so
		 * the DMA API helper can be used.
		 */
		err = dma_get_sgtable(dev, map->sgt, obj->vaddr, obj->iova, gem->size);
		if (err < 0)
			goto free;
	}

	err = dma_map_sgtable(dev, map->sgt, direction, 0);
	if (err)
		goto free_sgt;

out:
	/*
	 * If we've manually mapped the buffer object through the IOMMU, make sure to return the
	 * existing IOVA address of our mapping.
	 */
	if (!obj->mm) {
		map->phys = sg_dma_address(map->sgt->sgl);
		map->chunks = err;
	} else {
		map->phys = obj->iova;
		map->chunks = 1;
	}

	map->size = gem->size;

	return map;

free_sgt:
	sg_free_table(map->sgt);
free:
	kfree(map->sgt);
	kfree(map);
	return ERR_PTR(err);
}

static void tegra_bo_unpin(struct host1x_bo_mapping *map)
{
	if (map->attach) {
		dma_buf_unmap_attachment(map->attach, map->sgt, map->direction);
		dma_buf_detach(map->attach->dmabuf, map->attach);
	} else {
		dma_unmap_sgtable(map->dev, map->sgt, map->direction, 0);
		sg_free_table(map->sgt);
		kfree(map->sgt);
	}

	host1x_bo_put(map->bo);
	kfree(map);
}

static void *tegra_bo_mmap(struct host1x_bo *bo)
{
	struct tegra_bo *obj = host1x_to_tegra_bo(bo);
	struct dma_buf_map map;
	int ret;

	if (obj->vaddr) {
		return obj->vaddr;
	} else if (obj->gem.import_attach) {
		ret = dma_buf_vmap(obj->gem.import_attach->dmabuf, &map);
		return ret ? NULL : map.vaddr;
	} else {
		return vmap(obj->pages, obj->num_pages, VM_MAP,
			    pgprot_writecombine(PAGE_KERNEL));
	}
}

static void tegra_bo_munmap(struct host1x_bo *bo, void *addr)
{
	struct tegra_bo *obj = host1x_to_tegra_bo(bo);
	struct dma_buf_map map = DMA_BUF_MAP_INIT_VADDR(addr);

	if (obj->vaddr)
		return;
	else if (obj->gem.import_attach)
		dma_buf_vunmap(obj->gem.import_attach->dmabuf, &map);
	else
		vunmap(addr);
}

static struct host1x_bo *tegra_bo_get(struct host1x_bo *bo)
{
	struct tegra_bo *obj = host1x_to_tegra_bo(bo);

	drm_gem_object_get(&obj->gem);

	return bo;
}

static const struct host1x_bo_ops tegra_bo_ops = {
	.get = tegra_bo_get,
	.put = tegra_bo_put,
	.pin = tegra_bo_pin,
	.unpin = tegra_bo_unpin,
	.mmap = tegra_bo_mmap,
	.munmap = tegra_bo_munmap,
};

static int tegra_bo_iommu_map(struct tegra_drm *tegra, struct tegra_bo *bo)
{
	int prot = IOMMU_READ | IOMMU_WRITE;
	int err;

	if (bo->mm)
		return -EBUSY;

	bo->mm = kzalloc(sizeof(*bo->mm), GFP_KERNEL);
	if (!bo->mm)
		return -ENOMEM;

	mutex_lock(&tegra->mm_lock);

	err = drm_mm_insert_node_generic(&tegra->mm,
					 bo->mm, bo->gem.size, PAGE_SIZE, 0, 0);
	if (err < 0) {
		dev_err(tegra->drm->dev, "out of I/O virtual memory: %d\n",
			err);
		goto unlock;
	}

	bo->iova = bo->mm->start;

	bo->size = iommu_map_sgtable(tegra->domain, bo->iova, bo->sgt, prot);
	if (!bo->size) {
		dev_err(tegra->drm->dev, "failed to map buffer\n");
		err = -ENOMEM;
		goto remove;
	}

	mutex_unlock(&tegra->mm_lock);

	return 0;

remove:
	drm_mm_remove_node(bo->mm);
unlock:
	mutex_unlock(&tegra->mm_lock);
	kfree(bo->mm);
	return err;
}

static int tegra_bo_iommu_unmap(struct tegra_drm *tegra, struct tegra_bo *bo)
{
	if (!bo->mm)
		return 0;

	mutex_lock(&tegra->mm_lock);
	iommu_unmap(tegra->domain, bo->iova, bo->size);
	drm_mm_remove_node(bo->mm);
	mutex_unlock(&tegra->mm_lock);

	kfree(bo->mm);

	return 0;
}

static const struct drm_gem_object_funcs tegra_gem_object_funcs = {
	.free = tegra_bo_free_object,
	.export = tegra_gem_prime_export,
	.vm_ops = &tegra_bo_vm_ops,
};

static struct tegra_bo *tegra_bo_alloc_object(struct drm_device *drm,
					      size_t size)
{
	struct tegra_bo *bo;
	int err;

	bo = kzalloc(sizeof(*bo), GFP_KERNEL);
	if (!bo)
		return ERR_PTR(-ENOMEM);

	bo->gem.funcs = &tegra_gem_object_funcs;

	host1x_bo_init(&bo->base, &tegra_bo_ops);
	size = round_up(size, PAGE_SIZE);

	err = drm_gem_object_init(drm, &bo->gem, size);
	if (err < 0)
		goto free;

	err = drm_gem_create_mmap_offset(&bo->gem);
	if (err < 0)
		goto release;

	return bo;

release:
	drm_gem_object_release(&bo->gem);
free:
	kfree(bo);
	return ERR_PTR(err);
}

static void tegra_bo_free(struct drm_device *drm, struct tegra_bo *bo)
{
	if (bo->pages) {
		dma_unmap_sgtable(drm->dev, bo->sgt, DMA_FROM_DEVICE, 0);
		drm_gem_put_pages(&bo->gem, bo->pages, true, true);
		sg_free_table(bo->sgt);
		kfree(bo->sgt);
	} else if (bo->vaddr) {
		dma_free_wc(drm->dev, bo->gem.size, bo->vaddr, bo->iova);
	}
}

static int tegra_bo_get_pages(struct drm_device *drm, struct tegra_bo *bo)
{
	int err;

	bo->pages = drm_gem_get_pages(&bo->gem);
	if (IS_ERR(bo->pages))
		return PTR_ERR(bo->pages);

	bo->num_pages = bo->gem.size >> PAGE_SHIFT;

	bo->sgt = drm_prime_pages_to_sg(bo->gem.dev, bo->pages, bo->num_pages);
	if (IS_ERR(bo->sgt)) {
		err = PTR_ERR(bo->sgt);
		goto put_pages;
	}

	err = dma_map_sgtable(drm->dev, bo->sgt, DMA_FROM_DEVICE, 0);
	if (err)
		goto free_sgt;

	return 0;

free_sgt:
	sg_free_table(bo->sgt);
	kfree(bo->sgt);
put_pages:
	drm_gem_put_pages(&bo->gem, bo->pages, false, false);
	return err;
}

static int tegra_bo_alloc(struct drm_device *drm, struct tegra_bo *bo)
{
	struct tegra_drm *tegra = drm->dev_private;
	int err;

	if (tegra->domain) {
		err = tegra_bo_get_pages(drm, bo);
		if (err < 0)
			return err;

		err = tegra_bo_iommu_map(tegra, bo);
		if (err < 0) {
			tegra_bo_free(drm, bo);
			return err;
		}
	} else {
		size_t size = bo->gem.size;

		bo->vaddr = dma_alloc_wc(drm->dev, size, &bo->iova,
					 GFP_KERNEL | __GFP_NOWARN);
		if (!bo->vaddr) {
			dev_err(drm->dev,
				"failed to allocate buffer of size %zu\n",
				size);
			return -ENOMEM;
		}
	}

	return 0;
}

struct tegra_bo *tegra_bo_create(struct drm_device *drm, size_t size,
				 unsigned long flags)
{
	struct tegra_bo *bo;
	int err;

	bo = tegra_bo_alloc_object(drm, size);
	if (IS_ERR(bo))
		return bo;

	err = tegra_bo_alloc(drm, bo);
	if (err < 0)
		goto release;

	if (flags & DRM_TEGRA_GEM_CREATE_TILED)
		bo->tiling.mode = TEGRA_BO_TILING_MODE_TILED;

	if (flags & DRM_TEGRA_GEM_CREATE_BOTTOM_UP)
		bo->flags |= TEGRA_BO_BOTTOM_UP;

	return bo;

release:
	drm_gem_object_release(&bo->gem);
	kfree(bo);
	return ERR_PTR(err);
}

struct tegra_bo *tegra_bo_create_with_handle(struct drm_file *file,
					     struct drm_device *drm,
					     size_t size,
					     unsigned long flags,
					     u32 *handle)
{
	struct tegra_bo *bo;
	int err;

	bo = tegra_bo_create(drm, size, flags);
	if (IS_ERR(bo))
		return bo;

	err = drm_gem_handle_create(file, &bo->gem, handle);
	if (err) {
		tegra_bo_free_object(&bo->gem);
		return ERR_PTR(err);
	}

	drm_gem_object_put(&bo->gem);

	return bo;
}

static struct tegra_bo *tegra_bo_import(struct drm_device *drm,
					struct dma_buf *buf)
{
	struct tegra_drm *tegra = drm->dev_private;
	struct dma_buf_attachment *attach;
	struct tegra_bo *bo;
	int err;

	bo = tegra_bo_alloc_object(drm, buf->size);
	if (IS_ERR(bo))
		return bo;

	attach = dma_buf_attach(buf, drm->dev);
	if (IS_ERR(attach)) {
		err = PTR_ERR(attach);
		goto free;
	}

	get_dma_buf(buf);

	bo->sgt = dma_buf_map_attachment(attach, DMA_TO_DEVICE);
	if (IS_ERR(bo->sgt)) {
		err = PTR_ERR(bo->sgt);
		goto detach;
	}

	if (tegra->domain) {
		err = tegra_bo_iommu_map(tegra, bo);
		if (err < 0)
			goto detach;
	}

	bo->gem.import_attach = attach;

	return bo;

detach:
	if (!IS_ERR_OR_NULL(bo->sgt))
		dma_buf_unmap_attachment(attach, bo->sgt, DMA_TO_DEVICE);

	dma_buf_detach(buf, attach);
	dma_buf_put(buf);
free:
	drm_gem_object_release(&bo->gem);
	kfree(bo);
	return ERR_PTR(err);
}

void tegra_bo_free_object(struct drm_gem_object *gem)
{
	struct tegra_drm *tegra = gem->dev->dev_private;
	struct host1x_bo_mapping *mapping, *tmp;
	struct tegra_bo *bo = to_tegra_bo(gem);

	/* remove all mappings of this buffer object from any caches */
	list_for_each_entry_safe(mapping, tmp, &bo->base.mappings, list) {
		if (mapping->cache)
			host1x_bo_unpin(mapping);
		else
			dev_err(gem->dev->dev, "mapping %p stale for device %s\n", mapping,
				dev_name(mapping->dev));
	}

	if (tegra->domain)
		tegra_bo_iommu_unmap(tegra, bo);

	if (gem->import_attach) {
		dma_buf_unmap_attachment(gem->import_attach, bo->sgt,
					 DMA_TO_DEVICE);
		drm_prime_gem_destroy(gem, NULL);
	} else {
		tegra_bo_free(gem->dev, bo);
	}

	drm_gem_object_release(gem);
	kfree(bo);
}

int tegra_bo_dumb_create(struct drm_file *file, struct drm_device *drm,
			 struct drm_mode_create_dumb *args)
{
	unsigned int min_pitch = DIV_ROUND_UP(args->width * args->bpp, 8);
	struct tegra_drm *tegra = drm->dev_private;
	struct tegra_bo *bo;

	args->pitch = round_up(min_pitch, tegra->pitch_align);
	args->size = args->pitch * args->height;

	bo = tegra_bo_create_with_handle(file, drm, args->size, 0,
					 &args->handle);
	if (IS_ERR(bo))
		return PTR_ERR(bo);

	return 0;
}

static vm_fault_t tegra_bo_fault(struct vm_fault *vmf)
{
	struct vm_area_struct *vma = vmf->vma;
	struct drm_gem_object *gem = vma->vm_private_data;
	struct tegra_bo *bo = to_tegra_bo(gem);
	struct page *page;
	pgoff_t offset;

	if (!bo->pages)
		return VM_FAULT_SIGBUS;

	offset = (vmf->address - vma->vm_start) >> PAGE_SHIFT;
	page = bo->pages[offset];

	return vmf_insert_page(vma, vmf->address, page);
}

const struct vm_operations_struct tegra_bo_vm_ops = {
	.fault = tegra_bo_fault,
	.open = drm_gem_vm_open,
	.close = drm_gem_vm_close,
};

int __tegra_gem_mmap(struct drm_gem_object *gem, struct vm_area_struct *vma)
{
	struct tegra_bo *bo = to_tegra_bo(gem);

	if (!bo->pages) {
		unsigned long vm_pgoff = vma->vm_pgoff;
		int err;

		/*
		 * Clear the VM_PFNMAP flag that was set by drm_gem_mmap(),
		 * and set the vm_pgoff (used as a fake buffer offset by DRM)
		 * to 0 as we want to map the whole buffer.
		 */
		vma->vm_flags &= ~VM_PFNMAP;
		vma->vm_pgoff = 0;

		err = dma_mmap_wc(gem->dev->dev, vma, bo->vaddr, bo->iova,
				  gem->size);
		if (err < 0) {
			drm_gem_vm_close(vma);
			return err;
		}

		vma->vm_pgoff = vm_pgoff;
	} else {
		pgprot_t prot = vm_get_page_prot(vma->vm_flags);

		vma->vm_flags |= VM_MIXEDMAP;
		vma->vm_flags &= ~VM_PFNMAP;

		vma->vm_page_prot = pgprot_writecombine(prot);
	}

	return 0;
}

int tegra_drm_mmap(struct file *file, struct vm_area_struct *vma)
{
	struct drm_gem_object *gem;
	int err;

	err = drm_gem_mmap(file, vma);
	if (err < 0)
		return err;

	gem = vma->vm_private_data;

	return __tegra_gem_mmap(gem, vma);
}

static struct sg_table *
tegra_gem_prime_map_dma_buf(struct dma_buf_attachment *attach,
			    enum dma_data_direction dir)
{
	struct drm_gem_object *gem = attach->dmabuf->priv;
	struct tegra_bo *bo = to_tegra_bo(gem);
	struct sg_table *sgt;

	sgt = kmalloc(sizeof(*sgt), GFP_KERNEL);
	if (!sgt)
		return NULL;

	if (bo->pages) {
		if (sg_alloc_table_from_pages(sgt, bo->pages, bo->num_pages,
					      0, gem->size, GFP_KERNEL) < 0)
			goto free;
	} else {
		if (dma_get_sgtable(attach->dev, sgt, bo->vaddr, bo->iova,
				    gem->size) < 0)
			goto free;
	}

	if (dma_map_sgtable(attach->dev, sgt, dir, 0))
		goto free;

	return sgt;

free:
	sg_free_table(sgt);
	kfree(sgt);
	return NULL;
}

static void tegra_gem_prime_unmap_dma_buf(struct dma_buf_attachment *attach,
					  struct sg_table *sgt,
					  enum dma_data_direction dir)
{
	struct drm_gem_object *gem = attach->dmabuf->priv;
	struct tegra_bo *bo = to_tegra_bo(gem);

	if (bo->pages)
		dma_unmap_sgtable(attach->dev, sgt, dir, 0);

	sg_free_table(sgt);
	kfree(sgt);
}

static void tegra_gem_prime_release(struct dma_buf *buf)
{
	drm_gem_dmabuf_release(buf);
}

static int tegra_gem_prime_begin_cpu_access(struct dma_buf *buf,
					    enum dma_data_direction direction)
{
	struct drm_gem_object *gem = buf->priv;
	struct tegra_bo *bo = to_tegra_bo(gem);
	struct drm_device *drm = gem->dev;

	if (bo->pages)
		dma_sync_sgtable_for_cpu(drm->dev, bo->sgt, DMA_FROM_DEVICE);

	return 0;
}

static int tegra_gem_prime_end_cpu_access(struct dma_buf *buf,
					  enum dma_data_direction direction)
{
	struct drm_gem_object *gem = buf->priv;
	struct tegra_bo *bo = to_tegra_bo(gem);
	struct drm_device *drm = gem->dev;

	if (bo->pages)
		dma_sync_sgtable_for_device(drm->dev, bo->sgt, DMA_TO_DEVICE);

	return 0;
}

static int tegra_gem_prime_mmap(struct dma_buf *buf, struct vm_area_struct *vma)
{
	struct drm_gem_object *gem = buf->priv;
	int err;

	err = drm_gem_mmap_obj(gem, gem->size, vma);
	if (err < 0)
		return err;

	return __tegra_gem_mmap(gem, vma);
}

static int tegra_gem_prime_vmap(struct dma_buf *buf, struct dma_buf_map *map)
{
	struct drm_gem_object *gem = buf->priv;
	struct tegra_bo *bo = to_tegra_bo(gem);

	dma_buf_map_set_vaddr(map, bo->vaddr);

	return 0;
}

static void tegra_gem_prime_vunmap(struct dma_buf *buf, struct dma_buf_map *map)
{
}

static const struct dma_buf_ops tegra_gem_prime_dmabuf_ops = {
	.map_dma_buf = tegra_gem_prime_map_dma_buf,
	.unmap_dma_buf = tegra_gem_prime_unmap_dma_buf,
	.release = tegra_gem_prime_release,
	.begin_cpu_access = tegra_gem_prime_begin_cpu_access,
	.end_cpu_access = tegra_gem_prime_end_cpu_access,
	.mmap = tegra_gem_prime_mmap,
	.vmap = tegra_gem_prime_vmap,
	.vunmap = tegra_gem_prime_vunmap,
};

struct dma_buf *tegra_gem_prime_export(struct drm_gem_object *gem,
				       int flags)
{
	DEFINE_DMA_BUF_EXPORT_INFO(exp_info);

	exp_info.exp_name = KBUILD_MODNAME;
	exp_info.owner = gem->dev->driver->fops->owner;
	exp_info.ops = &tegra_gem_prime_dmabuf_ops;
	exp_info.size = gem->size;
	exp_info.flags = flags;
	exp_info.priv = gem;

	return drm_gem_dmabuf_export(gem->dev, &exp_info);
}

struct drm_gem_object *tegra_gem_prime_import(struct drm_device *drm,
					      struct dma_buf *buf)
{
	struct tegra_bo *bo;

	if (buf->ops == &tegra_gem_prime_dmabuf_ops) {
		struct drm_gem_object *gem = buf->priv;

		if (gem->dev == drm) {
			drm_gem_object_get(gem);
			return gem;
		}
	}

	bo = tegra_bo_import(drm, buf);
	if (IS_ERR(bo))
		return ERR_CAST(bo);

	return &bo->gem;
}

struct host1x_bo *tegra_gem_lookup(struct drm_file *file, u32 handle)
{
	struct drm_gem_object *gem;
	struct tegra_bo *bo;

	gem = drm_gem_object_lookup(file, handle);
	if (!gem)
		return NULL;

	bo = to_tegra_bo(gem);
	return &bo->base;
}<|MERGE_RESOLUTION|>--- conflicted
+++ resolved
@@ -21,13 +21,9 @@
 #include "drm.h"
 #include "gem.h"
 
-<<<<<<< HEAD
 MODULE_IMPORT_NS(DMA_BUF);
 
-static void tegra_bo_put(struct host1x_bo *bo)
-=======
 static unsigned int sg_dma_count_chunks(struct scatterlist *sgl, unsigned int nents)
->>>>>>> cef3fb37
 {
 	dma_addr_t next = ~(dma_addr_t)0;
 	unsigned int count = 0, i;
