// SPDX-License-Identifier: GPL-2.0 OR MIT
/*
 * Copyright 2020-2021 Advanced Micro Devices, Inc.
 *
 * Permission is hereby granted, free of charge, to any person obtaining a
 * copy of this software and associated documentation files (the "Software"),
 * to deal in the Software without restriction, including without limitation
 * the rights to use, copy, modify, merge, publish, distribute, sublicense,
 * and/or sell copies of the Software, and to permit persons to whom the
 * Software is furnished to do so, subject to the following conditions:
 *
 * The above copyright notice and this permission notice shall be included in
 * all copies or substantial portions of the Software.
 *
 * THE SOFTWARE IS PROVIDED "AS IS", WITHOUT WARRANTY OF ANY KIND, EXPRESS OR
 * IMPLIED, INCLUDING BUT NOT LIMITED TO THE WARRANTIES OF MERCHANTABILITY,
 * FITNESS FOR A PARTICULAR PURPOSE AND NONINFRINGEMENT.  IN NO EVENT SHALL
 * THE COPYRIGHT HOLDER(S) OR AUTHOR(S) BE LIABLE FOR ANY CLAIM, DAMAGES OR
 * OTHER LIABILITY, WHETHER IN AN ACTION OF CONTRACT, TORT OR OTHERWISE,
 * ARISING FROM, OUT OF OR IN CONNECTION WITH THE SOFTWARE OR THE USE OR
 * OTHER DEALINGS IN THE SOFTWARE.
 */

#include <linux/types.h>
#include <linux/hmm.h>
#include <linux/dma-direction.h>
#include <linux/dma-mapping.h>
#include "amdgpu_sync.h"
#include "amdgpu_object.h"
#include "amdgpu_vm.h"
#include "amdgpu_mn.h"
#include "amdgpu_res_cursor.h"
#include "kfd_priv.h"
#include "kfd_svm.h"
#include "kfd_migrate.h"

static uint64_t
svm_migrate_direct_mapping_addr(struct amdgpu_device *adev, uint64_t addr)
{
	return addr + amdgpu_ttm_domain_start(adev, TTM_PL_VRAM);
}

static int
svm_migrate_gart_map(struct amdgpu_ring *ring, uint64_t npages,
		     dma_addr_t *addr, uint64_t *gart_addr, uint64_t flags)
{
	struct amdgpu_device *adev = ring->adev;
	struct amdgpu_job *job;
	unsigned int num_dw, num_bytes;
	struct dma_fence *fence;
	uint64_t src_addr, dst_addr;
	uint64_t pte_flags;
	void *cpu_addr;
	int r;

	/* use gart window 0 */
	*gart_addr = adev->gmc.gart_start;

	num_dw = ALIGN(adev->mman.buffer_funcs->copy_num_dw, 8);
	num_bytes = npages * 8;

	r = amdgpu_job_alloc_with_ib(adev, num_dw * 4 + num_bytes,
				     AMDGPU_IB_POOL_DELAYED, &job);
	if (r)
		return r;

	src_addr = num_dw * 4;
	src_addr += job->ibs[0].gpu_addr;

	dst_addr = amdgpu_bo_gpu_offset(adev->gart.bo);
	amdgpu_emit_copy_buffer(adev, &job->ibs[0], src_addr,
				dst_addr, num_bytes, false);

	amdgpu_ring_pad_ib(ring, &job->ibs[0]);
	WARN_ON(job->ibs[0].length_dw > num_dw);

	pte_flags = AMDGPU_PTE_VALID | AMDGPU_PTE_READABLE;
	pte_flags |= AMDGPU_PTE_SYSTEM | AMDGPU_PTE_SNOOPED;
	if (!(flags & KFD_IOCTL_SVM_FLAG_GPU_RO))
		pte_flags |= AMDGPU_PTE_WRITEABLE;
	pte_flags |= adev->gart.gart_pte_flags;

	cpu_addr = &job->ibs[0].ptr[num_dw];

	r = amdgpu_gart_map(adev, 0, npages, addr, pte_flags, cpu_addr);
	if (r)
		goto error_free;

	r = amdgpu_job_submit(job, &adev->mman.entity,
			      AMDGPU_FENCE_OWNER_UNDEFINED, &fence);
	if (r)
		goto error_free;

	dma_fence_put(fence);

	return r;

error_free:
	amdgpu_job_free(job);
	return r;
}

/**
 * svm_migrate_copy_memory_gart - sdma copy data between ram and vram
 *
 * @adev: amdgpu device the sdma ring running
 * @src: source page address array
 * @dst: destination page address array
 * @npages: number of pages to copy
 * @direction: enum MIGRATION_COPY_DIR
 * @mfence: output, sdma fence to signal after sdma is done
 *
 * ram address uses GART table continuous entries mapping to ram pages,
 * vram address uses direct mapping of vram pages, which must have npages
 * number of continuous pages.
 * GART update and sdma uses same buf copy function ring, sdma is splited to
 * multiple GTT_MAX_PAGES transfer, all sdma operations are serialized, wait for
 * the last sdma finish fence which is returned to check copy memory is done.
 *
 * Context: Process context, takes and releases gtt_window_lock
 *
 * Return:
 * 0 - OK, otherwise error code
 */

static int
svm_migrate_copy_memory_gart(struct amdgpu_device *adev, dma_addr_t *sys,
			     uint64_t *vram, uint64_t npages,
			     enum MIGRATION_COPY_DIR direction,
			     struct dma_fence **mfence)
{
	const uint64_t GTT_MAX_PAGES = AMDGPU_GTT_MAX_TRANSFER_SIZE;
	struct amdgpu_ring *ring = adev->mman.buffer_funcs_ring;
	uint64_t gart_s, gart_d;
	struct dma_fence *next;
	uint64_t size;
	int r;

	mutex_lock(&adev->mman.gtt_window_lock);

	while (npages) {
		size = min(GTT_MAX_PAGES, npages);

		if (direction == FROM_VRAM_TO_RAM) {
			gart_s = svm_migrate_direct_mapping_addr(adev, *vram);
			r = svm_migrate_gart_map(ring, size, sys, &gart_d, 0);

		} else if (direction == FROM_RAM_TO_VRAM) {
			r = svm_migrate_gart_map(ring, size, sys, &gart_s,
						 KFD_IOCTL_SVM_FLAG_GPU_RO);
			gart_d = svm_migrate_direct_mapping_addr(adev, *vram);
		}
		if (r) {
			pr_debug("failed %d to create gart mapping\n", r);
			goto out_unlock;
		}

		r = amdgpu_copy_buffer(ring, gart_s, gart_d, size * PAGE_SIZE,
				       NULL, &next, false, true, false);
		if (r) {
			pr_debug("failed %d to copy memory\n", r);
			goto out_unlock;
		}

		dma_fence_put(*mfence);
		*mfence = next;
		npages -= size;
		if (npages) {
			sys += size;
			vram += size;
		}
	}

out_unlock:
	mutex_unlock(&adev->mman.gtt_window_lock);

	return r;
}

/**
 * svm_migrate_copy_done - wait for memory copy sdma is done
 *
 * @adev: amdgpu device the sdma memory copy is executing on
 * @mfence: migrate fence
 *
 * Wait for dma fence is signaled, if the copy ssplit into multiple sdma
 * operations, this is the last sdma operation fence.
 *
 * Context: called after svm_migrate_copy_memory
 *
 * Return:
 * 0		- success
 * otherwise	- error code from dma fence signal
 */
static int
svm_migrate_copy_done(struct amdgpu_device *adev, struct dma_fence *mfence)
{
	int r = 0;

	if (mfence) {
		r = dma_fence_wait(mfence, false);
		dma_fence_put(mfence);
		pr_debug("sdma copy memory fence done\n");
	}

	return r;
}

unsigned long
svm_migrate_addr_to_pfn(struct amdgpu_device *adev, unsigned long addr)
{
	return (addr + adev->kfd.dev->pgmap.range.start) >> PAGE_SHIFT;
}

static void
svm_migrate_get_vram_page(struct svm_range *prange, unsigned long pfn)
{
	struct page *page;

	page = pfn_to_page(pfn);
	svm_range_bo_ref(prange->svm_bo);
	page->zone_device_data = prange->svm_bo;
	get_page(page);
	lock_page(page);
}

static void
svm_migrate_put_vram_page(struct amdgpu_device *adev, unsigned long addr)
{
	struct page *page;

	page = pfn_to_page(svm_migrate_addr_to_pfn(adev, addr));
	unlock_page(page);
	put_page(page);
}

static unsigned long
svm_migrate_addr(struct amdgpu_device *adev, struct page *page)
{
	unsigned long addr;

	addr = page_to_pfn(page) << PAGE_SHIFT;
	return (addr - adev->kfd.dev->pgmap.range.start);
}

static struct page *
svm_migrate_get_sys_page(struct vm_area_struct *vma, unsigned long addr)
{
	struct page *page;

	page = alloc_page_vma(GFP_HIGHUSER, vma, addr);
	if (page)
		lock_page(page);

	return page;
}

static void svm_migrate_put_sys_page(unsigned long addr)
{
	struct page *page;

	page = pfn_to_page(addr >> PAGE_SHIFT);
	unlock_page(page);
	put_page(page);
}

static int
svm_migrate_copy_to_vram(struct amdgpu_device *adev, struct svm_range *prange,
			 struct migrate_vma *migrate, struct dma_fence **mfence,
			 dma_addr_t *scratch)
{
	uint64_t npages = migrate->cpages;
	struct device *dev = adev->dev;
	struct amdgpu_res_cursor cursor;
	dma_addr_t *src;
	uint64_t *dst;
	uint64_t i, j;
	int r;

	pr_debug("svms 0x%p [0x%lx 0x%lx]\n", prange->svms, prange->start,
		 prange->last);

	src = scratch;
	dst = (uint64_t *)(scratch + npages);

	r = svm_range_vram_node_new(adev, prange, true);
	if (r) {
		pr_debug("failed %d get 0x%llx pages from vram\n", r, npages);
		goto out;
	}

	amdgpu_res_first(prange->ttm_res, prange->offset << PAGE_SHIFT,
			 npages << PAGE_SHIFT, &cursor);
	for (i = j = 0; i < npages; i++) {
		struct page *spage;

		spage = migrate_pfn_to_page(migrate->src[i]);
		if (spage && !is_zone_device_page(spage)) {
			dst[i] = cursor.start + (j << PAGE_SHIFT);
			migrate->dst[i] = svm_migrate_addr_to_pfn(adev, dst[i]);
			svm_migrate_get_vram_page(prange, migrate->dst[i]);
			migrate->dst[i] = migrate_pfn(migrate->dst[i]);
			migrate->dst[i] |= MIGRATE_PFN_LOCKED;
			src[i] = dma_map_page(dev, spage, 0, PAGE_SIZE,
					      DMA_TO_DEVICE);
			r = dma_mapping_error(dev, src[i]);
			if (r) {
				pr_debug("failed %d dma_map_page\n", r);
				goto out_free_vram_pages;
			}
		} else {
			if (j) {
				r = svm_migrate_copy_memory_gart(
						adev, src + i - j,
						dst + i - j, j,
						FROM_RAM_TO_VRAM,
						mfence);
				if (r)
					goto out_free_vram_pages;
				amdgpu_res_next(&cursor, j << PAGE_SHIFT);
				j = 0;
			} else {
				amdgpu_res_next(&cursor, PAGE_SIZE);
			}
			continue;
		}

		pr_debug("dma mapping src to 0x%llx, page_to_pfn 0x%lx\n",
			 src[i] >> PAGE_SHIFT, page_to_pfn(spage));

		if (j >= (cursor.size >> PAGE_SHIFT) - 1 && i < npages - 1) {
			r = svm_migrate_copy_memory_gart(adev, src + i - j,
							 dst + i - j, j + 1,
							 FROM_RAM_TO_VRAM,
							 mfence);
			if (r)
				goto out_free_vram_pages;
			amdgpu_res_next(&cursor, (j + 1) * PAGE_SIZE);
			j= 0;
		} else {
			j++;
		}
	}

	r = svm_migrate_copy_memory_gart(adev, src + i - j, dst + i - j, j,
					 FROM_RAM_TO_VRAM, mfence);

out_free_vram_pages:
	if (r) {
		pr_debug("failed %d to copy memory to vram\n", r);
		while (i--) {
			svm_migrate_put_vram_page(adev, dst[i]);
			migrate->dst[i] = 0;
		}
	}

#ifdef DEBUG_FORCE_MIXED_DOMAINS
	for (i = 0, j = 0; i < npages; i += 4, j++) {
		if (j & 1)
			continue;
		svm_migrate_put_vram_page(adev, dst[i]);
		migrate->dst[i] = 0;
		svm_migrate_put_vram_page(adev, dst[i + 1]);
		migrate->dst[i + 1] = 0;
		svm_migrate_put_vram_page(adev, dst[i + 2]);
		migrate->dst[i + 2] = 0;
		svm_migrate_put_vram_page(adev, dst[i + 3]);
		migrate->dst[i + 3] = 0;
	}
#endif
out:
	return r;
}

static int
svm_migrate_vma_to_vram(struct amdgpu_device *adev, struct svm_range *prange,
			struct vm_area_struct *vma, uint64_t start,
			uint64_t end)
{
	uint64_t npages = (end - start) >> PAGE_SHIFT;
	struct kfd_process_device *pdd;
	struct dma_fence *mfence = NULL;
	struct migrate_vma migrate;
	dma_addr_t *scratch;
	size_t size;
	void *buf;
	int r = -ENOMEM;

	memset(&migrate, 0, sizeof(migrate));
	migrate.vma = vma;
	migrate.start = start;
	migrate.end = end;
	migrate.flags = MIGRATE_VMA_SELECT_SYSTEM;
	migrate.pgmap_owner = SVM_ADEV_PGMAP_OWNER(adev);

	size = 2 * sizeof(*migrate.src) + sizeof(uint64_t) + sizeof(dma_addr_t);
	size *= npages;
	buf = kvmalloc(size, GFP_KERNEL | __GFP_ZERO);
	if (!buf)
		goto out;

	migrate.src = buf;
	migrate.dst = migrate.src + npages;
	scratch = (dma_addr_t *)(migrate.dst + npages);

	r = migrate_vma_setup(&migrate);
	if (r) {
		pr_debug("failed %d prepare migrate svms 0x%p [0x%lx 0x%lx]\n",
			 r, prange->svms, prange->start, prange->last);
		goto out_free;
	}
	if (migrate.cpages != npages) {
		pr_debug("Partial migration. 0x%lx/0x%llx pages can be migrated\n",
			 migrate.cpages,
			 npages);
	}

	if (migrate.cpages) {
		r = svm_migrate_copy_to_vram(adev, prange, &migrate, &mfence,
					     scratch);
		migrate_vma_pages(&migrate);
		svm_migrate_copy_done(adev, mfence);
		migrate_vma_finalize(&migrate);
	}

	svm_range_dma_unmap(adev->dev, scratch, 0, npages);
	svm_range_free_dma_mappings(prange);

out_free:
	kvfree(buf);
out:
	if (!r) {
		pdd = svm_range_get_pdd_by_adev(prange, adev);
		if (pdd)
			WRITE_ONCE(pdd->page_in, pdd->page_in + migrate.cpages);
	}

	return r;
}

/**
 * svm_migrate_ram_to_vram - migrate svm range from system to device
 * @prange: range structure
 * @best_loc: the device to migrate to
 * @mm: the process mm structure
 *
 * Context: Process context, caller hold mmap read lock, svms lock, prange lock
 *
 * Return:
 * 0 - OK, otherwise error code
 */
static int
svm_migrate_ram_to_vram(struct svm_range *prange, uint32_t best_loc,
			struct mm_struct *mm)
{
	unsigned long addr, start, end;
	struct vm_area_struct *vma;
	struct amdgpu_device *adev;
	int r = 0;

	if (prange->actual_loc == best_loc) {
		pr_debug("svms 0x%p [0x%lx 0x%lx] already on best_loc 0x%x\n",
			 prange->svms, prange->start, prange->last, best_loc);
		return 0;
	}

	adev = svm_range_get_adev_by_id(prange, best_loc);
	if (!adev) {
		pr_debug("failed to get device by id 0x%x\n", best_loc);
		return -ENODEV;
	}

	pr_debug("svms 0x%p [0x%lx 0x%lx] to gpu 0x%x\n", prange->svms,
		 prange->start, prange->last, best_loc);

	/* FIXME: workaround for page locking bug with invalid pages */
	svm_range_prefault(prange, mm, SVM_ADEV_PGMAP_OWNER(adev));

	start = prange->start << PAGE_SHIFT;
	end = (prange->last + 1) << PAGE_SHIFT;

	for (addr = start; addr < end;) {
		unsigned long next;

		vma = find_vma(mm, addr);
		if (!vma || addr < vma->vm_start)
			break;

		next = min(vma->vm_end, end);
		r = svm_migrate_vma_to_vram(adev, prange, vma, addr, next);
		if (r) {
			pr_debug("failed to migrate\n");
			break;
		}
		addr = next;
	}

	if (!r)
		prange->actual_loc = best_loc;

	return r;
}

static void svm_migrate_page_free(struct page *page)
{
	struct svm_range_bo *svm_bo = page->zone_device_data;

	if (svm_bo) {
		pr_debug("svm_bo ref left: %d\n", kref_read(&svm_bo->kref));
		svm_range_bo_unref(svm_bo);
	}
}

static int
svm_migrate_copy_to_ram(struct amdgpu_device *adev, struct svm_range *prange,
			struct migrate_vma *migrate, struct dma_fence **mfence,
			dma_addr_t *scratch, uint64_t npages)
{
	struct device *dev = adev->dev;
	uint64_t *src;
	dma_addr_t *dst;
	struct page *dpage;
	uint64_t i = 0, j;
	uint64_t addr;
	int r = 0;

	pr_debug("svms 0x%p [0x%lx 0x%lx]\n", prange->svms, prange->start,
		 prange->last);

	addr = prange->start << PAGE_SHIFT;

	src = (uint64_t *)(scratch + npages);
	dst = scratch;

	for (i = 0, j = 0; i < npages; i++, addr += PAGE_SIZE) {
		struct page *spage;

		spage = migrate_pfn_to_page(migrate->src[i]);
		if (!spage || !is_zone_device_page(spage)) {
			pr_debug("invalid page. Could be in CPU already svms 0x%p [0x%lx 0x%lx]\n",
				 prange->svms, prange->start, prange->last);
			if (j) {
				r = svm_migrate_copy_memory_gart(adev, dst + i - j,
								 src + i - j, j,
								 FROM_VRAM_TO_RAM,
								 mfence);
				if (r)
					goto out_oom;
				j = 0;
			}
			continue;
		}
		src[i] = svm_migrate_addr(adev, spage);
		if (i > 0 && src[i] != src[i - 1] + PAGE_SIZE) {
			r = svm_migrate_copy_memory_gart(adev, dst + i - j,
							 src + i - j, j,
							 FROM_VRAM_TO_RAM,
							 mfence);
			if (r)
				goto out_oom;
			j = 0;
		}

		dpage = svm_migrate_get_sys_page(migrate->vma, addr);
		if (!dpage) {
			pr_debug("failed get page svms 0x%p [0x%lx 0x%lx]\n",
				 prange->svms, prange->start, prange->last);
			r = -ENOMEM;
			goto out_oom;
		}

		dst[i] = dma_map_page(dev, dpage, 0, PAGE_SIZE, DMA_FROM_DEVICE);
		r = dma_mapping_error(dev, dst[i]);
		if (r) {
			pr_debug("failed %d dma_map_page\n", r);
			goto out_oom;
		}

		pr_debug("dma mapping dst to 0x%llx, page_to_pfn 0x%lx\n",
			      dst[i] >> PAGE_SHIFT, page_to_pfn(dpage));

		migrate->dst[i] = migrate_pfn(page_to_pfn(dpage));
		migrate->dst[i] |= MIGRATE_PFN_LOCKED;
		j++;
	}

	r = svm_migrate_copy_memory_gart(adev, dst + i - j, src + i - j, j,
					 FROM_VRAM_TO_RAM, mfence);

out_oom:
	if (r) {
		pr_debug("failed %d copy to ram\n", r);
		while (i--) {
			svm_migrate_put_sys_page(dst[i]);
			migrate->dst[i] = 0;
		}
	}

	return r;
}

static int
svm_migrate_vma_to_ram(struct amdgpu_device *adev, struct svm_range *prange,
		       struct vm_area_struct *vma, uint64_t start, uint64_t end)
{
	uint64_t npages = (end - start) >> PAGE_SHIFT;
	struct kfd_process_device *pdd;
	struct dma_fence *mfence = NULL;
	struct migrate_vma migrate;
	dma_addr_t *scratch;
	size_t size;
	void *buf;
	int r = -ENOMEM;

	memset(&migrate, 0, sizeof(migrate));
	migrate.vma = vma;
	migrate.start = start;
	migrate.end = end;
	migrate.flags = MIGRATE_VMA_SELECT_DEVICE_PRIVATE;
	migrate.pgmap_owner = SVM_ADEV_PGMAP_OWNER(adev);

	size = 2 * sizeof(*migrate.src) + sizeof(uint64_t) + sizeof(dma_addr_t);
	size *= npages;
	buf = kvmalloc(size, GFP_KERNEL | __GFP_ZERO);
	if (!buf)
		goto out;

	migrate.src = buf;
	migrate.dst = migrate.src + npages;
	scratch = (dma_addr_t *)(migrate.dst + npages);

	r = migrate_vma_setup(&migrate);
	if (r) {
		pr_debug("failed %d prepare migrate svms 0x%p [0x%lx 0x%lx]\n",
			 r, prange->svms, prange->start, prange->last);
		goto out_free;
	}

	pr_debug("cpages %ld\n", migrate.cpages);

	if (migrate.cpages) {
		r = svm_migrate_copy_to_ram(adev, prange, &migrate, &mfence,
					    scratch, npages);
		migrate_vma_pages(&migrate);
		svm_migrate_copy_done(adev, mfence);
		migrate_vma_finalize(&migrate);
	} else {
		pr_debug("failed collect migrate device pages [0x%lx 0x%lx]\n",
			 prange->start, prange->last);
	}

	svm_range_dma_unmap(adev->dev, scratch, 0, npages);

out_free:
	kvfree(buf);
out:
	if (!r) {
		pdd = svm_range_get_pdd_by_adev(prange, adev);
		if (pdd)
			WRITE_ONCE(pdd->page_out,
				   pdd->page_out + migrate.cpages);
	}
	return r;
}

/**
 * svm_migrate_vram_to_ram - migrate svm range from device to system
 * @prange: range structure
 * @mm: process mm, use current->mm if NULL
 *
 * Context: Process context, caller hold mmap read lock, svms lock, prange lock
 *
 * Return:
 * 0 - OK, otherwise error code
 */
int svm_migrate_vram_to_ram(struct svm_range *prange, struct mm_struct *mm)
{
	struct amdgpu_device *adev;
	struct vm_area_struct *vma;
	unsigned long addr;
	unsigned long start;
	unsigned long end;
	int r = 0;

	if (!prange->actual_loc) {
		pr_debug("[0x%lx 0x%lx] already migrated to ram\n",
			 prange->start, prange->last);
		return 0;
	}

	adev = svm_range_get_adev_by_id(prange, prange->actual_loc);
	if (!adev) {
		pr_debug("failed to get device by id 0x%x\n",
			 prange->actual_loc);
		return -ENODEV;
	}

	pr_debug("svms 0x%p prange 0x%p [0x%lx 0x%lx] from gpu 0x%x to ram\n",
		 prange->svms, prange, prange->start, prange->last,
		 prange->actual_loc);

	start = prange->start << PAGE_SHIFT;
	end = (prange->last + 1) << PAGE_SHIFT;

	for (addr = start; addr < end;) {
		unsigned long next;

		vma = find_vma(mm, addr);
		if (!vma || addr < vma->vm_start)
			break;

		next = min(vma->vm_end, end);
		r = svm_migrate_vma_to_ram(adev, prange, vma, addr, next);
		if (r) {
			pr_debug("failed %d to migrate\n", r);
			break;
		}
		addr = next;
	}

	if (!r) {
		svm_range_vram_node_free(prange);
		prange->actual_loc = 0;
	}
	return r;
}

/**
 * svm_migrate_vram_to_vram - migrate svm range from device to device
 * @prange: range structure
 * @best_loc: the device to migrate to
 * @mm: process mm, use current->mm if NULL
 *
 * Context: Process context, caller hold mmap read lock, svms lock, prange lock
 *
 * Return:
 * 0 - OK, otherwise error code
 */
static int
svm_migrate_vram_to_vram(struct svm_range *prange, uint32_t best_loc,
			 struct mm_struct *mm)
{
	int r;

	/*
	 * TODO: for both devices with PCIe large bar or on same xgmi hive, skip
	 * system memory as migration bridge
	 */

	pr_debug("from gpu 0x%x to gpu 0x%x\n", prange->actual_loc, best_loc);

	r = svm_migrate_vram_to_ram(prange, mm);
	if (r)
		return r;

	return svm_migrate_ram_to_vram(prange, best_loc, mm);
}

int
svm_migrate_to_vram(struct svm_range *prange, uint32_t best_loc,
		    struct mm_struct *mm)
{
	if  (!prange->actual_loc)
		return svm_migrate_ram_to_vram(prange, best_loc, mm);
	else
		return svm_migrate_vram_to_vram(prange, best_loc, mm);

}

/**
 * svm_migrate_to_ram - CPU page fault handler
 * @vmf: CPU vm fault vma, address
 *
 * Context: vm fault handler, caller holds the mmap read lock
 *
 * Return:
 * 0 - OK
 * VM_FAULT_SIGBUS - notice application to have SIGBUS page fault
 */
static vm_fault_t svm_migrate_to_ram(struct vm_fault *vmf)
{
	unsigned long addr = vmf->address;
	struct vm_area_struct *vma;
	enum svm_work_list_ops op;
	struct svm_range *parent;
	struct svm_range *prange;
	struct kfd_process *p;
	struct mm_struct *mm;
	int r = 0;

	vma = vmf->vma;
	mm = vma->vm_mm;

	p = kfd_lookup_process_by_mm(vma->vm_mm);
	if (!p) {
		pr_debug("failed find process at fault address 0x%lx\n", addr);
		return VM_FAULT_SIGBUS;
	}
	addr >>= PAGE_SHIFT;
	pr_debug("CPU page fault svms 0x%p address 0x%lx\n", &p->svms, addr);

	mutex_lock(&p->svms.lock);

	prange = svm_range_from_addr(&p->svms, addr, &parent);
	if (!prange) {
		pr_debug("cannot find svm range at 0x%lx\n", addr);
		r = -EFAULT;
		goto out;
	}

	mutex_lock(&parent->migrate_mutex);
	if (prange != parent)
		mutex_lock_nested(&prange->migrate_mutex, 1);

	if (!prange->actual_loc)
		goto out_unlock_prange;

	svm_range_lock(parent);
	if (prange != parent)
		mutex_lock_nested(&prange->lock, 1);
	r = svm_range_split_by_granularity(p, mm, addr, parent, prange);
	if (prange != parent)
		mutex_unlock(&prange->lock);
	svm_range_unlock(parent);
	if (r) {
		pr_debug("failed %d to split range by granularity\n", r);
		goto out_unlock_prange;
	}

	r = svm_migrate_vram_to_ram(prange, mm);
	if (r)
		pr_debug("failed %d migrate 0x%p [0x%lx 0x%lx] to ram\n", r,
			 prange, prange->start, prange->last);

	/* xnack on, update mapping on GPUs with ACCESS_IN_PLACE */
	if (p->xnack_enabled && parent == prange)
		op = SVM_OP_UPDATE_RANGE_NOTIFIER_AND_MAP;
	else
		op = SVM_OP_UPDATE_RANGE_NOTIFIER;
	svm_range_add_list_work(&p->svms, parent, mm, op);
	schedule_deferred_list_work(&p->svms);

out_unlock_prange:
	if (prange != parent)
		mutex_unlock(&prange->migrate_mutex);
	mutex_unlock(&parent->migrate_mutex);
out:
	mutex_unlock(&p->svms.lock);
	kfd_unref_process(p);

	pr_debug("CPU fault svms 0x%p address 0x%lx done\n", &p->svms, addr);

	return r ? VM_FAULT_SIGBUS : 0;
}

static const struct dev_pagemap_ops svm_migrate_pgmap_ops = {
	.page_free		= svm_migrate_page_free,
	.migrate_to_ram		= svm_migrate_to_ram,
};

/* Each VRAM page uses sizeof(struct page) on system memory */
#define SVM_HMM_PAGE_STRUCT_SIZE(size) ((size)/PAGE_SIZE * sizeof(struct page))

int svm_migrate_init(struct amdgpu_device *adev)
{
	struct kfd_dev *kfddev = adev->kfd.dev;
	struct dev_pagemap *pgmap;
	struct resource *res;
	unsigned long size;
	void *r;

	/* Page migration works on Vega10 or newer */
	if (kfddev->device_info->asic_family < CHIP_VEGA10)
		return -EINVAL;

	pgmap = &kfddev->pgmap;
	memset(pgmap, 0, sizeof(*pgmap));

	/* TODO: register all vram to HMM for now.
	 * should remove reserved size
	 */
	size = ALIGN(adev->gmc.real_vram_size, 2ULL << 20);
	res = devm_request_free_mem_region(adev->dev, &iomem_resource, size);
	if (IS_ERR(res))
		return -ENOMEM;

	pgmap->type = MEMORY_DEVICE_PRIVATE;
	pgmap->nr_range = 1;
	pgmap->range.start = res->start;
	pgmap->range.end = res->end;
	pgmap->ops = &svm_migrate_pgmap_ops;
	pgmap->owner = SVM_ADEV_PGMAP_OWNER(adev);
	pgmap->flags = MIGRATE_VMA_SELECT_DEVICE_PRIVATE;

	/* Device manager releases device-specific resources, memory region and
	 * pgmap when driver disconnects from device.
	 */
	r = devm_memremap_pages(adev->dev, pgmap);
	if (IS_ERR(r)) {
		pr_err("failed to register HMM device memory\n");

		/* Disable SVM support capability */
		pgmap->type = 0;
<<<<<<< HEAD
		devm_release_mem_region(adev->dev, res->start,
					res->end - res->start + 1);
=======
		devm_release_mem_region(adev->dev, res->start, resource_size(res));
>>>>>>> 6f2f7c83
		return PTR_ERR(r);
	}

	pr_debug("reserve %ldMB system memory for VRAM pages struct\n",
		 SVM_HMM_PAGE_STRUCT_SIZE(size) >> 20);

	amdgpu_amdkfd_reserve_system_mem(SVM_HMM_PAGE_STRUCT_SIZE(size));

	pr_info("HMM registered %ldMB device memory\n", size >> 20);

	return 0;
}<|MERGE_RESOLUTION|>--- conflicted
+++ resolved
@@ -901,12 +901,7 @@
 
 		/* Disable SVM support capability */
 		pgmap->type = 0;
-<<<<<<< HEAD
-		devm_release_mem_region(adev->dev, res->start,
-					res->end - res->start + 1);
-=======
 		devm_release_mem_region(adev->dev, res->start, resource_size(res));
->>>>>>> 6f2f7c83
 		return PTR_ERR(r);
 	}
 
