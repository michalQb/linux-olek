#
# (c) Copyright 2022 Advanced Micro Devices, Inc. All the rights reserved
#
#  All rights reserved.  This notice is intended as a precaution against
#  inadvertent publication and does not imply publication or any waiver
#  of confidentiality.  The year included in the foregoing notice is the
#  year of creation of the work.
#
#  Authors: AMD
#
# Makefile for dcn32.

DCN32 = dcn32_hubbub.o dcn32_dccg.o \
<<<<<<< HEAD
		dcn32_mmhubbub.o dcn32_dpp.o dcn32_hubp.o dcn32_mpc.o \
=======
		dcn32_mmhubbub.o dcn32_hubp.o dcn32_mpc.o \
>>>>>>> 0c383648
		dcn32_dio_stream_encoder.o dcn32_dio_link_encoder.o dcn32_resource_helpers.o \
		dcn32_hpo_dp_link_encoder.o

AMD_DAL_DCN32 = $(addprefix $(AMDDALPATH)/dc/dcn32/,$(DCN32))

AMD_DISPLAY_FILES += $(AMD_DAL_DCN32)<|MERGE_RESOLUTION|>--- conflicted
+++ resolved
@@ -11,11 +11,7 @@
 # Makefile for dcn32.
 
 DCN32 = dcn32_hubbub.o dcn32_dccg.o \
-<<<<<<< HEAD
-		dcn32_mmhubbub.o dcn32_dpp.o dcn32_hubp.o dcn32_mpc.o \
-=======
 		dcn32_mmhubbub.o dcn32_hubp.o dcn32_mpc.o \
->>>>>>> 0c383648
 		dcn32_dio_stream_encoder.o dcn32_dio_link_encoder.o dcn32_resource_helpers.o \
 		dcn32_hpo_dp_link_encoder.o
 
