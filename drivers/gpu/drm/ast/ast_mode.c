--- conflicted
+++ resolved
@@ -1206,15 +1206,9 @@
 	struct drm_crtc_state *old_crtc_state = drm_atomic_get_old_crtc_state(state, crtc);
 	struct ast_device *ast = to_ast_device(crtc->dev);
 	u8 vgacrb6;
-<<<<<<< HEAD
 
 	ast_set_index_reg_mask(ast, AST_IO_VGASRI, 0x01, 0xdf, AST_IO_VGASR1_SD);
 
-=======
-
-	ast_set_index_reg_mask(ast, AST_IO_VGASRI, 0x01, 0xdf, AST_IO_VGASR1_SD);
-
->>>>>>> 9cacb32a
 	vgacrb6 = AST_IO_VGACRB6_VSYNC_OFF |
 		  AST_IO_VGACRB6_HSYNC_OFF;
 	ast_set_index_reg_mask(ast, AST_IO_VGACRI, 0xb6, 0xfc, vgacrb6);
