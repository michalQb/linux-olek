--- conflicted
+++ resolved
@@ -707,12 +707,9 @@
 		ret = drm_sched_job_add_dependency(job, fence);
 		if (ret)
 			return ret;
-<<<<<<< HEAD
-=======
 
 		/* Make sure to grab an additional ref on the added fence */
 		dma_fence_get(fence);
->>>>>>> a193f3b4
 	}
 	return 0;
 }
