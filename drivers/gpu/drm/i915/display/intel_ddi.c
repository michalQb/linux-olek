/*
 * Copyright © 2012 Intel Corporation
 *
 * Permission is hereby granted, free of charge, to any person obtaining a
 * copy of this software and associated documentation files (the "Software"),
 * to deal in the Software without restriction, including without limitation
 * the rights to use, copy, modify, merge, publish, distribute, sublicense,
 * and/or sell copies of the Software, and to permit persons to whom the
 * Software is furnished to do so, subject to the following conditions:
 *
 * The above copyright notice and this permission notice (including the next
 * paragraph) shall be included in all copies or substantial portions of the
 * Software.
 *
 * THE SOFTWARE IS PROVIDED "AS IS", WITHOUT WARRANTY OF ANY KIND, EXPRESS OR
 * IMPLIED, INCLUDING BUT NOT LIMITED TO THE WARRANTIES OF MERCHANTABILITY,
 * FITNESS FOR A PARTICULAR PURPOSE AND NONINFRINGEMENT.  IN NO EVENT SHALL
 * THE AUTHORS OR COPYRIGHT HOLDERS BE LIABLE FOR ANY CLAIM, DAMAGES OR OTHER
 * LIABILITY, WHETHER IN AN ACTION OF CONTRACT, TORT OR OTHERWISE, ARISING
 * FROM, OUT OF OR IN CONNECTION WITH THE SOFTWARE OR THE USE OR OTHER DEALINGS
 * IN THE SOFTWARE.
 *
 * Authors:
 *    Eugeni Dodonov <eugeni.dodonov@intel.com>
 *
 */

#include <drm/drm_scdc_helper.h>

#include "i915_drv.h"
#include "intel_audio.h"
#include "intel_backlight.h"
#include "intel_combo_phy.h"
#include "intel_connector.h"
#include "intel_crtc.h"
#include "intel_ddi.h"
#include "intel_ddi_buf_trans.h"
#include "intel_de.h"
#include "intel_display_types.h"
#include "intel_dp.h"
#include "intel_dp_link_training.h"
#include "intel_dp_mst.h"
#include "intel_dpio_phy.h"
#include "intel_drrs.h"
#include "intel_dsi.h"
#include "intel_fdi.h"
#include "intel_fifo_underrun.h"
#include "intel_gmbus.h"
#include "intel_hdcp.h"
#include "intel_hdmi.h"
#include "intel_hotplug.h"
#include "intel_lspcon.h"
#include "intel_pps.h"
#include "intel_psr.h"
#include "intel_snps_phy.h"
#include "intel_sprite.h"
#include "intel_tc.h"
#include "intel_vdsc.h"
#include "intel_vrr.h"
#include "skl_scaler.h"
#include "skl_universal_plane.h"

static const u8 index_to_dp_signal_levels[] = {
	[0] = DP_TRAIN_VOLTAGE_SWING_LEVEL_0 | DP_TRAIN_PRE_EMPH_LEVEL_0,
	[1] = DP_TRAIN_VOLTAGE_SWING_LEVEL_0 | DP_TRAIN_PRE_EMPH_LEVEL_1,
	[2] = DP_TRAIN_VOLTAGE_SWING_LEVEL_0 | DP_TRAIN_PRE_EMPH_LEVEL_2,
	[3] = DP_TRAIN_VOLTAGE_SWING_LEVEL_0 | DP_TRAIN_PRE_EMPH_LEVEL_3,
	[4] = DP_TRAIN_VOLTAGE_SWING_LEVEL_1 | DP_TRAIN_PRE_EMPH_LEVEL_0,
	[5] = DP_TRAIN_VOLTAGE_SWING_LEVEL_1 | DP_TRAIN_PRE_EMPH_LEVEL_1,
	[6] = DP_TRAIN_VOLTAGE_SWING_LEVEL_1 | DP_TRAIN_PRE_EMPH_LEVEL_2,
	[7] = DP_TRAIN_VOLTAGE_SWING_LEVEL_2 | DP_TRAIN_PRE_EMPH_LEVEL_0,
	[8] = DP_TRAIN_VOLTAGE_SWING_LEVEL_2 | DP_TRAIN_PRE_EMPH_LEVEL_1,
	[9] = DP_TRAIN_VOLTAGE_SWING_LEVEL_3 | DP_TRAIN_PRE_EMPH_LEVEL_0,
};

static int intel_ddi_hdmi_level(struct intel_encoder *encoder,
				const struct intel_ddi_buf_trans *trans)
{
	int level;

	level = intel_bios_hdmi_level_shift(encoder);
	if (level < 0)
		level = trans->hdmi_default_entry;

	return level;
}

static bool has_buf_trans_select(struct drm_i915_private *i915)
{
	return DISPLAY_VER(i915) < 10 && !IS_BROXTON(i915);
}

static bool has_iboost(struct drm_i915_private *i915)
{
	return DISPLAY_VER(i915) == 9 && !IS_BROXTON(i915);
}

/*
 * Starting with Haswell, DDI port buffers must be programmed with correct
 * values in advance. This function programs the correct values for
 * DP/eDP/FDI use cases.
 */
void hsw_prepare_dp_ddi_buffers(struct intel_encoder *encoder,
				const struct intel_crtc_state *crtc_state)
{
	struct drm_i915_private *dev_priv = to_i915(encoder->base.dev);
	u32 iboost_bit = 0;
	int i, n_entries;
	enum port port = encoder->port;
	const struct intel_ddi_buf_trans *trans;

	trans = encoder->get_buf_trans(encoder, crtc_state, &n_entries);
	if (drm_WARN_ON_ONCE(&dev_priv->drm, !trans))
		return;

	/* If we're boosting the current, set bit 31 of trans1 */
	if (has_iboost(dev_priv) &&
	    intel_bios_encoder_dp_boost_level(encoder->devdata))
		iboost_bit = DDI_BUF_BALANCE_LEG_ENABLE;

	for (i = 0; i < n_entries; i++) {
		intel_de_write(dev_priv, DDI_BUF_TRANS_LO(port, i),
			       trans->entries[i].hsw.trans1 | iboost_bit);
		intel_de_write(dev_priv, DDI_BUF_TRANS_HI(port, i),
			       trans->entries[i].hsw.trans2);
	}
}

/*
 * Starting with Haswell, DDI port buffers must be programmed with correct
 * values in advance. This function programs the correct values for
 * HDMI/DVI use cases.
 */
static void hsw_prepare_hdmi_ddi_buffers(struct intel_encoder *encoder,
					 const struct intel_crtc_state *crtc_state)
{
	struct drm_i915_private *dev_priv = to_i915(encoder->base.dev);
	int level = intel_ddi_level(encoder, crtc_state, 0);
	u32 iboost_bit = 0;
	int n_entries;
	enum port port = encoder->port;
	const struct intel_ddi_buf_trans *trans;

	trans = encoder->get_buf_trans(encoder, crtc_state, &n_entries);
	if (drm_WARN_ON_ONCE(&dev_priv->drm, !trans))
		return;

	/* If we're boosting the current, set bit 31 of trans1 */
	if (has_iboost(dev_priv) &&
	    intel_bios_encoder_hdmi_boost_level(encoder->devdata))
		iboost_bit = DDI_BUF_BALANCE_LEG_ENABLE;

	/* Entry 9 is for HDMI: */
	intel_de_write(dev_priv, DDI_BUF_TRANS_LO(port, 9),
		       trans->entries[level].hsw.trans1 | iboost_bit);
	intel_de_write(dev_priv, DDI_BUF_TRANS_HI(port, 9),
		       trans->entries[level].hsw.trans2);
}

void intel_wait_ddi_buf_idle(struct drm_i915_private *dev_priv,
			     enum port port)
{
	if (IS_BROXTON(dev_priv)) {
		udelay(16);
		return;
	}

	if (wait_for_us((intel_de_read(dev_priv, DDI_BUF_CTL(port)) &
			 DDI_BUF_IS_IDLE), 8))
		drm_err(&dev_priv->drm, "Timeout waiting for DDI BUF %c to get idle\n",
			port_name(port));
}

static void intel_wait_ddi_buf_active(struct drm_i915_private *dev_priv,
				      enum port port)
{
	int ret;

	/* Wait > 518 usecs for DDI_BUF_CTL to be non idle */
	if (DISPLAY_VER(dev_priv) < 10) {
		usleep_range(518, 1000);
		return;
	}

	ret = _wait_for(!(intel_de_read(dev_priv, DDI_BUF_CTL(port)) &
			  DDI_BUF_IS_IDLE), IS_DG2(dev_priv) ? 1200 : 500, 10, 10);

	if (ret)
		drm_err(&dev_priv->drm, "Timeout waiting for DDI BUF %c to get active\n",
			port_name(port));
}

static u32 hsw_pll_to_ddi_pll_sel(const struct intel_shared_dpll *pll)
{
	switch (pll->info->id) {
	case DPLL_ID_WRPLL1:
		return PORT_CLK_SEL_WRPLL1;
	case DPLL_ID_WRPLL2:
		return PORT_CLK_SEL_WRPLL2;
	case DPLL_ID_SPLL:
		return PORT_CLK_SEL_SPLL;
	case DPLL_ID_LCPLL_810:
		return PORT_CLK_SEL_LCPLL_810;
	case DPLL_ID_LCPLL_1350:
		return PORT_CLK_SEL_LCPLL_1350;
	case DPLL_ID_LCPLL_2700:
		return PORT_CLK_SEL_LCPLL_2700;
	default:
		MISSING_CASE(pll->info->id);
		return PORT_CLK_SEL_NONE;
	}
}

static u32 icl_pll_to_ddi_clk_sel(struct intel_encoder *encoder,
				  const struct intel_crtc_state *crtc_state)
{
	const struct intel_shared_dpll *pll = crtc_state->shared_dpll;
	int clock = crtc_state->port_clock;
	const enum intel_dpll_id id = pll->info->id;

	switch (id) {
	default:
		/*
		 * DPLL_ID_ICL_DPLL0 and DPLL_ID_ICL_DPLL1 should not be used
		 * here, so do warn if this get passed in
		 */
		MISSING_CASE(id);
		return DDI_CLK_SEL_NONE;
	case DPLL_ID_ICL_TBTPLL:
		switch (clock) {
		case 162000:
			return DDI_CLK_SEL_TBT_162;
		case 270000:
			return DDI_CLK_SEL_TBT_270;
		case 540000:
			return DDI_CLK_SEL_TBT_540;
		case 810000:
			return DDI_CLK_SEL_TBT_810;
		default:
			MISSING_CASE(clock);
			return DDI_CLK_SEL_NONE;
		}
	case DPLL_ID_ICL_MGPLL1:
	case DPLL_ID_ICL_MGPLL2:
	case DPLL_ID_ICL_MGPLL3:
	case DPLL_ID_ICL_MGPLL4:
	case DPLL_ID_TGL_MGPLL5:
	case DPLL_ID_TGL_MGPLL6:
		return DDI_CLK_SEL_MG;
	}
}

static u32 ddi_buf_phy_link_rate(int port_clock)
{
	switch (port_clock) {
	case 162000:
		return DDI_BUF_PHY_LINK_RATE(0);
	case 216000:
		return DDI_BUF_PHY_LINK_RATE(4);
	case 243000:
		return DDI_BUF_PHY_LINK_RATE(5);
	case 270000:
		return DDI_BUF_PHY_LINK_RATE(1);
	case 324000:
		return DDI_BUF_PHY_LINK_RATE(6);
	case 432000:
		return DDI_BUF_PHY_LINK_RATE(7);
	case 540000:
		return DDI_BUF_PHY_LINK_RATE(2);
	case 810000:
		return DDI_BUF_PHY_LINK_RATE(3);
	default:
		MISSING_CASE(port_clock);
		return DDI_BUF_PHY_LINK_RATE(0);
	}
}

static void intel_ddi_init_dp_buf_reg(struct intel_encoder *encoder,
				      const struct intel_crtc_state *crtc_state)
{
	struct drm_i915_private *i915 = to_i915(encoder->base.dev);
	struct intel_dp *intel_dp = enc_to_intel_dp(encoder);
	struct intel_digital_port *dig_port = enc_to_dig_port(encoder);
	enum phy phy = intel_port_to_phy(i915, encoder->port);

	/* DDI_BUF_CTL_ENABLE will be set by intel_ddi_prepare_link_retrain() later */
	intel_dp->DP = dig_port->saved_port_bits |
		DDI_PORT_WIDTH(crtc_state->lane_count) |
		DDI_BUF_TRANS_SELECT(0);

	if (IS_ALDERLAKE_P(i915) && intel_phy_is_tc(i915, phy)) {
		intel_dp->DP |= ddi_buf_phy_link_rate(crtc_state->port_clock);
		if (!intel_tc_port_in_tbt_alt_mode(dig_port))
			intel_dp->DP |= DDI_BUF_CTL_TC_PHY_OWNERSHIP;
	}
}

static int icl_calc_tbt_pll_link(struct drm_i915_private *dev_priv,
				 enum port port)
{
	u32 val = intel_de_read(dev_priv, DDI_CLK_SEL(port)) & DDI_CLK_SEL_MASK;

	switch (val) {
	case DDI_CLK_SEL_NONE:
		return 0;
	case DDI_CLK_SEL_TBT_162:
		return 162000;
	case DDI_CLK_SEL_TBT_270:
		return 270000;
	case DDI_CLK_SEL_TBT_540:
		return 540000;
	case DDI_CLK_SEL_TBT_810:
		return 810000;
	default:
		MISSING_CASE(val);
		return 0;
	}
}

static void ddi_dotclock_get(struct intel_crtc_state *pipe_config)
{
	int dotclock;

	/* CRT dotclock is determined via other means */
	if (pipe_config->has_pch_encoder)
		return;

	if (intel_crtc_has_dp_encoder(pipe_config))
		dotclock = intel_dotclock_calculate(pipe_config->port_clock,
						    &pipe_config->dp_m_n);
	else if (pipe_config->has_hdmi_sink && pipe_config->pipe_bpp > 24)
		dotclock = pipe_config->port_clock * 24 / pipe_config->pipe_bpp;
	else
		dotclock = pipe_config->port_clock;

	if (pipe_config->output_format == INTEL_OUTPUT_FORMAT_YCBCR420 &&
	    !intel_crtc_has_dp_encoder(pipe_config))
		dotclock *= 2;

	if (pipe_config->pixel_multiplier)
		dotclock /= pipe_config->pixel_multiplier;

	pipe_config->hw.adjusted_mode.crtc_clock = dotclock;
}

void intel_ddi_set_dp_msa(const struct intel_crtc_state *crtc_state,
			  const struct drm_connector_state *conn_state)
{
	struct intel_crtc *crtc = to_intel_crtc(crtc_state->uapi.crtc);
	struct drm_i915_private *dev_priv = to_i915(crtc->base.dev);
	enum transcoder cpu_transcoder = crtc_state->cpu_transcoder;
	u32 temp;

	if (!intel_crtc_has_dp_encoder(crtc_state))
		return;

	drm_WARN_ON(&dev_priv->drm, transcoder_is_dsi(cpu_transcoder));

	temp = DP_MSA_MISC_SYNC_CLOCK;

	switch (crtc_state->pipe_bpp) {
	case 18:
		temp |= DP_MSA_MISC_6_BPC;
		break;
	case 24:
		temp |= DP_MSA_MISC_8_BPC;
		break;
	case 30:
		temp |= DP_MSA_MISC_10_BPC;
		break;
	case 36:
		temp |= DP_MSA_MISC_12_BPC;
		break;
	default:
		MISSING_CASE(crtc_state->pipe_bpp);
		break;
	}

	/* nonsense combination */
	drm_WARN_ON(&dev_priv->drm, crtc_state->limited_color_range &&
		    crtc_state->output_format != INTEL_OUTPUT_FORMAT_RGB);

	if (crtc_state->limited_color_range)
		temp |= DP_MSA_MISC_COLOR_CEA_RGB;

	/*
	 * As per DP 1.2 spec section 2.3.4.3 while sending
	 * YCBCR 444 signals we should program MSA MISC1/0 fields with
	 * colorspace information.
	 */
	if (crtc_state->output_format == INTEL_OUTPUT_FORMAT_YCBCR444)
		temp |= DP_MSA_MISC_COLOR_YCBCR_444_BT709;

	/*
	 * As per DP 1.4a spec section 2.2.4.3 [MSA Field for Indication
	 * of Color Encoding Format and Content Color Gamut] while sending
	 * YCBCR 420, HDR BT.2020 signals we should program MSA MISC1 fields
	 * which indicate VSC SDP for the Pixel Encoding/Colorimetry Format.
	 */
	if (intel_dp_needs_vsc_sdp(crtc_state, conn_state))
		temp |= DP_MSA_MISC_COLOR_VSC_SDP;

	intel_de_write(dev_priv, TRANS_MSA_MISC(cpu_transcoder), temp);
}

static u32 bdw_trans_port_sync_master_select(enum transcoder master_transcoder)
{
	if (master_transcoder == TRANSCODER_EDP)
		return 0;
	else
		return master_transcoder + 1;
}

static void
intel_ddi_config_transcoder_dp2(struct intel_encoder *encoder,
				const struct intel_crtc_state *crtc_state)
{
	struct drm_i915_private *i915 = to_i915(encoder->base.dev);
	enum transcoder cpu_transcoder = crtc_state->cpu_transcoder;
	u32 val = 0;

	if (intel_dp_is_uhbr(crtc_state))
		val = TRANS_DP2_128B132B_CHANNEL_CODING;

	intel_de_write(i915, TRANS_DP2_CTL(cpu_transcoder), val);
}

/*
 * Returns the TRANS_DDI_FUNC_CTL value based on CRTC state.
 *
 * Only intended to be used by intel_ddi_enable_transcoder_func() and
 * intel_ddi_config_transcoder_func().
 */
static u32
intel_ddi_transcoder_func_reg_val_get(struct intel_encoder *encoder,
				      const struct intel_crtc_state *crtc_state)
{
	struct intel_crtc *crtc = to_intel_crtc(crtc_state->uapi.crtc);
	struct drm_i915_private *dev_priv = to_i915(crtc->base.dev);
	enum pipe pipe = crtc->pipe;
	enum transcoder cpu_transcoder = crtc_state->cpu_transcoder;
	enum port port = encoder->port;
	u32 temp;

	/* Enable TRANS_DDI_FUNC_CTL for the pipe to work in HDMI mode */
	temp = TRANS_DDI_FUNC_ENABLE;
	if (DISPLAY_VER(dev_priv) >= 12)
		temp |= TGL_TRANS_DDI_SELECT_PORT(port);
	else
		temp |= TRANS_DDI_SELECT_PORT(port);

	switch (crtc_state->pipe_bpp) {
	case 18:
		temp |= TRANS_DDI_BPC_6;
		break;
	case 24:
		temp |= TRANS_DDI_BPC_8;
		break;
	case 30:
		temp |= TRANS_DDI_BPC_10;
		break;
	case 36:
		temp |= TRANS_DDI_BPC_12;
		break;
	default:
		BUG();
	}

	if (crtc_state->hw.adjusted_mode.flags & DRM_MODE_FLAG_PVSYNC)
		temp |= TRANS_DDI_PVSYNC;
	if (crtc_state->hw.adjusted_mode.flags & DRM_MODE_FLAG_PHSYNC)
		temp |= TRANS_DDI_PHSYNC;

	if (cpu_transcoder == TRANSCODER_EDP) {
		switch (pipe) {
		case PIPE_A:
			/* On Haswell, can only use the always-on power well for
			 * eDP when not using the panel fitter, and when not
			 * using motion blur mitigation (which we don't
			 * support). */
			if (crtc_state->pch_pfit.force_thru)
				temp |= TRANS_DDI_EDP_INPUT_A_ONOFF;
			else
				temp |= TRANS_DDI_EDP_INPUT_A_ON;
			break;
		case PIPE_B:
			temp |= TRANS_DDI_EDP_INPUT_B_ONOFF;
			break;
		case PIPE_C:
			temp |= TRANS_DDI_EDP_INPUT_C_ONOFF;
			break;
		default:
			BUG();
			break;
		}
	}

	if (intel_crtc_has_type(crtc_state, INTEL_OUTPUT_HDMI)) {
		if (crtc_state->has_hdmi_sink)
			temp |= TRANS_DDI_MODE_SELECT_HDMI;
		else
			temp |= TRANS_DDI_MODE_SELECT_DVI;

		if (crtc_state->hdmi_scrambling)
			temp |= TRANS_DDI_HDMI_SCRAMBLING;
		if (crtc_state->hdmi_high_tmds_clock_ratio)
			temp |= TRANS_DDI_HIGH_TMDS_CHAR_RATE;
	} else if (intel_crtc_has_type(crtc_state, INTEL_OUTPUT_ANALOG)) {
		temp |= TRANS_DDI_MODE_SELECT_FDI_OR_128B132B;
		temp |= (crtc_state->fdi_lanes - 1) << 1;
	} else if (intel_crtc_has_type(crtc_state, INTEL_OUTPUT_DP_MST)) {
		if (intel_dp_is_uhbr(crtc_state))
			temp |= TRANS_DDI_MODE_SELECT_FDI_OR_128B132B;
		else
			temp |= TRANS_DDI_MODE_SELECT_DP_MST;
		temp |= DDI_PORT_WIDTH(crtc_state->lane_count);

		if (DISPLAY_VER(dev_priv) >= 12) {
			enum transcoder master;

			master = crtc_state->mst_master_transcoder;
			drm_WARN_ON(&dev_priv->drm,
				    master == INVALID_TRANSCODER);
			temp |= TRANS_DDI_MST_TRANSPORT_SELECT(master);
		}
	} else {
		temp |= TRANS_DDI_MODE_SELECT_DP_SST;
		temp |= DDI_PORT_WIDTH(crtc_state->lane_count);
	}

	if (IS_DISPLAY_VER(dev_priv, 8, 10) &&
	    crtc_state->master_transcoder != INVALID_TRANSCODER) {
		u8 master_select =
			bdw_trans_port_sync_master_select(crtc_state->master_transcoder);

		temp |= TRANS_DDI_PORT_SYNC_ENABLE |
			TRANS_DDI_PORT_SYNC_MASTER_SELECT(master_select);
	}

	return temp;
}

void intel_ddi_enable_transcoder_func(struct intel_encoder *encoder,
				      const struct intel_crtc_state *crtc_state)
{
	struct intel_crtc *crtc = to_intel_crtc(crtc_state->uapi.crtc);
	struct drm_i915_private *dev_priv = to_i915(crtc->base.dev);
	enum transcoder cpu_transcoder = crtc_state->cpu_transcoder;

	if (DISPLAY_VER(dev_priv) >= 11) {
		enum transcoder master_transcoder = crtc_state->master_transcoder;
		u32 ctl2 = 0;

		if (master_transcoder != INVALID_TRANSCODER) {
			u8 master_select =
				bdw_trans_port_sync_master_select(master_transcoder);

			ctl2 |= PORT_SYNC_MODE_ENABLE |
				PORT_SYNC_MODE_MASTER_SELECT(master_select);
		}

		intel_de_write(dev_priv,
			       TRANS_DDI_FUNC_CTL2(cpu_transcoder), ctl2);
	}

	intel_de_write(dev_priv, TRANS_DDI_FUNC_CTL(cpu_transcoder),
		       intel_ddi_transcoder_func_reg_val_get(encoder,
							     crtc_state));
}

/*
 * Same as intel_ddi_enable_transcoder_func(), but it does not set the enable
 * bit.
 */
static void
intel_ddi_config_transcoder_func(struct intel_encoder *encoder,
				 const struct intel_crtc_state *crtc_state)
{
	struct intel_crtc *crtc = to_intel_crtc(crtc_state->uapi.crtc);
	struct drm_i915_private *dev_priv = to_i915(crtc->base.dev);
	enum transcoder cpu_transcoder = crtc_state->cpu_transcoder;
	u32 ctl;

	ctl = intel_ddi_transcoder_func_reg_val_get(encoder, crtc_state);
	ctl &= ~TRANS_DDI_FUNC_ENABLE;
	intel_de_write(dev_priv, TRANS_DDI_FUNC_CTL(cpu_transcoder), ctl);
}

void intel_ddi_disable_transcoder_func(const struct intel_crtc_state *crtc_state)
{
	struct intel_crtc *crtc = to_intel_crtc(crtc_state->uapi.crtc);
	struct drm_i915_private *dev_priv = to_i915(crtc->base.dev);
	enum transcoder cpu_transcoder = crtc_state->cpu_transcoder;
	u32 ctl;

	if (DISPLAY_VER(dev_priv) >= 11)
		intel_de_write(dev_priv,
			       TRANS_DDI_FUNC_CTL2(cpu_transcoder), 0);

	ctl = intel_de_read(dev_priv, TRANS_DDI_FUNC_CTL(cpu_transcoder));

	drm_WARN_ON(crtc->base.dev, ctl & TRANS_DDI_HDCP_SIGNALLING);

	ctl &= ~TRANS_DDI_FUNC_ENABLE;

	if (IS_DISPLAY_VER(dev_priv, 8, 10))
		ctl &= ~(TRANS_DDI_PORT_SYNC_ENABLE |
			 TRANS_DDI_PORT_SYNC_MASTER_SELECT_MASK);

	if (DISPLAY_VER(dev_priv) >= 12) {
		if (!intel_dp_mst_is_master_trans(crtc_state)) {
			ctl &= ~(TGL_TRANS_DDI_PORT_MASK |
				 TRANS_DDI_MODE_SELECT_MASK);
		}
	} else {
		ctl &= ~(TRANS_DDI_PORT_MASK | TRANS_DDI_MODE_SELECT_MASK);
	}

	intel_de_write(dev_priv, TRANS_DDI_FUNC_CTL(cpu_transcoder), ctl);

	if (dev_priv->quirks & QUIRK_INCREASE_DDI_DISABLED_TIME &&
	    intel_crtc_has_type(crtc_state, INTEL_OUTPUT_HDMI)) {
		drm_dbg_kms(&dev_priv->drm,
			    "Quirk Increase DDI disabled time\n");
		/* Quirk time at 100ms for reliable operation */
		msleep(100);
	}
}

int intel_ddi_toggle_hdcp_bits(struct intel_encoder *intel_encoder,
			       enum transcoder cpu_transcoder,
			       bool enable, u32 hdcp_mask)
{
	struct drm_device *dev = intel_encoder->base.dev;
	struct drm_i915_private *dev_priv = to_i915(dev);
	intel_wakeref_t wakeref;
	int ret = 0;
	u32 tmp;

	wakeref = intel_display_power_get_if_enabled(dev_priv,
						     intel_encoder->power_domain);
	if (drm_WARN_ON(dev, !wakeref))
		return -ENXIO;

	tmp = intel_de_read(dev_priv, TRANS_DDI_FUNC_CTL(cpu_transcoder));
	if (enable)
		tmp |= hdcp_mask;
	else
		tmp &= ~hdcp_mask;
	intel_de_write(dev_priv, TRANS_DDI_FUNC_CTL(cpu_transcoder), tmp);
	intel_display_power_put(dev_priv, intel_encoder->power_domain, wakeref);
	return ret;
}

bool intel_ddi_connector_get_hw_state(struct intel_connector *intel_connector)
{
	struct drm_device *dev = intel_connector->base.dev;
	struct drm_i915_private *dev_priv = to_i915(dev);
	struct intel_encoder *encoder = intel_attached_encoder(intel_connector);
	int type = intel_connector->base.connector_type;
	enum port port = encoder->port;
	enum transcoder cpu_transcoder;
	intel_wakeref_t wakeref;
	enum pipe pipe = 0;
	u32 tmp;
	bool ret;

	wakeref = intel_display_power_get_if_enabled(dev_priv,
						     encoder->power_domain);
	if (!wakeref)
		return false;

	if (!encoder->get_hw_state(encoder, &pipe)) {
		ret = false;
		goto out;
	}

	if (HAS_TRANSCODER(dev_priv, TRANSCODER_EDP) && port == PORT_A)
		cpu_transcoder = TRANSCODER_EDP;
	else
		cpu_transcoder = (enum transcoder) pipe;

	tmp = intel_de_read(dev_priv, TRANS_DDI_FUNC_CTL(cpu_transcoder));

	switch (tmp & TRANS_DDI_MODE_SELECT_MASK) {
	case TRANS_DDI_MODE_SELECT_HDMI:
	case TRANS_DDI_MODE_SELECT_DVI:
		ret = type == DRM_MODE_CONNECTOR_HDMIA;
		break;

	case TRANS_DDI_MODE_SELECT_DP_SST:
		ret = type == DRM_MODE_CONNECTOR_eDP ||
		      type == DRM_MODE_CONNECTOR_DisplayPort;
		break;

	case TRANS_DDI_MODE_SELECT_DP_MST:
		/* if the transcoder is in MST state then
		 * connector isn't connected */
		ret = false;
		break;

	case TRANS_DDI_MODE_SELECT_FDI_OR_128B132B:
		if (HAS_DP20(dev_priv))
			/* 128b/132b */
			ret = false;
		else
			/* FDI */
			ret = type == DRM_MODE_CONNECTOR_VGA;
		break;

	default:
		ret = false;
		break;
	}

out:
	intel_display_power_put(dev_priv, encoder->power_domain, wakeref);

	return ret;
}

static void intel_ddi_get_encoder_pipes(struct intel_encoder *encoder,
					u8 *pipe_mask, bool *is_dp_mst)
{
	struct drm_device *dev = encoder->base.dev;
	struct drm_i915_private *dev_priv = to_i915(dev);
	enum port port = encoder->port;
	intel_wakeref_t wakeref;
	enum pipe p;
	u32 tmp;
	u8 mst_pipe_mask;

	*pipe_mask = 0;
	*is_dp_mst = false;

	wakeref = intel_display_power_get_if_enabled(dev_priv,
						     encoder->power_domain);
	if (!wakeref)
		return;

	tmp = intel_de_read(dev_priv, DDI_BUF_CTL(port));
	if (!(tmp & DDI_BUF_CTL_ENABLE))
		goto out;

	if (HAS_TRANSCODER(dev_priv, TRANSCODER_EDP) && port == PORT_A) {
		tmp = intel_de_read(dev_priv,
				    TRANS_DDI_FUNC_CTL(TRANSCODER_EDP));

		switch (tmp & TRANS_DDI_EDP_INPUT_MASK) {
		default:
			MISSING_CASE(tmp & TRANS_DDI_EDP_INPUT_MASK);
			fallthrough;
		case TRANS_DDI_EDP_INPUT_A_ON:
		case TRANS_DDI_EDP_INPUT_A_ONOFF:
			*pipe_mask = BIT(PIPE_A);
			break;
		case TRANS_DDI_EDP_INPUT_B_ONOFF:
			*pipe_mask = BIT(PIPE_B);
			break;
		case TRANS_DDI_EDP_INPUT_C_ONOFF:
			*pipe_mask = BIT(PIPE_C);
			break;
		}

		goto out;
	}

	mst_pipe_mask = 0;
	for_each_pipe(dev_priv, p) {
		enum transcoder cpu_transcoder = (enum transcoder)p;
		unsigned int port_mask, ddi_select;
		intel_wakeref_t trans_wakeref;

		trans_wakeref = intel_display_power_get_if_enabled(dev_priv,
								   POWER_DOMAIN_TRANSCODER(cpu_transcoder));
		if (!trans_wakeref)
			continue;

		if (DISPLAY_VER(dev_priv) >= 12) {
			port_mask = TGL_TRANS_DDI_PORT_MASK;
			ddi_select = TGL_TRANS_DDI_SELECT_PORT(port);
		} else {
			port_mask = TRANS_DDI_PORT_MASK;
			ddi_select = TRANS_DDI_SELECT_PORT(port);
		}

		tmp = intel_de_read(dev_priv,
				    TRANS_DDI_FUNC_CTL(cpu_transcoder));
		intel_display_power_put(dev_priv, POWER_DOMAIN_TRANSCODER(cpu_transcoder),
					trans_wakeref);

		if ((tmp & port_mask) != ddi_select)
			continue;

		if ((tmp & TRANS_DDI_MODE_SELECT_MASK) == TRANS_DDI_MODE_SELECT_DP_MST ||
		    (HAS_DP20(dev_priv) &&
		     (tmp & TRANS_DDI_MODE_SELECT_MASK) == TRANS_DDI_MODE_SELECT_FDI_OR_128B132B))
			mst_pipe_mask |= BIT(p);

		*pipe_mask |= BIT(p);
	}

	if (!*pipe_mask)
		drm_dbg_kms(&dev_priv->drm,
			    "No pipe for [ENCODER:%d:%s] found\n",
			    encoder->base.base.id, encoder->base.name);

	if (!mst_pipe_mask && hweight8(*pipe_mask) > 1) {
		drm_dbg_kms(&dev_priv->drm,
			    "Multiple pipes for [ENCODER:%d:%s] (pipe_mask %02x)\n",
			    encoder->base.base.id, encoder->base.name,
			    *pipe_mask);
		*pipe_mask = BIT(ffs(*pipe_mask) - 1);
	}

	if (mst_pipe_mask && mst_pipe_mask != *pipe_mask)
		drm_dbg_kms(&dev_priv->drm,
			    "Conflicting MST and non-MST state for [ENCODER:%d:%s] (pipe_mask %02x mst_pipe_mask %02x)\n",
			    encoder->base.base.id, encoder->base.name,
			    *pipe_mask, mst_pipe_mask);
	else
		*is_dp_mst = mst_pipe_mask;

out:
	if (*pipe_mask && (IS_GEMINILAKE(dev_priv) || IS_BROXTON(dev_priv))) {
		tmp = intel_de_read(dev_priv, BXT_PHY_CTL(port));
		if ((tmp & (BXT_PHY_CMNLANE_POWERDOWN_ACK |
			    BXT_PHY_LANE_POWERDOWN_ACK |
			    BXT_PHY_LANE_ENABLED)) != BXT_PHY_LANE_ENABLED)
			drm_err(&dev_priv->drm,
				"[ENCODER:%d:%s] enabled but PHY powered down? (PHY_CTL %08x)\n",
				encoder->base.base.id, encoder->base.name, tmp);
	}

	intel_display_power_put(dev_priv, encoder->power_domain, wakeref);
}

bool intel_ddi_get_hw_state(struct intel_encoder *encoder,
			    enum pipe *pipe)
{
	u8 pipe_mask;
	bool is_mst;

	intel_ddi_get_encoder_pipes(encoder, &pipe_mask, &is_mst);

	if (is_mst || !pipe_mask)
		return false;

	*pipe = ffs(pipe_mask) - 1;

	return true;
}

static enum intel_display_power_domain
intel_ddi_main_link_aux_domain(struct intel_digital_port *dig_port)
{
	/* ICL+ HW requires corresponding AUX IOs to be powered up for PSR with
	 * DC states enabled at the same time, while for driver initiated AUX
	 * transfers we need the same AUX IOs to be powered but with DC states
	 * disabled. Accordingly use the AUX power domain here which leaves DC
	 * states enabled.
	 * However, for non-A AUX ports the corresponding non-EDP transcoders
	 * would have already enabled power well 2 and DC_OFF. This means we can
	 * acquire a wider POWER_DOMAIN_AUX_{B,C,D,F} reference instead of a
	 * specific AUX_IO reference without powering up any extra wells.
	 * Note that PSR is enabled only on Port A even though this function
	 * returns the correct domain for other ports too.
	 */
	return dig_port->aux_ch == AUX_CH_A ? POWER_DOMAIN_AUX_IO_A :
					      intel_aux_power_domain(dig_port);
}

static void intel_ddi_get_power_domains(struct intel_encoder *encoder,
					struct intel_crtc_state *crtc_state)
{
	struct drm_i915_private *dev_priv = to_i915(encoder->base.dev);
	struct intel_digital_port *dig_port;
	enum phy phy = intel_port_to_phy(dev_priv, encoder->port);

	/*
	 * TODO: Add support for MST encoders. Atm, the following should never
	 * happen since fake-MST encoders don't set their get_power_domains()
	 * hook.
	 */
	if (drm_WARN_ON(&dev_priv->drm,
			intel_crtc_has_type(crtc_state, INTEL_OUTPUT_DP_MST)))
		return;

	dig_port = enc_to_dig_port(encoder);

	if (!intel_tc_port_in_tbt_alt_mode(dig_port)) {
		drm_WARN_ON(&dev_priv->drm, dig_port->ddi_io_wakeref);
		dig_port->ddi_io_wakeref = intel_display_power_get(dev_priv,
								   dig_port->ddi_io_power_domain);
	}

	/*
	 * AUX power is only needed for (e)DP mode, and for HDMI mode on TC
	 * ports.
	 */
	if (intel_crtc_has_dp_encoder(crtc_state) ||
	    intel_phy_is_tc(dev_priv, phy)) {
		drm_WARN_ON(&dev_priv->drm, dig_port->aux_wakeref);
		dig_port->aux_wakeref =
			intel_display_power_get(dev_priv,
						intel_ddi_main_link_aux_domain(dig_port));
	}
}

void intel_ddi_enable_pipe_clock(struct intel_encoder *encoder,
				 const struct intel_crtc_state *crtc_state)
{
	struct intel_crtc *crtc = to_intel_crtc(crtc_state->uapi.crtc);
	struct drm_i915_private *dev_priv = to_i915(crtc->base.dev);
	enum transcoder cpu_transcoder = crtc_state->cpu_transcoder;
	enum phy phy = intel_port_to_phy(dev_priv, encoder->port);
	u32 val;

	if (cpu_transcoder != TRANSCODER_EDP) {
		if (DISPLAY_VER(dev_priv) >= 13)
			val = TGL_TRANS_CLK_SEL_PORT(phy);
		else if (DISPLAY_VER(dev_priv) >= 12)
			val = TGL_TRANS_CLK_SEL_PORT(encoder->port);
		else
			val = TRANS_CLK_SEL_PORT(encoder->port);

		intel_de_write(dev_priv, TRANS_CLK_SEL(cpu_transcoder), val);
	}
}

void intel_ddi_disable_pipe_clock(const struct intel_crtc_state *crtc_state)
{
	struct drm_i915_private *dev_priv = to_i915(crtc_state->uapi.crtc->dev);
	enum transcoder cpu_transcoder = crtc_state->cpu_transcoder;

	if (cpu_transcoder != TRANSCODER_EDP) {
		if (DISPLAY_VER(dev_priv) >= 12)
			intel_de_write(dev_priv,
				       TRANS_CLK_SEL(cpu_transcoder),
				       TGL_TRANS_CLK_SEL_DISABLED);
		else
			intel_de_write(dev_priv,
				       TRANS_CLK_SEL(cpu_transcoder),
				       TRANS_CLK_SEL_DISABLED);
	}
}

static void _skl_ddi_set_iboost(struct drm_i915_private *dev_priv,
				enum port port, u8 iboost)
{
	u32 tmp;

	tmp = intel_de_read(dev_priv, DISPIO_CR_TX_BMU_CR0);
	tmp &= ~(BALANCE_LEG_MASK(port) | BALANCE_LEG_DISABLE(port));
	if (iboost)
		tmp |= iboost << BALANCE_LEG_SHIFT(port);
	else
		tmp |= BALANCE_LEG_DISABLE(port);
	intel_de_write(dev_priv, DISPIO_CR_TX_BMU_CR0, tmp);
}

static void skl_ddi_set_iboost(struct intel_encoder *encoder,
			       const struct intel_crtc_state *crtc_state,
			       int level)
{
	struct intel_digital_port *dig_port = enc_to_dig_port(encoder);
	struct drm_i915_private *dev_priv = to_i915(encoder->base.dev);
	u8 iboost;

	if (intel_crtc_has_type(crtc_state, INTEL_OUTPUT_HDMI))
		iboost = intel_bios_encoder_hdmi_boost_level(encoder->devdata);
	else
		iboost = intel_bios_encoder_dp_boost_level(encoder->devdata);

	if (iboost == 0) {
		const struct intel_ddi_buf_trans *trans;
		int n_entries;

		trans = encoder->get_buf_trans(encoder, crtc_state, &n_entries);
		if (drm_WARN_ON_ONCE(&dev_priv->drm, !trans))
			return;

		iboost = trans->entries[level].hsw.i_boost;
	}

	/* Make sure that the requested I_boost is valid */
	if (iboost && iboost != 0x1 && iboost != 0x3 && iboost != 0x7) {
		drm_err(&dev_priv->drm, "Invalid I_boost value %u\n", iboost);
		return;
	}

	_skl_ddi_set_iboost(dev_priv, encoder->port, iboost);

	if (encoder->port == PORT_A && dig_port->max_lanes == 4)
		_skl_ddi_set_iboost(dev_priv, PORT_E, iboost);
}

static u8 intel_ddi_dp_voltage_max(struct intel_dp *intel_dp,
				   const struct intel_crtc_state *crtc_state)
{
	struct intel_encoder *encoder = &dp_to_dig_port(intel_dp)->base;
	struct drm_i915_private *dev_priv = to_i915(encoder->base.dev);
	int n_entries;

	encoder->get_buf_trans(encoder, crtc_state, &n_entries);

	if (drm_WARN_ON(&dev_priv->drm, n_entries < 1))
		n_entries = 1;
	if (drm_WARN_ON(&dev_priv->drm,
			n_entries > ARRAY_SIZE(index_to_dp_signal_levels)))
		n_entries = ARRAY_SIZE(index_to_dp_signal_levels);

	return index_to_dp_signal_levels[n_entries - 1] &
		DP_TRAIN_VOLTAGE_SWING_MASK;
}

/*
 * We assume that the full set of pre-emphasis values can be
 * used on all DDI platforms. Should that change we need to
 * rethink this code.
 */
static u8 intel_ddi_dp_preemph_max(struct intel_dp *intel_dp)
{
	return DP_TRAIN_PRE_EMPH_LEVEL_3;
}

static u32 icl_combo_phy_loadgen_select(const struct intel_crtc_state *crtc_state,
					int lane)
{
	if (crtc_state->port_clock > 600000)
		return 0;

	if (crtc_state->lane_count == 4)
		return lane >= 1 ? LOADGEN_SELECT : 0;
	else
		return lane == 1 || lane == 2 ? LOADGEN_SELECT : 0;
}

static void icl_ddi_combo_vswing_program(struct intel_encoder *encoder,
					 const struct intel_crtc_state *crtc_state)
{
	struct drm_i915_private *dev_priv = to_i915(encoder->base.dev);
	int level = intel_ddi_level(encoder, crtc_state, 0);
	const struct intel_ddi_buf_trans *trans;
	enum phy phy = intel_port_to_phy(dev_priv, encoder->port);
	int n_entries, ln;
	u32 val;

	trans = encoder->get_buf_trans(encoder, crtc_state, &n_entries);
	if (drm_WARN_ON_ONCE(&dev_priv->drm, !trans))
		return;

	if (intel_crtc_has_type(crtc_state, INTEL_OUTPUT_EDP)) {
		struct intel_dp *intel_dp = enc_to_intel_dp(encoder);

		val = EDP4K2K_MODE_OVRD_EN | EDP4K2K_MODE_OVRD_OPTIMIZED;
		intel_dp->hobl_active = is_hobl_buf_trans(trans);
		intel_de_rmw(dev_priv, ICL_PORT_CL_DW10(phy), val,
			     intel_dp->hobl_active ? val : 0);
	}

	/* Set PORT_TX_DW5 */
	val = intel_de_read(dev_priv, ICL_PORT_TX_DW5_LN(0, phy));
	val &= ~(SCALING_MODE_SEL_MASK | RTERM_SELECT_MASK |
		  TAP2_DISABLE | TAP3_DISABLE);
	val |= SCALING_MODE_SEL(0x2);
	val |= RTERM_SELECT(0x6);
	val |= TAP3_DISABLE;
	intel_de_write(dev_priv, ICL_PORT_TX_DW5_GRP(phy), val);

	/* Program PORT_TX_DW2 */
	val = intel_de_read(dev_priv, ICL_PORT_TX_DW2_LN(0, phy));
	val &= ~(SWING_SEL_LOWER_MASK | SWING_SEL_UPPER_MASK |
		 RCOMP_SCALAR_MASK);
	val |= SWING_SEL_UPPER(trans->entries[level].icl.dw2_swing_sel);
	val |= SWING_SEL_LOWER(trans->entries[level].icl.dw2_swing_sel);
	/* Program Rcomp scalar for every table entry */
	val |= RCOMP_SCALAR(0x98);
	intel_de_write(dev_priv, ICL_PORT_TX_DW2_GRP(phy), val);

	/* Program PORT_TX_DW4 */
	/* We cannot write to GRP. It would overwrite individual loadgen. */
	for (ln = 0; ln < 4; ln++) {
		val = intel_de_read(dev_priv, ICL_PORT_TX_DW4_LN(ln, phy));
		val &= ~(POST_CURSOR_1_MASK | POST_CURSOR_2_MASK |
			 CURSOR_COEFF_MASK);
		val |= POST_CURSOR_1(trans->entries[level].icl.dw4_post_cursor_1);
		val |= POST_CURSOR_2(trans->entries[level].icl.dw4_post_cursor_2);
		val |= CURSOR_COEFF(trans->entries[level].icl.dw4_cursor_coeff);
		intel_de_write(dev_priv, ICL_PORT_TX_DW4_LN(ln, phy), val);
	}

	/* Program PORT_TX_DW7 */
	val = intel_de_read(dev_priv, ICL_PORT_TX_DW7_LN(0, phy));
	val &= ~N_SCALAR_MASK;
	val |= N_SCALAR(trans->entries[level].icl.dw7_n_scalar);
	intel_de_write(dev_priv, ICL_PORT_TX_DW7_GRP(phy), val);
}

static void icl_combo_phy_set_signal_levels(struct intel_encoder *encoder,
					    const struct intel_crtc_state *crtc_state)
{
	struct drm_i915_private *dev_priv = to_i915(encoder->base.dev);
	enum phy phy = intel_port_to_phy(dev_priv, encoder->port);
	u32 val;
	int ln;

	/*
	 * 1. If port type is eDP or DP,
	 * set PORT_PCS_DW1 cmnkeeper_enable to 1b,
	 * else clear to 0b.
	 */
	val = intel_de_read(dev_priv, ICL_PORT_PCS_DW1_LN(0, phy));
	if (intel_crtc_has_type(crtc_state, INTEL_OUTPUT_HDMI))
		val &= ~COMMON_KEEPER_EN;
	else
		val |= COMMON_KEEPER_EN;
	intel_de_write(dev_priv, ICL_PORT_PCS_DW1_GRP(phy), val);

	/* 2. Program loadgen select */
	/*
	 * Program PORT_TX_DW4 depending on Bit rate and used lanes
	 * <= 6 GHz and 4 lanes (LN0=0, LN1=1, LN2=1, LN3=1)
	 * <= 6 GHz and 1,2 lanes (LN0=0, LN1=1, LN2=1, LN3=0)
	 * > 6 GHz (LN0=0, LN1=0, LN2=0, LN3=0)
	 */
	for (ln = 0; ln < 4; ln++) {
		val = intel_de_read(dev_priv, ICL_PORT_TX_DW4_LN(ln, phy));
		val &= ~LOADGEN_SELECT;
		val |= icl_combo_phy_loadgen_select(crtc_state, ln);
		intel_de_write(dev_priv, ICL_PORT_TX_DW4_LN(ln, phy), val);
	}

	/* 3. Set PORT_CL_DW5 SUS Clock Config to 11b */
	val = intel_de_read(dev_priv, ICL_PORT_CL_DW5(phy));
	val |= SUS_CLOCK_CONFIG;
	intel_de_write(dev_priv, ICL_PORT_CL_DW5(phy), val);

	/* 4. Clear training enable to change swing values */
	val = intel_de_read(dev_priv, ICL_PORT_TX_DW5_LN(0, phy));
	val &= ~TX_TRAINING_EN;
	intel_de_write(dev_priv, ICL_PORT_TX_DW5_GRP(phy), val);

	/* 5. Program swing and de-emphasis */
	icl_ddi_combo_vswing_program(encoder, crtc_state);

	/* 6. Set training enable to trigger update */
	val = intel_de_read(dev_priv, ICL_PORT_TX_DW5_LN(0, phy));
	val |= TX_TRAINING_EN;
	intel_de_write(dev_priv, ICL_PORT_TX_DW5_GRP(phy), val);
}

static void icl_mg_phy_set_signal_levels(struct intel_encoder *encoder,
					 const struct intel_crtc_state *crtc_state)
{
	struct drm_i915_private *dev_priv = to_i915(encoder->base.dev);
	enum tc_port tc_port = intel_port_to_tc(dev_priv, encoder->port);
	int level = intel_ddi_level(encoder, crtc_state, 0);
	const struct intel_ddi_buf_trans *trans;
	int n_entries, ln;
	u32 val;

	if (intel_tc_port_in_tbt_alt_mode(enc_to_dig_port(encoder)))
		return;

	trans = encoder->get_buf_trans(encoder, crtc_state, &n_entries);
	if (drm_WARN_ON_ONCE(&dev_priv->drm, !trans))
		return;

	/* Set MG_TX_LINK_PARAMS cri_use_fs32 to 0. */
	for (ln = 0; ln < 2; ln++) {
		val = intel_de_read(dev_priv, MG_TX1_LINK_PARAMS(ln, tc_port));
		val &= ~CRI_USE_FS32;
		intel_de_write(dev_priv, MG_TX1_LINK_PARAMS(ln, tc_port), val);

		val = intel_de_read(dev_priv, MG_TX2_LINK_PARAMS(ln, tc_port));
		val &= ~CRI_USE_FS32;
		intel_de_write(dev_priv, MG_TX2_LINK_PARAMS(ln, tc_port), val);
	}

	/* Program MG_TX_SWINGCTRL with values from vswing table */
	for (ln = 0; ln < 2; ln++) {
		val = intel_de_read(dev_priv, MG_TX1_SWINGCTRL(ln, tc_port));
		val &= ~CRI_TXDEEMPH_OVERRIDE_17_12_MASK;
		val |= CRI_TXDEEMPH_OVERRIDE_17_12(
			trans->entries[level].mg.cri_txdeemph_override_17_12);
		intel_de_write(dev_priv, MG_TX1_SWINGCTRL(ln, tc_port), val);

		val = intel_de_read(dev_priv, MG_TX2_SWINGCTRL(ln, tc_port));
		val &= ~CRI_TXDEEMPH_OVERRIDE_17_12_MASK;
		val |= CRI_TXDEEMPH_OVERRIDE_17_12(
			trans->entries[level].mg.cri_txdeemph_override_17_12);
		intel_de_write(dev_priv, MG_TX2_SWINGCTRL(ln, tc_port), val);
	}

	/* Program MG_TX_DRVCTRL with values from vswing table */
	for (ln = 0; ln < 2; ln++) {
		val = intel_de_read(dev_priv, MG_TX1_DRVCTRL(ln, tc_port));
		val &= ~(CRI_TXDEEMPH_OVERRIDE_11_6_MASK |
			 CRI_TXDEEMPH_OVERRIDE_5_0_MASK);
		val |= CRI_TXDEEMPH_OVERRIDE_5_0(
			trans->entries[level].mg.cri_txdeemph_override_5_0) |
			CRI_TXDEEMPH_OVERRIDE_11_6(
				trans->entries[level].mg.cri_txdeemph_override_11_6) |
			CRI_TXDEEMPH_OVERRIDE_EN;
		intel_de_write(dev_priv, MG_TX1_DRVCTRL(ln, tc_port), val);

		val = intel_de_read(dev_priv, MG_TX2_DRVCTRL(ln, tc_port));
		val &= ~(CRI_TXDEEMPH_OVERRIDE_11_6_MASK |
			 CRI_TXDEEMPH_OVERRIDE_5_0_MASK);
		val |= CRI_TXDEEMPH_OVERRIDE_5_0(
			trans->entries[level].mg.cri_txdeemph_override_5_0) |
			CRI_TXDEEMPH_OVERRIDE_11_6(
				trans->entries[level].mg.cri_txdeemph_override_11_6) |
			CRI_TXDEEMPH_OVERRIDE_EN;
		intel_de_write(dev_priv, MG_TX2_DRVCTRL(ln, tc_port), val);

		/* FIXME: Program CRI_LOADGEN_SEL after the spec is updated */
	}

	/*
	 * Program MG_CLKHUB<LN, port being used> with value from frequency table
	 * In case of Legacy mode on MG PHY, both TX1 and TX2 enabled so use the
	 * values from table for which TX1 and TX2 enabled.
	 */
	for (ln = 0; ln < 2; ln++) {
		val = intel_de_read(dev_priv, MG_CLKHUB(ln, tc_port));
		if (crtc_state->port_clock < 300000)
			val |= CFG_LOW_RATE_LKREN_EN;
		else
			val &= ~CFG_LOW_RATE_LKREN_EN;
		intel_de_write(dev_priv, MG_CLKHUB(ln, tc_port), val);
	}

	/* Program the MG_TX_DCC<LN, port being used> based on the link frequency */
	for (ln = 0; ln < 2; ln++) {
		val = intel_de_read(dev_priv, MG_TX1_DCC(ln, tc_port));
		val &= ~CFG_AMI_CK_DIV_OVERRIDE_VAL_MASK;
		if (crtc_state->port_clock <= 500000) {
			val &= ~CFG_AMI_CK_DIV_OVERRIDE_EN;
		} else {
			val |= CFG_AMI_CK_DIV_OVERRIDE_EN |
				CFG_AMI_CK_DIV_OVERRIDE_VAL(1);
		}
		intel_de_write(dev_priv, MG_TX1_DCC(ln, tc_port), val);

		val = intel_de_read(dev_priv, MG_TX2_DCC(ln, tc_port));
		val &= ~CFG_AMI_CK_DIV_OVERRIDE_VAL_MASK;
		if (crtc_state->port_clock <= 500000) {
			val &= ~CFG_AMI_CK_DIV_OVERRIDE_EN;
		} else {
			val |= CFG_AMI_CK_DIV_OVERRIDE_EN |
				CFG_AMI_CK_DIV_OVERRIDE_VAL(1);
		}
		intel_de_write(dev_priv, MG_TX2_DCC(ln, tc_port), val);
	}

	/* Program MG_TX_PISO_READLOAD with values from vswing table */
	for (ln = 0; ln < 2; ln++) {
		val = intel_de_read(dev_priv,
				    MG_TX1_PISO_READLOAD(ln, tc_port));
		val |= CRI_CALCINIT;
		intel_de_write(dev_priv, MG_TX1_PISO_READLOAD(ln, tc_port),
			       val);

		val = intel_de_read(dev_priv,
				    MG_TX2_PISO_READLOAD(ln, tc_port));
		val |= CRI_CALCINIT;
		intel_de_write(dev_priv, MG_TX2_PISO_READLOAD(ln, tc_port),
			       val);
	}
}

static void tgl_dkl_phy_set_signal_levels(struct intel_encoder *encoder,
					  const struct intel_crtc_state *crtc_state)
{
	struct drm_i915_private *dev_priv = to_i915(encoder->base.dev);
	enum tc_port tc_port = intel_port_to_tc(dev_priv, encoder->port);
	int level = intel_ddi_level(encoder, crtc_state, 0);
	const struct intel_ddi_buf_trans *trans;
	u32 val, dpcnt_mask, dpcnt_val;
	int n_entries, ln;

	if (intel_tc_port_in_tbt_alt_mode(enc_to_dig_port(encoder)))
		return;

	trans = encoder->get_buf_trans(encoder, crtc_state, &n_entries);
	if (drm_WARN_ON_ONCE(&dev_priv->drm, !trans))
		return;

	dpcnt_mask = (DKL_TX_PRESHOOT_COEFF_MASK |
		      DKL_TX_DE_EMPAHSIS_COEFF_MASK |
		      DKL_TX_VSWING_CONTROL_MASK);
<<<<<<< HEAD
	dpcnt_val = DKL_TX_VSWING_CONTROL(trans->entries[level].dkl.dkl_vswing_control);
	dpcnt_val |= DKL_TX_DE_EMPHASIS_COEFF(trans->entries[level].dkl.dkl_de_emphasis_control);
	dpcnt_val |= DKL_TX_PRESHOOT_COEFF(trans->entries[level].dkl.dkl_preshoot_control);
=======
	dpcnt_val = DKL_TX_VSWING_CONTROL(trans->entries[level].dkl.vswing);
	dpcnt_val |= DKL_TX_DE_EMPHASIS_COEFF(trans->entries[level].dkl.de_emphasis);
	dpcnt_val |= DKL_TX_PRESHOOT_COEFF(trans->entries[level].dkl.preshoot);
>>>>>>> 1af10a97

	for (ln = 0; ln < 2; ln++) {
		intel_de_write(dev_priv, HIP_INDEX_REG(tc_port),
			       HIP_INDEX_VAL(tc_port, ln));

		intel_de_write(dev_priv, DKL_TX_PMD_LANE_SUS(tc_port), 0);

		/* All the registers are RMW */
		val = intel_de_read(dev_priv, DKL_TX_DPCNTL0(tc_port));
		val &= ~dpcnt_mask;
		val |= dpcnt_val;
		intel_de_write(dev_priv, DKL_TX_DPCNTL0(tc_port), val);

		val = intel_de_read(dev_priv, DKL_TX_DPCNTL1(tc_port));
		val &= ~dpcnt_mask;
		val |= dpcnt_val;
		intel_de_write(dev_priv, DKL_TX_DPCNTL1(tc_port), val);

		val = intel_de_read(dev_priv, DKL_TX_DPCNTL2(tc_port));
		val &= ~DKL_TX_DP20BITMODE;
		intel_de_write(dev_priv, DKL_TX_DPCNTL2(tc_port), val);
	}
}

static int translate_signal_level(struct intel_dp *intel_dp,
				  u8 signal_levels)
{
	struct drm_i915_private *i915 = dp_to_i915(intel_dp);
	int i;

	for (i = 0; i < ARRAY_SIZE(index_to_dp_signal_levels); i++) {
		if (index_to_dp_signal_levels[i] == signal_levels)
			return i;
	}

	drm_WARN(&i915->drm, 1,
		 "Unsupported voltage swing/pre-emphasis level: 0x%x\n",
		 signal_levels);

	return 0;
}

<<<<<<< HEAD
static int intel_ddi_dp_level(struct intel_dp *intel_dp, int lane)
{
	u8 train_set = intel_dp->train_set[lane];
	u8 signal_levels = train_set & (DP_TRAIN_VOLTAGE_SWING_MASK |
					DP_TRAIN_PRE_EMPHASIS_MASK);

	return translate_signal_level(intel_dp, signal_levels);
=======
static int intel_ddi_dp_level(struct intel_dp *intel_dp,
			      const struct intel_crtc_state *crtc_state,
			      int lane)
{
	u8 train_set = intel_dp->train_set[lane];

	if (intel_dp_is_uhbr(crtc_state)) {
		return train_set & DP_TX_FFE_PRESET_VALUE_MASK;
	} else {
		u8 signal_levels = train_set & (DP_TRAIN_VOLTAGE_SWING_MASK |
						DP_TRAIN_PRE_EMPHASIS_MASK);

		return translate_signal_level(intel_dp, signal_levels);
	}
>>>>>>> 1af10a97
}

int intel_ddi_level(struct intel_encoder *encoder,
		    const struct intel_crtc_state *crtc_state,
		    int lane)
{
	struct drm_i915_private *i915 = to_i915(encoder->base.dev);
	const struct intel_ddi_buf_trans *trans;
	int level, n_entries;

	trans = encoder->get_buf_trans(encoder, crtc_state, &n_entries);
	if (drm_WARN_ON_ONCE(&i915->drm, !trans))
		return 0;

	if (intel_crtc_has_type(crtc_state, INTEL_OUTPUT_HDMI))
		level = intel_ddi_hdmi_level(encoder, trans);
	else
<<<<<<< HEAD
		level = intel_ddi_dp_level(enc_to_intel_dp(encoder), lane);
=======
		level = intel_ddi_dp_level(enc_to_intel_dp(encoder), crtc_state,
					   lane);
>>>>>>> 1af10a97

	if (drm_WARN_ON_ONCE(&i915->drm, level >= n_entries))
		level = n_entries - 1;

	return level;
}

static void
hsw_set_signal_levels(struct intel_encoder *encoder,
		      const struct intel_crtc_state *crtc_state)
{
	struct drm_i915_private *dev_priv = to_i915(encoder->base.dev);
	struct intel_dp *intel_dp = enc_to_intel_dp(encoder);
	int level = intel_ddi_level(encoder, crtc_state, 0);
	enum port port = encoder->port;
	u32 signal_levels;

	if (has_iboost(dev_priv))
		skl_ddi_set_iboost(encoder, crtc_state, level);

	/* HDMI ignores the rest */
	if (intel_crtc_has_type(crtc_state, INTEL_OUTPUT_HDMI))
		return;

	signal_levels = DDI_BUF_TRANS_SELECT(level);

	drm_dbg_kms(&dev_priv->drm, "Using signal levels %08x\n",
		    signal_levels);

	intel_dp->DP &= ~DDI_BUF_EMP_MASK;
	intel_dp->DP |= signal_levels;

	intel_de_write(dev_priv, DDI_BUF_CTL(port), intel_dp->DP);
	intel_de_posting_read(dev_priv, DDI_BUF_CTL(port));
}

static void _icl_ddi_enable_clock(struct drm_i915_private *i915, i915_reg_t reg,
				  u32 clk_sel_mask, u32 clk_sel, u32 clk_off)
{
	mutex_lock(&i915->dpll.lock);

	intel_de_rmw(i915, reg, clk_sel_mask, clk_sel);

	/*
	 * "This step and the step before must be
	 *  done with separate register writes."
	 */
	intel_de_rmw(i915, reg, clk_off, 0);

	mutex_unlock(&i915->dpll.lock);
}

static void _icl_ddi_disable_clock(struct drm_i915_private *i915, i915_reg_t reg,
				   u32 clk_off)
{
	mutex_lock(&i915->dpll.lock);

	intel_de_rmw(i915, reg, 0, clk_off);

	mutex_unlock(&i915->dpll.lock);
}

static bool _icl_ddi_is_clock_enabled(struct drm_i915_private *i915, i915_reg_t reg,
				      u32 clk_off)
{
	return !(intel_de_read(i915, reg) & clk_off);
}

static struct intel_shared_dpll *
_icl_ddi_get_pll(struct drm_i915_private *i915, i915_reg_t reg,
		 u32 clk_sel_mask, u32 clk_sel_shift)
{
	enum intel_dpll_id id;

	id = (intel_de_read(i915, reg) & clk_sel_mask) >> clk_sel_shift;

	return intel_get_shared_dpll_by_id(i915, id);
}

static void adls_ddi_enable_clock(struct intel_encoder *encoder,
				  const struct intel_crtc_state *crtc_state)
{
	struct drm_i915_private *i915 = to_i915(encoder->base.dev);
	const struct intel_shared_dpll *pll = crtc_state->shared_dpll;
	enum phy phy = intel_port_to_phy(i915, encoder->port);

	if (drm_WARN_ON(&i915->drm, !pll))
		return;

	_icl_ddi_enable_clock(i915, ADLS_DPCLKA_CFGCR(phy),
			      ADLS_DPCLKA_CFGCR_DDI_CLK_SEL_MASK(phy),
			      pll->info->id << ADLS_DPCLKA_CFGCR_DDI_SHIFT(phy),
			      ICL_DPCLKA_CFGCR0_DDI_CLK_OFF(phy));
}

static void adls_ddi_disable_clock(struct intel_encoder *encoder)
{
	struct drm_i915_private *i915 = to_i915(encoder->base.dev);
	enum phy phy = intel_port_to_phy(i915, encoder->port);

	_icl_ddi_disable_clock(i915, ADLS_DPCLKA_CFGCR(phy),
			       ICL_DPCLKA_CFGCR0_DDI_CLK_OFF(phy));
}

static bool adls_ddi_is_clock_enabled(struct intel_encoder *encoder)
{
	struct drm_i915_private *i915 = to_i915(encoder->base.dev);
	enum phy phy = intel_port_to_phy(i915, encoder->port);

	return _icl_ddi_is_clock_enabled(i915, ADLS_DPCLKA_CFGCR(phy),
					 ICL_DPCLKA_CFGCR0_DDI_CLK_OFF(phy));
}

static struct intel_shared_dpll *adls_ddi_get_pll(struct intel_encoder *encoder)
{
	struct drm_i915_private *i915 = to_i915(encoder->base.dev);
	enum phy phy = intel_port_to_phy(i915, encoder->port);

	return _icl_ddi_get_pll(i915, ADLS_DPCLKA_CFGCR(phy),
				ADLS_DPCLKA_CFGCR_DDI_CLK_SEL_MASK(phy),
				ADLS_DPCLKA_CFGCR_DDI_SHIFT(phy));
}

static void rkl_ddi_enable_clock(struct intel_encoder *encoder,
				 const struct intel_crtc_state *crtc_state)
{
	struct drm_i915_private *i915 = to_i915(encoder->base.dev);
	const struct intel_shared_dpll *pll = crtc_state->shared_dpll;
	enum phy phy = intel_port_to_phy(i915, encoder->port);

	if (drm_WARN_ON(&i915->drm, !pll))
		return;

	_icl_ddi_enable_clock(i915, ICL_DPCLKA_CFGCR0,
			      RKL_DPCLKA_CFGCR0_DDI_CLK_SEL_MASK(phy),
			      RKL_DPCLKA_CFGCR0_DDI_CLK_SEL(pll->info->id, phy),
			      RKL_DPCLKA_CFGCR0_DDI_CLK_OFF(phy));
}

static void rkl_ddi_disable_clock(struct intel_encoder *encoder)
{
	struct drm_i915_private *i915 = to_i915(encoder->base.dev);
	enum phy phy = intel_port_to_phy(i915, encoder->port);

	_icl_ddi_disable_clock(i915, ICL_DPCLKA_CFGCR0,
			       RKL_DPCLKA_CFGCR0_DDI_CLK_OFF(phy));
}

static bool rkl_ddi_is_clock_enabled(struct intel_encoder *encoder)
{
	struct drm_i915_private *i915 = to_i915(encoder->base.dev);
	enum phy phy = intel_port_to_phy(i915, encoder->port);

	return _icl_ddi_is_clock_enabled(i915, ICL_DPCLKA_CFGCR0,
					 RKL_DPCLKA_CFGCR0_DDI_CLK_OFF(phy));
}

static struct intel_shared_dpll *rkl_ddi_get_pll(struct intel_encoder *encoder)
{
	struct drm_i915_private *i915 = to_i915(encoder->base.dev);
	enum phy phy = intel_port_to_phy(i915, encoder->port);

	return _icl_ddi_get_pll(i915, ICL_DPCLKA_CFGCR0,
				RKL_DPCLKA_CFGCR0_DDI_CLK_SEL_MASK(phy),
				RKL_DPCLKA_CFGCR0_DDI_CLK_SEL_SHIFT(phy));
}

static void dg1_ddi_enable_clock(struct intel_encoder *encoder,
				 const struct intel_crtc_state *crtc_state)
{
	struct drm_i915_private *i915 = to_i915(encoder->base.dev);
	const struct intel_shared_dpll *pll = crtc_state->shared_dpll;
	enum phy phy = intel_port_to_phy(i915, encoder->port);

	if (drm_WARN_ON(&i915->drm, !pll))
		return;

	/*
	 * If we fail this, something went very wrong: first 2 PLLs should be
	 * used by first 2 phys and last 2 PLLs by last phys
	 */
	if (drm_WARN_ON(&i915->drm,
			(pll->info->id < DPLL_ID_DG1_DPLL2 && phy >= PHY_C) ||
			(pll->info->id >= DPLL_ID_DG1_DPLL2 && phy < PHY_C)))
		return;

	_icl_ddi_enable_clock(i915, DG1_DPCLKA_CFGCR0(phy),
			      DG1_DPCLKA_CFGCR0_DDI_CLK_SEL_MASK(phy),
			      DG1_DPCLKA_CFGCR0_DDI_CLK_SEL(pll->info->id, phy),
			      DG1_DPCLKA_CFGCR0_DDI_CLK_OFF(phy));
}

static void dg1_ddi_disable_clock(struct intel_encoder *encoder)
{
	struct drm_i915_private *i915 = to_i915(encoder->base.dev);
	enum phy phy = intel_port_to_phy(i915, encoder->port);

	_icl_ddi_disable_clock(i915, DG1_DPCLKA_CFGCR0(phy),
			       DG1_DPCLKA_CFGCR0_DDI_CLK_OFF(phy));
}

static bool dg1_ddi_is_clock_enabled(struct intel_encoder *encoder)
{
	struct drm_i915_private *i915 = to_i915(encoder->base.dev);
	enum phy phy = intel_port_to_phy(i915, encoder->port);

	return _icl_ddi_is_clock_enabled(i915, DG1_DPCLKA_CFGCR0(phy),
					 DG1_DPCLKA_CFGCR0_DDI_CLK_OFF(phy));
}

static struct intel_shared_dpll *dg1_ddi_get_pll(struct intel_encoder *encoder)
{
	struct drm_i915_private *i915 = to_i915(encoder->base.dev);
	enum phy phy = intel_port_to_phy(i915, encoder->port);
	enum intel_dpll_id id;
	u32 val;

	val = intel_de_read(i915, DG1_DPCLKA_CFGCR0(phy));
	val &= DG1_DPCLKA_CFGCR0_DDI_CLK_SEL_MASK(phy);
	val >>= DG1_DPCLKA_CFGCR0_DDI_CLK_SEL_SHIFT(phy);
	id = val;

	/*
	 * _DG1_DPCLKA0_CFGCR0 maps between DPLL 0 and 1 with one bit for phy A
	 * and B while _DG1_DPCLKA1_CFGCR0 maps between DPLL 2 and 3 with one
	 * bit for phy C and D.
	 */
	if (phy >= PHY_C)
		id += DPLL_ID_DG1_DPLL2;

	return intel_get_shared_dpll_by_id(i915, id);
}

static void icl_ddi_combo_enable_clock(struct intel_encoder *encoder,
				       const struct intel_crtc_state *crtc_state)
{
	struct drm_i915_private *i915 = to_i915(encoder->base.dev);
	const struct intel_shared_dpll *pll = crtc_state->shared_dpll;
	enum phy phy = intel_port_to_phy(i915, encoder->port);

	if (drm_WARN_ON(&i915->drm, !pll))
		return;

	_icl_ddi_enable_clock(i915, ICL_DPCLKA_CFGCR0,
			      ICL_DPCLKA_CFGCR0_DDI_CLK_SEL_MASK(phy),
			      ICL_DPCLKA_CFGCR0_DDI_CLK_SEL(pll->info->id, phy),
			      ICL_DPCLKA_CFGCR0_DDI_CLK_OFF(phy));
}

static void icl_ddi_combo_disable_clock(struct intel_encoder *encoder)
{
	struct drm_i915_private *i915 = to_i915(encoder->base.dev);
	enum phy phy = intel_port_to_phy(i915, encoder->port);

	_icl_ddi_disable_clock(i915, ICL_DPCLKA_CFGCR0,
			       ICL_DPCLKA_CFGCR0_DDI_CLK_OFF(phy));
}

static bool icl_ddi_combo_is_clock_enabled(struct intel_encoder *encoder)
{
	struct drm_i915_private *i915 = to_i915(encoder->base.dev);
	enum phy phy = intel_port_to_phy(i915, encoder->port);

	return _icl_ddi_is_clock_enabled(i915, ICL_DPCLKA_CFGCR0,
					 ICL_DPCLKA_CFGCR0_DDI_CLK_OFF(phy));
}

struct intel_shared_dpll *icl_ddi_combo_get_pll(struct intel_encoder *encoder)
{
	struct drm_i915_private *i915 = to_i915(encoder->base.dev);
	enum phy phy = intel_port_to_phy(i915, encoder->port);

	return _icl_ddi_get_pll(i915, ICL_DPCLKA_CFGCR0,
				ICL_DPCLKA_CFGCR0_DDI_CLK_SEL_MASK(phy),
				ICL_DPCLKA_CFGCR0_DDI_CLK_SEL_SHIFT(phy));
}

static void jsl_ddi_tc_enable_clock(struct intel_encoder *encoder,
				    const struct intel_crtc_state *crtc_state)
{
	struct drm_i915_private *i915 = to_i915(encoder->base.dev);
	const struct intel_shared_dpll *pll = crtc_state->shared_dpll;
	enum port port = encoder->port;

	if (drm_WARN_ON(&i915->drm, !pll))
		return;

	/*
	 * "For DDIC and DDID, program DDI_CLK_SEL to map the MG clock to the port.
	 *  MG does not exist, but the programming is required to ungate DDIC and DDID."
	 */
	intel_de_write(i915, DDI_CLK_SEL(port), DDI_CLK_SEL_MG);

	icl_ddi_combo_enable_clock(encoder, crtc_state);
}

static void jsl_ddi_tc_disable_clock(struct intel_encoder *encoder)
{
	struct drm_i915_private *i915 = to_i915(encoder->base.dev);
	enum port port = encoder->port;

	icl_ddi_combo_disable_clock(encoder);

	intel_de_write(i915, DDI_CLK_SEL(port), DDI_CLK_SEL_NONE);
}

static bool jsl_ddi_tc_is_clock_enabled(struct intel_encoder *encoder)
{
	struct drm_i915_private *i915 = to_i915(encoder->base.dev);
	enum port port = encoder->port;
	u32 tmp;

	tmp = intel_de_read(i915, DDI_CLK_SEL(port));

	if ((tmp & DDI_CLK_SEL_MASK) == DDI_CLK_SEL_NONE)
		return false;

	return icl_ddi_combo_is_clock_enabled(encoder);
}

static void icl_ddi_tc_enable_clock(struct intel_encoder *encoder,
				    const struct intel_crtc_state *crtc_state)
{
	struct drm_i915_private *i915 = to_i915(encoder->base.dev);
	const struct intel_shared_dpll *pll = crtc_state->shared_dpll;
	enum tc_port tc_port = intel_port_to_tc(i915, encoder->port);
	enum port port = encoder->port;

	if (drm_WARN_ON(&i915->drm, !pll))
		return;

	intel_de_write(i915, DDI_CLK_SEL(port),
		       icl_pll_to_ddi_clk_sel(encoder, crtc_state));

	mutex_lock(&i915->dpll.lock);

	intel_de_rmw(i915, ICL_DPCLKA_CFGCR0,
		     ICL_DPCLKA_CFGCR0_TC_CLK_OFF(tc_port), 0);

	mutex_unlock(&i915->dpll.lock);
}

static void icl_ddi_tc_disable_clock(struct intel_encoder *encoder)
{
	struct drm_i915_private *i915 = to_i915(encoder->base.dev);
	enum tc_port tc_port = intel_port_to_tc(i915, encoder->port);
	enum port port = encoder->port;

	mutex_lock(&i915->dpll.lock);

	intel_de_rmw(i915, ICL_DPCLKA_CFGCR0,
		     0, ICL_DPCLKA_CFGCR0_TC_CLK_OFF(tc_port));

	mutex_unlock(&i915->dpll.lock);

	intel_de_write(i915, DDI_CLK_SEL(port), DDI_CLK_SEL_NONE);
}

static bool icl_ddi_tc_is_clock_enabled(struct intel_encoder *encoder)
{
	struct drm_i915_private *i915 = to_i915(encoder->base.dev);
	enum tc_port tc_port = intel_port_to_tc(i915, encoder->port);
	enum port port = encoder->port;
	u32 tmp;

	tmp = intel_de_read(i915, DDI_CLK_SEL(port));

	if ((tmp & DDI_CLK_SEL_MASK) == DDI_CLK_SEL_NONE)
		return false;

	tmp = intel_de_read(i915, ICL_DPCLKA_CFGCR0);

	return !(tmp & ICL_DPCLKA_CFGCR0_TC_CLK_OFF(tc_port));
}

static struct intel_shared_dpll *icl_ddi_tc_get_pll(struct intel_encoder *encoder)
{
	struct drm_i915_private *i915 = to_i915(encoder->base.dev);
	enum tc_port tc_port = intel_port_to_tc(i915, encoder->port);
	enum port port = encoder->port;
	enum intel_dpll_id id;
	u32 tmp;

	tmp = intel_de_read(i915, DDI_CLK_SEL(port));

	switch (tmp & DDI_CLK_SEL_MASK) {
	case DDI_CLK_SEL_TBT_162:
	case DDI_CLK_SEL_TBT_270:
	case DDI_CLK_SEL_TBT_540:
	case DDI_CLK_SEL_TBT_810:
		id = DPLL_ID_ICL_TBTPLL;
		break;
	case DDI_CLK_SEL_MG:
		id = icl_tc_port_to_pll_id(tc_port);
		break;
	default:
		MISSING_CASE(tmp);
		fallthrough;
	case DDI_CLK_SEL_NONE:
		return NULL;
	}

	return intel_get_shared_dpll_by_id(i915, id);
}

static struct intel_shared_dpll *bxt_ddi_get_pll(struct intel_encoder *encoder)
{
	struct drm_i915_private *i915 = to_i915(encoder->base.dev);
	enum intel_dpll_id id;

	switch (encoder->port) {
	case PORT_A:
		id = DPLL_ID_SKL_DPLL0;
		break;
	case PORT_B:
		id = DPLL_ID_SKL_DPLL1;
		break;
	case PORT_C:
		id = DPLL_ID_SKL_DPLL2;
		break;
	default:
		MISSING_CASE(encoder->port);
		return NULL;
	}

	return intel_get_shared_dpll_by_id(i915, id);
}

static void skl_ddi_enable_clock(struct intel_encoder *encoder,
				 const struct intel_crtc_state *crtc_state)
{
	struct drm_i915_private *i915 = to_i915(encoder->base.dev);
	const struct intel_shared_dpll *pll = crtc_state->shared_dpll;
	enum port port = encoder->port;

	if (drm_WARN_ON(&i915->drm, !pll))
		return;

	mutex_lock(&i915->dpll.lock);

	intel_de_rmw(i915, DPLL_CTRL2,
		     DPLL_CTRL2_DDI_CLK_OFF(port) |
		     DPLL_CTRL2_DDI_CLK_SEL_MASK(port),
		     DPLL_CTRL2_DDI_CLK_SEL(pll->info->id, port) |
		     DPLL_CTRL2_DDI_SEL_OVERRIDE(port));

	mutex_unlock(&i915->dpll.lock);
}

static void skl_ddi_disable_clock(struct intel_encoder *encoder)
{
	struct drm_i915_private *i915 = to_i915(encoder->base.dev);
	enum port port = encoder->port;

	mutex_lock(&i915->dpll.lock);

	intel_de_rmw(i915, DPLL_CTRL2,
		     0, DPLL_CTRL2_DDI_CLK_OFF(port));

	mutex_unlock(&i915->dpll.lock);
}

static bool skl_ddi_is_clock_enabled(struct intel_encoder *encoder)
{
	struct drm_i915_private *i915 = to_i915(encoder->base.dev);
	enum port port = encoder->port;

	/*
	 * FIXME Not sure if the override affects both
	 * the PLL selection and the CLK_OFF bit.
	 */
	return !(intel_de_read(i915, DPLL_CTRL2) & DPLL_CTRL2_DDI_CLK_OFF(port));
}

static struct intel_shared_dpll *skl_ddi_get_pll(struct intel_encoder *encoder)
{
	struct drm_i915_private *i915 = to_i915(encoder->base.dev);
	enum port port = encoder->port;
	enum intel_dpll_id id;
	u32 tmp;

	tmp = intel_de_read(i915, DPLL_CTRL2);

	/*
	 * FIXME Not sure if the override affects both
	 * the PLL selection and the CLK_OFF bit.
	 */
	if ((tmp & DPLL_CTRL2_DDI_SEL_OVERRIDE(port)) == 0)
		return NULL;

	id = (tmp & DPLL_CTRL2_DDI_CLK_SEL_MASK(port)) >>
		DPLL_CTRL2_DDI_CLK_SEL_SHIFT(port);

	return intel_get_shared_dpll_by_id(i915, id);
}

void hsw_ddi_enable_clock(struct intel_encoder *encoder,
			  const struct intel_crtc_state *crtc_state)
{
	struct drm_i915_private *i915 = to_i915(encoder->base.dev);
	const struct intel_shared_dpll *pll = crtc_state->shared_dpll;
	enum port port = encoder->port;

	if (drm_WARN_ON(&i915->drm, !pll))
		return;

	intel_de_write(i915, PORT_CLK_SEL(port), hsw_pll_to_ddi_pll_sel(pll));
}

void hsw_ddi_disable_clock(struct intel_encoder *encoder)
{
	struct drm_i915_private *i915 = to_i915(encoder->base.dev);
	enum port port = encoder->port;

	intel_de_write(i915, PORT_CLK_SEL(port), PORT_CLK_SEL_NONE);
}

bool hsw_ddi_is_clock_enabled(struct intel_encoder *encoder)
{
	struct drm_i915_private *i915 = to_i915(encoder->base.dev);
	enum port port = encoder->port;

	return intel_de_read(i915, PORT_CLK_SEL(port)) != PORT_CLK_SEL_NONE;
}

static struct intel_shared_dpll *hsw_ddi_get_pll(struct intel_encoder *encoder)
{
	struct drm_i915_private *i915 = to_i915(encoder->base.dev);
	enum port port = encoder->port;
	enum intel_dpll_id id;
	u32 tmp;

	tmp = intel_de_read(i915, PORT_CLK_SEL(port));

	switch (tmp & PORT_CLK_SEL_MASK) {
	case PORT_CLK_SEL_WRPLL1:
		id = DPLL_ID_WRPLL1;
		break;
	case PORT_CLK_SEL_WRPLL2:
		id = DPLL_ID_WRPLL2;
		break;
	case PORT_CLK_SEL_SPLL:
		id = DPLL_ID_SPLL;
		break;
	case PORT_CLK_SEL_LCPLL_810:
		id = DPLL_ID_LCPLL_810;
		break;
	case PORT_CLK_SEL_LCPLL_1350:
		id = DPLL_ID_LCPLL_1350;
		break;
	case PORT_CLK_SEL_LCPLL_2700:
		id = DPLL_ID_LCPLL_2700;
		break;
	default:
		MISSING_CASE(tmp);
		fallthrough;
	case PORT_CLK_SEL_NONE:
		return NULL;
	}

	return intel_get_shared_dpll_by_id(i915, id);
}

void intel_ddi_enable_clock(struct intel_encoder *encoder,
			    const struct intel_crtc_state *crtc_state)
{
	if (encoder->enable_clock)
		encoder->enable_clock(encoder, crtc_state);
}

void intel_ddi_disable_clock(struct intel_encoder *encoder)
{
	if (encoder->disable_clock)
		encoder->disable_clock(encoder);
}

void intel_ddi_sanitize_encoder_pll_mapping(struct intel_encoder *encoder)
{
	struct drm_i915_private *i915 = to_i915(encoder->base.dev);
	u32 port_mask;
	bool ddi_clk_needed;

	/*
	 * In case of DP MST, we sanitize the primary encoder only, not the
	 * virtual ones.
	 */
	if (encoder->type == INTEL_OUTPUT_DP_MST)
		return;

	if (!encoder->base.crtc && intel_encoder_is_dp(encoder)) {
		u8 pipe_mask;
		bool is_mst;

		intel_ddi_get_encoder_pipes(encoder, &pipe_mask, &is_mst);
		/*
		 * In the unlikely case that BIOS enables DP in MST mode, just
		 * warn since our MST HW readout is incomplete.
		 */
		if (drm_WARN_ON(&i915->drm, is_mst))
			return;
	}

	port_mask = BIT(encoder->port);
	ddi_clk_needed = encoder->base.crtc;

	if (encoder->type == INTEL_OUTPUT_DSI) {
		struct intel_encoder *other_encoder;

		port_mask = intel_dsi_encoder_ports(encoder);
		/*
		 * Sanity check that we haven't incorrectly registered another
		 * encoder using any of the ports of this DSI encoder.
		 */
		for_each_intel_encoder(&i915->drm, other_encoder) {
			if (other_encoder == encoder)
				continue;

			if (drm_WARN_ON(&i915->drm,
					port_mask & BIT(other_encoder->port)))
				return;
		}
		/*
		 * For DSI we keep the ddi clocks gated
		 * except during enable/disable sequence.
		 */
		ddi_clk_needed = false;
	}

	if (ddi_clk_needed || !encoder->is_clock_enabled ||
	    !encoder->is_clock_enabled(encoder))
		return;

	drm_notice(&i915->drm,
		   "[ENCODER:%d:%s] is disabled/in DSI mode with an ungated DDI clock, gate it\n",
		   encoder->base.base.id, encoder->base.name);

	encoder->disable_clock(encoder);
}

static void
icl_program_mg_dp_mode(struct intel_digital_port *dig_port,
		       const struct intel_crtc_state *crtc_state)
{
	struct drm_i915_private *dev_priv = to_i915(dig_port->base.base.dev);
	enum tc_port tc_port = intel_port_to_tc(dev_priv, dig_port->base.port);
	enum phy phy = intel_port_to_phy(dev_priv, dig_port->base.port);
	u32 ln0, ln1, pin_assignment;
	u8 width;

	if (!intel_phy_is_tc(dev_priv, phy) ||
	    intel_tc_port_in_tbt_alt_mode(dig_port))
		return;

	if (DISPLAY_VER(dev_priv) >= 12) {
		intel_de_write(dev_priv, HIP_INDEX_REG(tc_port),
			       HIP_INDEX_VAL(tc_port, 0x0));
		ln0 = intel_de_read(dev_priv, DKL_DP_MODE(tc_port));
		intel_de_write(dev_priv, HIP_INDEX_REG(tc_port),
			       HIP_INDEX_VAL(tc_port, 0x1));
		ln1 = intel_de_read(dev_priv, DKL_DP_MODE(tc_port));
	} else {
		ln0 = intel_de_read(dev_priv, MG_DP_MODE(0, tc_port));
		ln1 = intel_de_read(dev_priv, MG_DP_MODE(1, tc_port));
	}

	ln0 &= ~(MG_DP_MODE_CFG_DP_X1_MODE | MG_DP_MODE_CFG_DP_X2_MODE);
	ln1 &= ~(MG_DP_MODE_CFG_DP_X1_MODE | MG_DP_MODE_CFG_DP_X2_MODE);

	/* DPPATC */
	pin_assignment = intel_tc_port_get_pin_assignment_mask(dig_port);
	width = crtc_state->lane_count;

	switch (pin_assignment) {
	case 0x0:
		drm_WARN_ON(&dev_priv->drm,
			    !intel_tc_port_in_legacy_mode(dig_port));
		if (width == 1) {
			ln1 |= MG_DP_MODE_CFG_DP_X1_MODE;
		} else {
			ln0 |= MG_DP_MODE_CFG_DP_X2_MODE;
			ln1 |= MG_DP_MODE_CFG_DP_X2_MODE;
		}
		break;
	case 0x1:
		if (width == 4) {
			ln0 |= MG_DP_MODE_CFG_DP_X2_MODE;
			ln1 |= MG_DP_MODE_CFG_DP_X2_MODE;
		}
		break;
	case 0x2:
		if (width == 2) {
			ln0 |= MG_DP_MODE_CFG_DP_X2_MODE;
			ln1 |= MG_DP_MODE_CFG_DP_X2_MODE;
		}
		break;
	case 0x3:
	case 0x5:
		if (width == 1) {
			ln0 |= MG_DP_MODE_CFG_DP_X1_MODE;
			ln1 |= MG_DP_MODE_CFG_DP_X1_MODE;
		} else {
			ln0 |= MG_DP_MODE_CFG_DP_X2_MODE;
			ln1 |= MG_DP_MODE_CFG_DP_X2_MODE;
		}
		break;
	case 0x4:
	case 0x6:
		if (width == 1) {
			ln0 |= MG_DP_MODE_CFG_DP_X1_MODE;
			ln1 |= MG_DP_MODE_CFG_DP_X1_MODE;
		} else {
			ln0 |= MG_DP_MODE_CFG_DP_X2_MODE;
			ln1 |= MG_DP_MODE_CFG_DP_X2_MODE;
		}
		break;
	default:
		MISSING_CASE(pin_assignment);
	}

	if (DISPLAY_VER(dev_priv) >= 12) {
		intel_de_write(dev_priv, HIP_INDEX_REG(tc_port),
			       HIP_INDEX_VAL(tc_port, 0x0));
		intel_de_write(dev_priv, DKL_DP_MODE(tc_port), ln0);
		intel_de_write(dev_priv, HIP_INDEX_REG(tc_port),
			       HIP_INDEX_VAL(tc_port, 0x1));
		intel_de_write(dev_priv, DKL_DP_MODE(tc_port), ln1);
	} else {
		intel_de_write(dev_priv, MG_DP_MODE(0, tc_port), ln0);
		intel_de_write(dev_priv, MG_DP_MODE(1, tc_port), ln1);
	}
}

static enum transcoder
tgl_dp_tp_transcoder(const struct intel_crtc_state *crtc_state)
{
	if (intel_crtc_has_type(crtc_state, INTEL_OUTPUT_DP_MST))
		return crtc_state->mst_master_transcoder;
	else
		return crtc_state->cpu_transcoder;
}

i915_reg_t dp_tp_ctl_reg(struct intel_encoder *encoder,
			 const struct intel_crtc_state *crtc_state)
{
	struct drm_i915_private *dev_priv = to_i915(encoder->base.dev);

	if (DISPLAY_VER(dev_priv) >= 12)
		return TGL_DP_TP_CTL(tgl_dp_tp_transcoder(crtc_state));
	else
		return DP_TP_CTL(encoder->port);
}

i915_reg_t dp_tp_status_reg(struct intel_encoder *encoder,
			    const struct intel_crtc_state *crtc_state)
{
	struct drm_i915_private *dev_priv = to_i915(encoder->base.dev);

	if (DISPLAY_VER(dev_priv) >= 12)
		return TGL_DP_TP_STATUS(tgl_dp_tp_transcoder(crtc_state));
	else
		return DP_TP_STATUS(encoder->port);
}

static void intel_dp_sink_set_msa_timing_par_ignore_state(struct intel_dp *intel_dp,
							  const struct intel_crtc_state *crtc_state,
							  bool enable)
{
	struct drm_i915_private *i915 = dp_to_i915(intel_dp);

	if (!crtc_state->vrr.enable)
		return;

	if (drm_dp_dpcd_writeb(&intel_dp->aux, DP_DOWNSPREAD_CTRL,
			       enable ? DP_MSA_TIMING_PAR_IGNORE_EN : 0) <= 0)
		drm_dbg_kms(&i915->drm,
			    "Failed to %s MSA_TIMING_PAR_IGNORE in the sink\n",
			    enabledisable(enable));
}

static void intel_dp_sink_set_fec_ready(struct intel_dp *intel_dp,
					const struct intel_crtc_state *crtc_state)
{
	struct drm_i915_private *i915 = dp_to_i915(intel_dp);

	if (!crtc_state->fec_enable)
		return;

	if (drm_dp_dpcd_writeb(&intel_dp->aux, DP_FEC_CONFIGURATION, DP_FEC_READY) <= 0)
		drm_dbg_kms(&i915->drm,
			    "Failed to set FEC_READY in the sink\n");
}

static void intel_ddi_enable_fec(struct intel_encoder *encoder,
				 const struct intel_crtc_state *crtc_state)
{
	struct drm_i915_private *dev_priv = to_i915(encoder->base.dev);
	struct intel_dp *intel_dp;
	u32 val;

	if (!crtc_state->fec_enable)
		return;

	intel_dp = enc_to_intel_dp(encoder);
	val = intel_de_read(dev_priv, dp_tp_ctl_reg(encoder, crtc_state));
	val |= DP_TP_CTL_FEC_ENABLE;
	intel_de_write(dev_priv, dp_tp_ctl_reg(encoder, crtc_state), val);
}

static void intel_ddi_disable_fec_state(struct intel_encoder *encoder,
					const struct intel_crtc_state *crtc_state)
{
	struct drm_i915_private *dev_priv = to_i915(encoder->base.dev);
	struct intel_dp *intel_dp;
	u32 val;

	if (!crtc_state->fec_enable)
		return;

	intel_dp = enc_to_intel_dp(encoder);
	val = intel_de_read(dev_priv, dp_tp_ctl_reg(encoder, crtc_state));
	val &= ~DP_TP_CTL_FEC_ENABLE;
	intel_de_write(dev_priv, dp_tp_ctl_reg(encoder, crtc_state), val);
	intel_de_posting_read(dev_priv, dp_tp_ctl_reg(encoder, crtc_state));
}

static void intel_ddi_power_up_lanes(struct intel_encoder *encoder,
				     const struct intel_crtc_state *crtc_state)
{
	struct drm_i915_private *i915 = to_i915(encoder->base.dev);
	struct intel_digital_port *dig_port = enc_to_dig_port(encoder);
	enum phy phy = intel_port_to_phy(i915, encoder->port);

	if (intel_phy_is_combo(i915, phy)) {
		bool lane_reversal =
			dig_port->saved_port_bits & DDI_BUF_PORT_REVERSAL;

		intel_combo_phy_power_up_lanes(i915, phy, false,
					       crtc_state->lane_count,
					       lane_reversal);
	}
}

/* Splitter enable for eDP MSO is limited to certain pipes. */
static u8 intel_ddi_splitter_pipe_mask(struct drm_i915_private *i915)
{
	if (IS_ALDERLAKE_P(i915))
		return BIT(PIPE_A) | BIT(PIPE_B);
	else
		return BIT(PIPE_A);
}

static void intel_ddi_mso_get_config(struct intel_encoder *encoder,
				     struct intel_crtc_state *pipe_config)
{
	struct intel_crtc *crtc = to_intel_crtc(pipe_config->uapi.crtc);
	struct drm_i915_private *i915 = to_i915(crtc->base.dev);
	enum pipe pipe = crtc->pipe;
	u32 dss1;

	if (!HAS_MSO(i915))
		return;

	dss1 = intel_de_read(i915, ICL_PIPE_DSS_CTL1(pipe));

	pipe_config->splitter.enable = dss1 & SPLITTER_ENABLE;
	if (!pipe_config->splitter.enable)
		return;

	if (drm_WARN_ON(&i915->drm, !(intel_ddi_splitter_pipe_mask(i915) & BIT(pipe)))) {
		pipe_config->splitter.enable = false;
		return;
	}

	switch (dss1 & SPLITTER_CONFIGURATION_MASK) {
	default:
		drm_WARN(&i915->drm, true,
			 "Invalid splitter configuration, dss1=0x%08x\n", dss1);
		fallthrough;
	case SPLITTER_CONFIGURATION_2_SEGMENT:
		pipe_config->splitter.link_count = 2;
		break;
	case SPLITTER_CONFIGURATION_4_SEGMENT:
		pipe_config->splitter.link_count = 4;
		break;
	}

	pipe_config->splitter.pixel_overlap = REG_FIELD_GET(OVERLAP_PIXELS_MASK, dss1);
}

static void intel_ddi_mso_configure(const struct intel_crtc_state *crtc_state)
{
	struct intel_crtc *crtc = to_intel_crtc(crtc_state->uapi.crtc);
	struct drm_i915_private *i915 = to_i915(crtc->base.dev);
	enum pipe pipe = crtc->pipe;
	u32 dss1 = 0;

	if (!HAS_MSO(i915))
		return;

	if (crtc_state->splitter.enable) {
		dss1 |= SPLITTER_ENABLE;
		dss1 |= OVERLAP_PIXELS(crtc_state->splitter.pixel_overlap);
		if (crtc_state->splitter.link_count == 2)
			dss1 |= SPLITTER_CONFIGURATION_2_SEGMENT;
		else
			dss1 |= SPLITTER_CONFIGURATION_4_SEGMENT;
	}

	intel_de_rmw(i915, ICL_PIPE_DSS_CTL1(pipe),
		     SPLITTER_ENABLE | SPLITTER_CONFIGURATION_MASK |
		     OVERLAP_PIXELS_MASK, dss1);
}

static void dg2_ddi_pre_enable_dp(struct intel_atomic_state *state,
				  struct intel_encoder *encoder,
				  const struct intel_crtc_state *crtc_state,
				  const struct drm_connector_state *conn_state)
{
	struct intel_dp *intel_dp = enc_to_intel_dp(encoder);
	struct drm_i915_private *dev_priv = to_i915(encoder->base.dev);
	struct intel_digital_port *dig_port = enc_to_dig_port(encoder);
	bool is_mst = intel_crtc_has_type(crtc_state, INTEL_OUTPUT_DP_MST);

	intel_dp_set_link_params(intel_dp, crtc_state->port_clock,
				 crtc_state->lane_count);

	/*
	 * We only configure what the register value will be here.  Actual
	 * enabling happens during link training farther down.
	 */
	intel_ddi_init_dp_buf_reg(encoder, crtc_state);

	/*
	 * 1. Enable Power Wells
	 *
	 * This was handled at the beginning of intel_atomic_commit_tail(),
	 * before we called down into this function.
	 */

	/* 2. Enable Panel Power if PPS is required */
	intel_pps_on(intel_dp);

	/*
	 * 3. Enable the port PLL.
	 */
	intel_ddi_enable_clock(encoder, crtc_state);

	/* 4. Enable IO power */
	if (!intel_tc_port_in_tbt_alt_mode(dig_port))
		dig_port->ddi_io_wakeref = intel_display_power_get(dev_priv,
								   dig_port->ddi_io_power_domain);

	/*
	 * 5. The rest of the below are substeps under the bspec's "Enable and
	 * Train Display Port" step.  Note that steps that are specific to
	 * MST will be handled by intel_mst_pre_enable_dp() before/after it
	 * calls into this function.  Also intel_mst_pre_enable_dp() only calls
	 * us when active_mst_links==0, so any steps designated for "single
	 * stream or multi-stream master transcoder" can just be performed
	 * unconditionally here.
	 */

	/*
	 * 5.a Configure Transcoder Clock Select to direct the Port clock to the
	 * Transcoder.
	 */
	intel_ddi_enable_pipe_clock(encoder, crtc_state);

	/* 5.b Configure transcoder for DP 2.0 128b/132b */
	intel_ddi_config_transcoder_dp2(encoder, crtc_state);

	/*
	 * 5.c Configure TRANS_DDI_FUNC_CTL DDI Select, DDI Mode Select & MST
	 * Transport Select
	 */
	intel_ddi_config_transcoder_func(encoder, crtc_state);

	/*
	 * 5.d Configure & enable DP_TP_CTL with link training pattern 1
	 * selected
	 *
	 * This will be handled by the intel_dp_start_link_train() farther
	 * down this function.
	 */

	/* 5.e Configure voltage swing and related IO settings */
	encoder->set_signal_levels(encoder, crtc_state);

	if (!is_mst)
		intel_dp_set_power(intel_dp, DP_SET_POWER_D0);

	intel_dp_configure_protocol_converter(intel_dp, crtc_state);
	intel_dp_sink_set_decompression_state(intel_dp, crtc_state, true);
	/*
	 * DDI FEC: "anticipates enabling FEC encoding sets the FEC_READY bit
	 * in the FEC_CONFIGURATION register to 1 before initiating link
	 * training
	 */
	intel_dp_sink_set_fec_ready(intel_dp, crtc_state);
	intel_dp_check_frl_training(intel_dp);
	intel_dp_pcon_dsc_configure(intel_dp, crtc_state);

	/*
	 * 5.h Follow DisplayPort specification training sequence (see notes for
	 *     failure handling)
	 * 5.i If DisplayPort multi-stream - Set DP_TP_CTL link training to Idle
	 *     Pattern, wait for 5 idle patterns (DP_TP_STATUS Min_Idles_Sent)
	 *     (timeout after 800 us)
	 */
	intel_dp_start_link_train(intel_dp, crtc_state);

	/* 5.j Set DP_TP_CTL link training to Normal */
	if (!is_trans_port_sync_mode(crtc_state))
		intel_dp_stop_link_train(intel_dp, crtc_state);

	/* 5.k Configure and enable FEC if needed */
	intel_ddi_enable_fec(encoder, crtc_state);
	intel_dsc_enable(encoder, crtc_state);
}

static void tgl_ddi_pre_enable_dp(struct intel_atomic_state *state,
				  struct intel_encoder *encoder,
				  const struct intel_crtc_state *crtc_state,
				  const struct drm_connector_state *conn_state)
{
	struct intel_dp *intel_dp = enc_to_intel_dp(encoder);
	struct drm_i915_private *dev_priv = to_i915(encoder->base.dev);
	struct intel_digital_port *dig_port = enc_to_dig_port(encoder);
	bool is_mst = intel_crtc_has_type(crtc_state, INTEL_OUTPUT_DP_MST);

	intel_dp_set_link_params(intel_dp,
				 crtc_state->port_clock,
				 crtc_state->lane_count);

	/*
	 * We only configure what the register value will be here.  Actual
	 * enabling happens during link training farther down.
	 */
	intel_ddi_init_dp_buf_reg(encoder, crtc_state);

	/*
	 * 1. Enable Power Wells
	 *
	 * This was handled at the beginning of intel_atomic_commit_tail(),
	 * before we called down into this function.
	 */

	/* 2. Enable Panel Power if PPS is required */
	intel_pps_on(intel_dp);

	/*
	 * 3. For non-TBT Type-C ports, set FIA lane count
	 * (DFLEXDPSP.DPX4TXLATC)
	 *
	 * This was done before tgl_ddi_pre_enable_dp by
	 * hsw_crtc_enable()->intel_encoders_pre_pll_enable().
	 */

	/*
	 * 4. Enable the port PLL.
	 *
	 * The PLL enabling itself was already done before this function by
	 * hsw_crtc_enable()->intel_enable_shared_dpll().  We need only
	 * configure the PLL to port mapping here.
	 */
	intel_ddi_enable_clock(encoder, crtc_state);

	/* 5. If IO power is controlled through PWR_WELL_CTL, Enable IO Power */
	if (!intel_tc_port_in_tbt_alt_mode(dig_port)) {
		drm_WARN_ON(&dev_priv->drm, dig_port->ddi_io_wakeref);
		dig_port->ddi_io_wakeref = intel_display_power_get(dev_priv,
								   dig_port->ddi_io_power_domain);
	}

	/* 6. Program DP_MODE */
	icl_program_mg_dp_mode(dig_port, crtc_state);

	/*
	 * 7. The rest of the below are substeps under the bspec's "Enable and
	 * Train Display Port" step.  Note that steps that are specific to
	 * MST will be handled by intel_mst_pre_enable_dp() before/after it
	 * calls into this function.  Also intel_mst_pre_enable_dp() only calls
	 * us when active_mst_links==0, so any steps designated for "single
	 * stream or multi-stream master transcoder" can just be performed
	 * unconditionally here.
	 */

	/*
	 * 7.a Configure Transcoder Clock Select to direct the Port clock to the
	 * Transcoder.
	 */
	intel_ddi_enable_pipe_clock(encoder, crtc_state);

	/*
	 * 7.b Configure TRANS_DDI_FUNC_CTL DDI Select, DDI Mode Select & MST
	 * Transport Select
	 */
	intel_ddi_config_transcoder_func(encoder, crtc_state);

	/*
	 * 7.c Configure & enable DP_TP_CTL with link training pattern 1
	 * selected
	 *
	 * This will be handled by the intel_dp_start_link_train() farther
	 * down this function.
	 */

	/* 7.e Configure voltage swing and related IO settings */
	encoder->set_signal_levels(encoder, crtc_state);

	/*
	 * 7.f Combo PHY: Configure PORT_CL_DW10 Static Power Down to power up
	 * the used lanes of the DDI.
	 */
	intel_ddi_power_up_lanes(encoder, crtc_state);

	/*
	 * 7.g Program CoG/MSO configuration bits in DSS_CTL1 if selected.
	 */
	intel_ddi_mso_configure(crtc_state);

	if (!is_mst)
		intel_dp_set_power(intel_dp, DP_SET_POWER_D0);

	intel_dp_configure_protocol_converter(intel_dp, crtc_state);
	intel_dp_sink_set_decompression_state(intel_dp, crtc_state, true);
	/*
	 * DDI FEC: "anticipates enabling FEC encoding sets the FEC_READY bit
	 * in the FEC_CONFIGURATION register to 1 before initiating link
	 * training
	 */
	intel_dp_sink_set_fec_ready(intel_dp, crtc_state);

	intel_dp_check_frl_training(intel_dp);
	intel_dp_pcon_dsc_configure(intel_dp, crtc_state);

	/*
	 * 7.i Follow DisplayPort specification training sequence (see notes for
	 *     failure handling)
	 * 7.j If DisplayPort multi-stream - Set DP_TP_CTL link training to Idle
	 *     Pattern, wait for 5 idle patterns (DP_TP_STATUS Min_Idles_Sent)
	 *     (timeout after 800 us)
	 */
	intel_dp_start_link_train(intel_dp, crtc_state);

	/* 7.k Set DP_TP_CTL link training to Normal */
	if (!is_trans_port_sync_mode(crtc_state))
		intel_dp_stop_link_train(intel_dp, crtc_state);

	/* 7.l Configure and enable FEC if needed */
	intel_ddi_enable_fec(encoder, crtc_state);
	if (!crtc_state->bigjoiner)
		intel_dsc_enable(encoder, crtc_state);
}

static void hsw_ddi_pre_enable_dp(struct intel_atomic_state *state,
				  struct intel_encoder *encoder,
				  const struct intel_crtc_state *crtc_state,
				  const struct drm_connector_state *conn_state)
{
	struct intel_dp *intel_dp = enc_to_intel_dp(encoder);
	struct drm_i915_private *dev_priv = to_i915(encoder->base.dev);
	enum port port = encoder->port;
	struct intel_digital_port *dig_port = enc_to_dig_port(encoder);
	bool is_mst = intel_crtc_has_type(crtc_state, INTEL_OUTPUT_DP_MST);

	if (DISPLAY_VER(dev_priv) < 11)
		drm_WARN_ON(&dev_priv->drm,
			    is_mst && (port == PORT_A || port == PORT_E));
	else
		drm_WARN_ON(&dev_priv->drm, is_mst && port == PORT_A);

	intel_dp_set_link_params(intel_dp,
				 crtc_state->port_clock,
				 crtc_state->lane_count);

	/*
	 * We only configure what the register value will be here.  Actual
	 * enabling happens during link training farther down.
	 */
	intel_ddi_init_dp_buf_reg(encoder, crtc_state);

	intel_pps_on(intel_dp);

	intel_ddi_enable_clock(encoder, crtc_state);

	if (!intel_tc_port_in_tbt_alt_mode(dig_port)) {
		drm_WARN_ON(&dev_priv->drm, dig_port->ddi_io_wakeref);
		dig_port->ddi_io_wakeref = intel_display_power_get(dev_priv,
								   dig_port->ddi_io_power_domain);
	}

	icl_program_mg_dp_mode(dig_port, crtc_state);

	if (has_buf_trans_select(dev_priv))
		hsw_prepare_dp_ddi_buffers(encoder, crtc_state);

	encoder->set_signal_levels(encoder, crtc_state);

	intel_ddi_power_up_lanes(encoder, crtc_state);

	if (!is_mst)
		intel_dp_set_power(intel_dp, DP_SET_POWER_D0);
	intel_dp_configure_protocol_converter(intel_dp, crtc_state);
	intel_dp_sink_set_decompression_state(intel_dp, crtc_state,
					      true);
	intel_dp_sink_set_fec_ready(intel_dp, crtc_state);
	intel_dp_start_link_train(intel_dp, crtc_state);
	if ((port != PORT_A || DISPLAY_VER(dev_priv) >= 9) &&
	    !is_trans_port_sync_mode(crtc_state))
		intel_dp_stop_link_train(intel_dp, crtc_state);

	intel_ddi_enable_fec(encoder, crtc_state);

	if (!is_mst)
		intel_ddi_enable_pipe_clock(encoder, crtc_state);

	if (!crtc_state->bigjoiner)
		intel_dsc_enable(encoder, crtc_state);
}

static void intel_ddi_pre_enable_dp(struct intel_atomic_state *state,
				    struct intel_encoder *encoder,
				    const struct intel_crtc_state *crtc_state,
				    const struct drm_connector_state *conn_state)
{
	struct drm_i915_private *dev_priv = to_i915(encoder->base.dev);

	if (IS_DG2(dev_priv))
		dg2_ddi_pre_enable_dp(state, encoder, crtc_state, conn_state);
	else if (DISPLAY_VER(dev_priv) >= 12)
		tgl_ddi_pre_enable_dp(state, encoder, crtc_state, conn_state);
	else
		hsw_ddi_pre_enable_dp(state, encoder, crtc_state, conn_state);

	/* MST will call a setting of MSA after an allocating of Virtual Channel
	 * from MST encoder pre_enable callback.
	 */
	if (!intel_crtc_has_type(crtc_state, INTEL_OUTPUT_DP_MST)) {
		intel_ddi_set_dp_msa(crtc_state, conn_state);

		intel_dp_set_m_n(crtc_state, M1_N1);
	}
}

static void intel_ddi_pre_enable_hdmi(struct intel_atomic_state *state,
				      struct intel_encoder *encoder,
				      const struct intel_crtc_state *crtc_state,
				      const struct drm_connector_state *conn_state)
{
	struct intel_digital_port *dig_port = enc_to_dig_port(encoder);
	struct intel_hdmi *intel_hdmi = &dig_port->hdmi;
	struct drm_i915_private *dev_priv = to_i915(encoder->base.dev);

	intel_dp_dual_mode_set_tmds_output(intel_hdmi, true);
	intel_ddi_enable_clock(encoder, crtc_state);

	drm_WARN_ON(&dev_priv->drm, dig_port->ddi_io_wakeref);
	dig_port->ddi_io_wakeref = intel_display_power_get(dev_priv,
							   dig_port->ddi_io_power_domain);

	icl_program_mg_dp_mode(dig_port, crtc_state);

	intel_ddi_enable_pipe_clock(encoder, crtc_state);

	dig_port->set_infoframes(encoder,
				 crtc_state->has_infoframe,
				 crtc_state, conn_state);
}

static void intel_ddi_pre_enable(struct intel_atomic_state *state,
				 struct intel_encoder *encoder,
				 const struct intel_crtc_state *crtc_state,
				 const struct drm_connector_state *conn_state)
{
	struct intel_crtc *crtc = to_intel_crtc(crtc_state->uapi.crtc);
	struct drm_i915_private *dev_priv = to_i915(crtc->base.dev);
	enum pipe pipe = crtc->pipe;

	/*
	 * When called from DP MST code:
	 * - conn_state will be NULL
	 * - encoder will be the main encoder (ie. mst->primary)
	 * - the main connector associated with this port
	 *   won't be active or linked to a crtc
	 * - crtc_state will be the state of the first stream to
	 *   be activated on this port, and it may not be the same
	 *   stream that will be deactivated last, but each stream
	 *   should have a state that is identical when it comes to
	 *   the DP link parameteres
	 */

	drm_WARN_ON(&dev_priv->drm, crtc_state->has_pch_encoder);

	intel_set_cpu_fifo_underrun_reporting(dev_priv, pipe, true);

	if (intel_crtc_has_type(crtc_state, INTEL_OUTPUT_HDMI)) {
		intel_ddi_pre_enable_hdmi(state, encoder, crtc_state,
					  conn_state);
	} else {
		struct intel_digital_port *dig_port = enc_to_dig_port(encoder);

		intel_ddi_pre_enable_dp(state, encoder, crtc_state,
					conn_state);

		/* FIXME precompute everything properly */
		/* FIXME how do we turn infoframes off again? */
		if (dig_port->lspcon.active && dig_port->dp.has_hdmi_sink)
			dig_port->set_infoframes(encoder,
						 crtc_state->has_infoframe,
						 crtc_state, conn_state);
	}
}

static void intel_disable_ddi_buf(struct intel_encoder *encoder,
				  const struct intel_crtc_state *crtc_state)
{
	struct drm_i915_private *dev_priv = to_i915(encoder->base.dev);
	enum port port = encoder->port;
	bool wait = false;
	u32 val;

	val = intel_de_read(dev_priv, DDI_BUF_CTL(port));
	if (val & DDI_BUF_CTL_ENABLE) {
		val &= ~DDI_BUF_CTL_ENABLE;
		intel_de_write(dev_priv, DDI_BUF_CTL(port), val);
		wait = true;
	}

	if (intel_crtc_has_dp_encoder(crtc_state)) {
		val = intel_de_read(dev_priv, dp_tp_ctl_reg(encoder, crtc_state));
		val &= ~(DP_TP_CTL_ENABLE | DP_TP_CTL_LINK_TRAIN_MASK);
		val |= DP_TP_CTL_LINK_TRAIN_PAT1;
		intel_de_write(dev_priv, dp_tp_ctl_reg(encoder, crtc_state), val);
	}

	/* Disable FEC in DP Sink */
	intel_ddi_disable_fec_state(encoder, crtc_state);

	if (wait)
		intel_wait_ddi_buf_idle(dev_priv, port);
}

static void intel_ddi_post_disable_dp(struct intel_atomic_state *state,
				      struct intel_encoder *encoder,
				      const struct intel_crtc_state *old_crtc_state,
				      const struct drm_connector_state *old_conn_state)
{
	struct drm_i915_private *dev_priv = to_i915(encoder->base.dev);
	struct intel_digital_port *dig_port = enc_to_dig_port(encoder);
	struct intel_dp *intel_dp = &dig_port->dp;
	bool is_mst = intel_crtc_has_type(old_crtc_state,
					  INTEL_OUTPUT_DP_MST);

	if (!is_mst)
		intel_dp_set_infoframes(encoder, false,
					old_crtc_state, old_conn_state);

	/*
	 * Power down sink before disabling the port, otherwise we end
	 * up getting interrupts from the sink on detecting link loss.
	 */
	intel_dp_set_power(intel_dp, DP_SET_POWER_D3);

	if (DISPLAY_VER(dev_priv) >= 12) {
		if (is_mst) {
			enum transcoder cpu_transcoder = old_crtc_state->cpu_transcoder;
			u32 val;

			val = intel_de_read(dev_priv,
					    TRANS_DDI_FUNC_CTL(cpu_transcoder));
			val &= ~(TGL_TRANS_DDI_PORT_MASK |
				 TRANS_DDI_MODE_SELECT_MASK);
			intel_de_write(dev_priv,
				       TRANS_DDI_FUNC_CTL(cpu_transcoder),
				       val);
		}
	} else {
		if (!is_mst)
			intel_ddi_disable_pipe_clock(old_crtc_state);
	}

	intel_disable_ddi_buf(encoder, old_crtc_state);

	/*
	 * From TGL spec: "If single stream or multi-stream master transcoder:
	 * Configure Transcoder Clock select to direct no clock to the
	 * transcoder"
	 */
	if (DISPLAY_VER(dev_priv) >= 12)
		intel_ddi_disable_pipe_clock(old_crtc_state);

	intel_pps_vdd_on(intel_dp);
	intel_pps_off(intel_dp);

	if (!intel_tc_port_in_tbt_alt_mode(dig_port))
		intel_display_power_put(dev_priv,
					dig_port->ddi_io_power_domain,
					fetch_and_zero(&dig_port->ddi_io_wakeref));

	intel_ddi_disable_clock(encoder);
}

static void intel_ddi_post_disable_hdmi(struct intel_atomic_state *state,
					struct intel_encoder *encoder,
					const struct intel_crtc_state *old_crtc_state,
					const struct drm_connector_state *old_conn_state)
{
	struct drm_i915_private *dev_priv = to_i915(encoder->base.dev);
	struct intel_digital_port *dig_port = enc_to_dig_port(encoder);
	struct intel_hdmi *intel_hdmi = &dig_port->hdmi;

	dig_port->set_infoframes(encoder, false,
				 old_crtc_state, old_conn_state);

	intel_ddi_disable_pipe_clock(old_crtc_state);

	intel_disable_ddi_buf(encoder, old_crtc_state);

	intel_display_power_put(dev_priv,
				dig_port->ddi_io_power_domain,
				fetch_and_zero(&dig_port->ddi_io_wakeref));

	intel_ddi_disable_clock(encoder);

	intel_dp_dual_mode_set_tmds_output(intel_hdmi, false);
}

static void intel_ddi_post_disable(struct intel_atomic_state *state,
				   struct intel_encoder *encoder,
				   const struct intel_crtc_state *old_crtc_state,
				   const struct drm_connector_state *old_conn_state)
{
	struct drm_i915_private *dev_priv = to_i915(encoder->base.dev);
	struct intel_digital_port *dig_port = enc_to_dig_port(encoder);
	enum phy phy = intel_port_to_phy(dev_priv, encoder->port);
	bool is_tc_port = intel_phy_is_tc(dev_priv, phy);

	if (!intel_crtc_has_type(old_crtc_state, INTEL_OUTPUT_DP_MST)) {
		intel_crtc_vblank_off(old_crtc_state);

		intel_disable_transcoder(old_crtc_state);

		intel_vrr_disable(old_crtc_state);

		intel_ddi_disable_transcoder_func(old_crtc_state);

		intel_dsc_disable(old_crtc_state);

		if (DISPLAY_VER(dev_priv) >= 9)
			skl_scaler_disable(old_crtc_state);
		else
			ilk_pfit_disable(old_crtc_state);
	}

	if (old_crtc_state->bigjoiner_linked_crtc) {
		struct intel_atomic_state *state =
			to_intel_atomic_state(old_crtc_state->uapi.state);
		struct intel_crtc *slave =
			old_crtc_state->bigjoiner_linked_crtc;
		const struct intel_crtc_state *old_slave_crtc_state =
			intel_atomic_get_old_crtc_state(state, slave);

		intel_crtc_vblank_off(old_slave_crtc_state);

		intel_dsc_disable(old_slave_crtc_state);
		skl_scaler_disable(old_slave_crtc_state);
	}

	/*
	 * When called from DP MST code:
	 * - old_conn_state will be NULL
	 * - encoder will be the main encoder (ie. mst->primary)
	 * - the main connector associated with this port
	 *   won't be active or linked to a crtc
	 * - old_crtc_state will be the state of the last stream to
	 *   be deactivated on this port, and it may not be the same
	 *   stream that was activated last, but each stream
	 *   should have a state that is identical when it comes to
	 *   the DP link parameteres
	 */

	if (intel_crtc_has_type(old_crtc_state, INTEL_OUTPUT_HDMI))
		intel_ddi_post_disable_hdmi(state, encoder, old_crtc_state,
					    old_conn_state);
	else
		intel_ddi_post_disable_dp(state, encoder, old_crtc_state,
					  old_conn_state);

	if (intel_crtc_has_dp_encoder(old_crtc_state) || is_tc_port)
		intel_display_power_put(dev_priv,
					intel_ddi_main_link_aux_domain(dig_port),
					fetch_and_zero(&dig_port->aux_wakeref));

	if (is_tc_port)
		intel_tc_port_put_link(dig_port);
}

static void trans_port_sync_stop_link_train(struct intel_atomic_state *state,
					    struct intel_encoder *encoder,
					    const struct intel_crtc_state *crtc_state)
{
	const struct drm_connector_state *conn_state;
	struct drm_connector *conn;
	int i;

	if (!crtc_state->sync_mode_slaves_mask)
		return;

	for_each_new_connector_in_state(&state->base, conn, conn_state, i) {
		struct intel_encoder *slave_encoder =
			to_intel_encoder(conn_state->best_encoder);
		struct intel_crtc *slave_crtc = to_intel_crtc(conn_state->crtc);
		const struct intel_crtc_state *slave_crtc_state;

		if (!slave_crtc)
			continue;

		slave_crtc_state =
			intel_atomic_get_new_crtc_state(state, slave_crtc);

		if (slave_crtc_state->master_transcoder !=
		    crtc_state->cpu_transcoder)
			continue;

		intel_dp_stop_link_train(enc_to_intel_dp(slave_encoder),
					 slave_crtc_state);
	}

	usleep_range(200, 400);

	intel_dp_stop_link_train(enc_to_intel_dp(encoder),
				 crtc_state);
}

static void intel_enable_ddi_dp(struct intel_atomic_state *state,
				struct intel_encoder *encoder,
				const struct intel_crtc_state *crtc_state,
				const struct drm_connector_state *conn_state)
{
	struct drm_i915_private *dev_priv = to_i915(encoder->base.dev);
	struct intel_dp *intel_dp = enc_to_intel_dp(encoder);
	struct intel_digital_port *dig_port = enc_to_dig_port(encoder);
	enum port port = encoder->port;

	if (port == PORT_A && DISPLAY_VER(dev_priv) < 9)
		intel_dp_stop_link_train(intel_dp, crtc_state);

	intel_edp_backlight_on(crtc_state, conn_state);

	if (!dig_port->lspcon.active || dig_port->dp.has_hdmi_sink)
		intel_dp_set_infoframes(encoder, true, crtc_state, conn_state);

	intel_drrs_enable(intel_dp, crtc_state);

	if (crtc_state->has_audio)
		intel_audio_codec_enable(encoder, crtc_state, conn_state);

	trans_port_sync_stop_link_train(state, encoder, crtc_state);
}

static i915_reg_t
gen9_chicken_trans_reg_by_port(struct drm_i915_private *dev_priv,
			       enum port port)
{
	static const enum transcoder trans[] = {
		[PORT_A] = TRANSCODER_EDP,
		[PORT_B] = TRANSCODER_A,
		[PORT_C] = TRANSCODER_B,
		[PORT_D] = TRANSCODER_C,
		[PORT_E] = TRANSCODER_A,
	};

	drm_WARN_ON(&dev_priv->drm, DISPLAY_VER(dev_priv) < 9);

	if (drm_WARN_ON(&dev_priv->drm, port < PORT_A || port > PORT_E))
		port = PORT_A;

	return CHICKEN_TRANS(trans[port]);
}

static void intel_enable_ddi_hdmi(struct intel_atomic_state *state,
				  struct intel_encoder *encoder,
				  const struct intel_crtc_state *crtc_state,
				  const struct drm_connector_state *conn_state)
{
	struct drm_i915_private *dev_priv = to_i915(encoder->base.dev);
	struct intel_digital_port *dig_port = enc_to_dig_port(encoder);
	struct drm_connector *connector = conn_state->connector;
	enum port port = encoder->port;

	if (!intel_hdmi_handle_sink_scrambling(encoder, connector,
					       crtc_state->hdmi_high_tmds_clock_ratio,
					       crtc_state->hdmi_scrambling))
		drm_dbg_kms(&dev_priv->drm,
			    "[CONNECTOR:%d:%s] Failed to configure sink scrambling/TMDS bit clock ratio\n",
			    connector->base.id, connector->name);

	if (has_buf_trans_select(dev_priv))
		hsw_prepare_hdmi_ddi_buffers(encoder, crtc_state);

	encoder->set_signal_levels(encoder, crtc_state);

	/* Display WA #1143: skl,kbl,cfl */
	if (DISPLAY_VER(dev_priv) == 9 && !IS_BROXTON(dev_priv)) {
		/*
		 * For some reason these chicken bits have been
		 * stuffed into a transcoder register, event though
		 * the bits affect a specific DDI port rather than
		 * a specific transcoder.
		 */
		i915_reg_t reg = gen9_chicken_trans_reg_by_port(dev_priv, port);
		u32 val;

		val = intel_de_read(dev_priv, reg);

		if (port == PORT_E)
			val |= DDIE_TRAINING_OVERRIDE_ENABLE |
				DDIE_TRAINING_OVERRIDE_VALUE;
		else
			val |= DDI_TRAINING_OVERRIDE_ENABLE |
				DDI_TRAINING_OVERRIDE_VALUE;

		intel_de_write(dev_priv, reg, val);
		intel_de_posting_read(dev_priv, reg);

		udelay(1);

		if (port == PORT_E)
			val &= ~(DDIE_TRAINING_OVERRIDE_ENABLE |
				 DDIE_TRAINING_OVERRIDE_VALUE);
		else
			val &= ~(DDI_TRAINING_OVERRIDE_ENABLE |
				 DDI_TRAINING_OVERRIDE_VALUE);

		intel_de_write(dev_priv, reg, val);
	}

	intel_ddi_power_up_lanes(encoder, crtc_state);

	/* In HDMI/DVI mode, the port width, and swing/emphasis values
	 * are ignored so nothing special needs to be done besides
	 * enabling the port.
	 *
	 * On ADL_P the PHY link rate and lane count must be programmed but
	 * these are both 0 for HDMI.
	 */
	intel_de_write(dev_priv, DDI_BUF_CTL(port),
		       dig_port->saved_port_bits | DDI_BUF_CTL_ENABLE);

	if (crtc_state->has_audio)
		intel_audio_codec_enable(encoder, crtc_state, conn_state);
}

static void intel_enable_ddi(struct intel_atomic_state *state,
			     struct intel_encoder *encoder,
			     const struct intel_crtc_state *crtc_state,
			     const struct drm_connector_state *conn_state)
{
	drm_WARN_ON(state->base.dev, crtc_state->has_pch_encoder);

	if (!crtc_state->bigjoiner_slave)
		intel_ddi_enable_transcoder_func(encoder, crtc_state);

	intel_vrr_enable(encoder, crtc_state);

	intel_enable_transcoder(crtc_state);

	intel_crtc_vblank_on(crtc_state);

	if (intel_crtc_has_type(crtc_state, INTEL_OUTPUT_HDMI))
		intel_enable_ddi_hdmi(state, encoder, crtc_state, conn_state);
	else
		intel_enable_ddi_dp(state, encoder, crtc_state, conn_state);

	/* Enable hdcp if it's desired */
	if (conn_state->content_protection ==
	    DRM_MODE_CONTENT_PROTECTION_DESIRED)
		intel_hdcp_enable(to_intel_connector(conn_state->connector),
				  crtc_state,
				  (u8)conn_state->hdcp_content_type);
}

static void intel_disable_ddi_dp(struct intel_atomic_state *state,
				 struct intel_encoder *encoder,
				 const struct intel_crtc_state *old_crtc_state,
				 const struct drm_connector_state *old_conn_state)
{
	struct intel_dp *intel_dp = enc_to_intel_dp(encoder);

	intel_dp->link_trained = false;

	intel_edp_backlight_off(old_conn_state);
	/* Disable the decompression in DP Sink */
	intel_dp_sink_set_decompression_state(intel_dp, old_crtc_state,
					      false);
	/* Disable Ignore_MSA bit in DP Sink */
	intel_dp_sink_set_msa_timing_par_ignore_state(intel_dp, old_crtc_state,
						      false);
}

static void intel_disable_ddi_hdmi(struct intel_atomic_state *state,
				   struct intel_encoder *encoder,
				   const struct intel_crtc_state *old_crtc_state,
				   const struct drm_connector_state *old_conn_state)
{
	struct drm_i915_private *i915 = to_i915(encoder->base.dev);
	struct drm_connector *connector = old_conn_state->connector;

	if (!intel_hdmi_handle_sink_scrambling(encoder, connector,
					       false, false))
		drm_dbg_kms(&i915->drm,
			    "[CONNECTOR:%d:%s] Failed to reset sink scrambling/TMDS bit clock ratio\n",
			    connector->base.id, connector->name);
}

static void intel_pre_disable_ddi(struct intel_atomic_state *state,
				  struct intel_encoder *encoder,
				  const struct intel_crtc_state *old_crtc_state,
				  const struct drm_connector_state *old_conn_state)
{
	struct intel_dp *intel_dp;

	if (old_crtc_state->has_audio)
		intel_audio_codec_disable(encoder, old_crtc_state,
					  old_conn_state);

	if (intel_crtc_has_type(old_crtc_state, INTEL_OUTPUT_HDMI))
		return;

	intel_dp = enc_to_intel_dp(encoder);
	intel_drrs_disable(intel_dp, old_crtc_state);
	intel_psr_disable(intel_dp, old_crtc_state);
}

static void intel_disable_ddi(struct intel_atomic_state *state,
			      struct intel_encoder *encoder,
			      const struct intel_crtc_state *old_crtc_state,
			      const struct drm_connector_state *old_conn_state)
{
	intel_hdcp_disable(to_intel_connector(old_conn_state->connector));

	if (intel_crtc_has_type(old_crtc_state, INTEL_OUTPUT_HDMI))
		intel_disable_ddi_hdmi(state, encoder, old_crtc_state,
				       old_conn_state);
	else
		intel_disable_ddi_dp(state, encoder, old_crtc_state,
				     old_conn_state);
}

static void intel_ddi_update_pipe_dp(struct intel_atomic_state *state,
				     struct intel_encoder *encoder,
				     const struct intel_crtc_state *crtc_state,
				     const struct drm_connector_state *conn_state)
{
	struct intel_dp *intel_dp = enc_to_intel_dp(encoder);

	intel_ddi_set_dp_msa(crtc_state, conn_state);

	intel_dp_set_infoframes(encoder, true, crtc_state, conn_state);
	intel_drrs_update(intel_dp, crtc_state);

	intel_backlight_update(state, encoder, crtc_state, conn_state);
}

void intel_ddi_update_pipe(struct intel_atomic_state *state,
			   struct intel_encoder *encoder,
			   const struct intel_crtc_state *crtc_state,
			   const struct drm_connector_state *conn_state)
{

	if (!intel_crtc_has_type(crtc_state, INTEL_OUTPUT_HDMI) &&
	    !intel_encoder_is_mst(encoder))
		intel_ddi_update_pipe_dp(state, encoder, crtc_state,
					 conn_state);

	intel_hdcp_update_pipe(state, encoder, crtc_state, conn_state);
}

static void
intel_ddi_update_prepare(struct intel_atomic_state *state,
			 struct intel_encoder *encoder,
			 struct intel_crtc *crtc)
{
	struct intel_crtc_state *crtc_state =
		crtc ? intel_atomic_get_new_crtc_state(state, crtc) : NULL;
	int required_lanes = crtc_state ? crtc_state->lane_count : 1;

	drm_WARN_ON(state->base.dev, crtc && crtc->active);

	intel_tc_port_get_link(enc_to_dig_port(encoder),
		               required_lanes);
	if (crtc_state && crtc_state->hw.active)
		intel_update_active_dpll(state, crtc, encoder);
}

static void
intel_ddi_update_complete(struct intel_atomic_state *state,
			  struct intel_encoder *encoder,
			  struct intel_crtc *crtc)
{
	intel_tc_port_put_link(enc_to_dig_port(encoder));
}

static void
intel_ddi_pre_pll_enable(struct intel_atomic_state *state,
			 struct intel_encoder *encoder,
			 const struct intel_crtc_state *crtc_state,
			 const struct drm_connector_state *conn_state)
{
	struct drm_i915_private *dev_priv = to_i915(encoder->base.dev);
	struct intel_digital_port *dig_port = enc_to_dig_port(encoder);
	enum phy phy = intel_port_to_phy(dev_priv, encoder->port);
	bool is_tc_port = intel_phy_is_tc(dev_priv, phy);

	if (is_tc_port)
		intel_tc_port_get_link(dig_port, crtc_state->lane_count);

	if (intel_crtc_has_dp_encoder(crtc_state) || is_tc_port) {
		drm_WARN_ON(&dev_priv->drm, dig_port->aux_wakeref);
		dig_port->aux_wakeref =
			intel_display_power_get(dev_priv,
						intel_ddi_main_link_aux_domain(dig_port));
	}

	if (is_tc_port && !intel_tc_port_in_tbt_alt_mode(dig_port))
		/*
		 * Program the lane count for static/dynamic connections on
		 * Type-C ports.  Skip this step for TBT.
		 */
		intel_tc_port_set_fia_lane_count(dig_port, crtc_state->lane_count);
	else if (IS_GEMINILAKE(dev_priv) || IS_BROXTON(dev_priv))
		bxt_ddi_phy_set_lane_optim_mask(encoder,
						crtc_state->lane_lat_optim_mask);
}

static void intel_ddi_prepare_link_retrain(struct intel_dp *intel_dp,
					   const struct intel_crtc_state *crtc_state)
{
	struct intel_encoder *encoder = &dp_to_dig_port(intel_dp)->base;
	struct drm_i915_private *dev_priv = to_i915(encoder->base.dev);
	enum port port = encoder->port;
	u32 dp_tp_ctl, ddi_buf_ctl;
	bool wait = false;

	dp_tp_ctl = intel_de_read(dev_priv, dp_tp_ctl_reg(encoder, crtc_state));

	if (dp_tp_ctl & DP_TP_CTL_ENABLE) {
		ddi_buf_ctl = intel_de_read(dev_priv, DDI_BUF_CTL(port));
		if (ddi_buf_ctl & DDI_BUF_CTL_ENABLE) {
			intel_de_write(dev_priv, DDI_BUF_CTL(port),
				       ddi_buf_ctl & ~DDI_BUF_CTL_ENABLE);
			wait = true;
		}

		dp_tp_ctl &= ~(DP_TP_CTL_ENABLE | DP_TP_CTL_LINK_TRAIN_MASK);
		dp_tp_ctl |= DP_TP_CTL_LINK_TRAIN_PAT1;
		intel_de_write(dev_priv, dp_tp_ctl_reg(encoder, crtc_state), dp_tp_ctl);
		intel_de_posting_read(dev_priv, dp_tp_ctl_reg(encoder, crtc_state));

		if (wait)
			intel_wait_ddi_buf_idle(dev_priv, port);
	}

	dp_tp_ctl = DP_TP_CTL_ENABLE | DP_TP_CTL_LINK_TRAIN_PAT1;
	if (intel_crtc_has_type(crtc_state, INTEL_OUTPUT_DP_MST)) {
		dp_tp_ctl |= DP_TP_CTL_MODE_MST;
	} else {
		dp_tp_ctl |= DP_TP_CTL_MODE_SST;
		if (drm_dp_enhanced_frame_cap(intel_dp->dpcd))
			dp_tp_ctl |= DP_TP_CTL_ENHANCED_FRAME_ENABLE;
	}
	intel_de_write(dev_priv, dp_tp_ctl_reg(encoder, crtc_state), dp_tp_ctl);
	intel_de_posting_read(dev_priv, dp_tp_ctl_reg(encoder, crtc_state));

	intel_dp->DP |= DDI_BUF_CTL_ENABLE;
	intel_de_write(dev_priv, DDI_BUF_CTL(port), intel_dp->DP);
	intel_de_posting_read(dev_priv, DDI_BUF_CTL(port));

	intel_wait_ddi_buf_active(dev_priv, port);
}

static void intel_ddi_set_link_train(struct intel_dp *intel_dp,
				     const struct intel_crtc_state *crtc_state,
				     u8 dp_train_pat)
{
	struct intel_encoder *encoder = &dp_to_dig_port(intel_dp)->base;
	struct drm_i915_private *dev_priv = to_i915(encoder->base.dev);
	u32 temp;

	temp = intel_de_read(dev_priv, dp_tp_ctl_reg(encoder, crtc_state));

	temp &= ~DP_TP_CTL_LINK_TRAIN_MASK;
	switch (intel_dp_training_pattern_symbol(dp_train_pat)) {
	case DP_TRAINING_PATTERN_DISABLE:
		temp |= DP_TP_CTL_LINK_TRAIN_NORMAL;
		break;
	case DP_TRAINING_PATTERN_1:
		temp |= DP_TP_CTL_LINK_TRAIN_PAT1;
		break;
	case DP_TRAINING_PATTERN_2:
		temp |= DP_TP_CTL_LINK_TRAIN_PAT2;
		break;
	case DP_TRAINING_PATTERN_3:
		temp |= DP_TP_CTL_LINK_TRAIN_PAT3;
		break;
	case DP_TRAINING_PATTERN_4:
		temp |= DP_TP_CTL_LINK_TRAIN_PAT4;
		break;
	}

	intel_de_write(dev_priv, dp_tp_ctl_reg(encoder, crtc_state), temp);
}

static void intel_ddi_set_idle_link_train(struct intel_dp *intel_dp,
					  const struct intel_crtc_state *crtc_state)
{
	struct intel_encoder *encoder = &dp_to_dig_port(intel_dp)->base;
	struct drm_i915_private *dev_priv = to_i915(encoder->base.dev);
	enum port port = encoder->port;
	u32 val;

	val = intel_de_read(dev_priv, dp_tp_ctl_reg(encoder, crtc_state));
	val &= ~DP_TP_CTL_LINK_TRAIN_MASK;
	val |= DP_TP_CTL_LINK_TRAIN_IDLE;
	intel_de_write(dev_priv, dp_tp_ctl_reg(encoder, crtc_state), val);

	/*
	 * Until TGL on PORT_A we can have only eDP in SST mode. There the only
	 * reason we need to set idle transmission mode is to work around a HW
	 * issue where we enable the pipe while not in idle link-training mode.
	 * In this case there is requirement to wait for a minimum number of
	 * idle patterns to be sent.
	 */
	if (port == PORT_A && DISPLAY_VER(dev_priv) < 12)
		return;

	if (intel_de_wait_for_set(dev_priv,
				  dp_tp_status_reg(encoder, crtc_state),
				  DP_TP_STATUS_IDLE_DONE, 1))
		drm_err(&dev_priv->drm,
			"Timed out waiting for DP idle patterns\n");
}

static bool intel_ddi_is_audio_enabled(struct drm_i915_private *dev_priv,
				       enum transcoder cpu_transcoder)
{
	if (cpu_transcoder == TRANSCODER_EDP)
		return false;

	if (!intel_display_power_is_enabled(dev_priv, POWER_DOMAIN_AUDIO_MMIO))
		return false;

	return intel_de_read(dev_priv, HSW_AUD_PIN_ELD_CP_VLD) &
		AUDIO_OUTPUT_ENABLE(cpu_transcoder);
}

void intel_ddi_compute_min_voltage_level(struct drm_i915_private *dev_priv,
					 struct intel_crtc_state *crtc_state)
{
	if (DISPLAY_VER(dev_priv) >= 12 && crtc_state->port_clock > 594000)
		crtc_state->min_voltage_level = 2;
	else if (IS_JSL_EHL(dev_priv) && crtc_state->port_clock > 594000)
		crtc_state->min_voltage_level = 3;
	else if (DISPLAY_VER(dev_priv) >= 11 && crtc_state->port_clock > 594000)
		crtc_state->min_voltage_level = 1;
}

static enum transcoder bdw_transcoder_master_readout(struct drm_i915_private *dev_priv,
						     enum transcoder cpu_transcoder)
{
	u32 master_select;

	if (DISPLAY_VER(dev_priv) >= 11) {
		u32 ctl2 = intel_de_read(dev_priv, TRANS_DDI_FUNC_CTL2(cpu_transcoder));

		if ((ctl2 & PORT_SYNC_MODE_ENABLE) == 0)
			return INVALID_TRANSCODER;

		master_select = REG_FIELD_GET(PORT_SYNC_MODE_MASTER_SELECT_MASK, ctl2);
	} else {
		u32 ctl = intel_de_read(dev_priv, TRANS_DDI_FUNC_CTL(cpu_transcoder));

		if ((ctl & TRANS_DDI_PORT_SYNC_ENABLE) == 0)
			return INVALID_TRANSCODER;

		master_select = REG_FIELD_GET(TRANS_DDI_PORT_SYNC_MASTER_SELECT_MASK, ctl);
	}

	if (master_select == 0)
		return TRANSCODER_EDP;
	else
		return master_select - 1;
}

static void bdw_get_trans_port_sync_config(struct intel_crtc_state *crtc_state)
{
	struct drm_i915_private *dev_priv = to_i915(crtc_state->uapi.crtc->dev);
	u32 transcoders = BIT(TRANSCODER_A) | BIT(TRANSCODER_B) |
		BIT(TRANSCODER_C) | BIT(TRANSCODER_D);
	enum transcoder cpu_transcoder;

	crtc_state->master_transcoder =
		bdw_transcoder_master_readout(dev_priv, crtc_state->cpu_transcoder);

	for_each_cpu_transcoder_masked(dev_priv, cpu_transcoder, transcoders) {
		enum intel_display_power_domain power_domain;
		intel_wakeref_t trans_wakeref;

		power_domain = POWER_DOMAIN_TRANSCODER(cpu_transcoder);
		trans_wakeref = intel_display_power_get_if_enabled(dev_priv,
								   power_domain);

		if (!trans_wakeref)
			continue;

		if (bdw_transcoder_master_readout(dev_priv, cpu_transcoder) ==
		    crtc_state->cpu_transcoder)
			crtc_state->sync_mode_slaves_mask |= BIT(cpu_transcoder);

		intel_display_power_put(dev_priv, power_domain, trans_wakeref);
	}

	drm_WARN_ON(&dev_priv->drm,
		    crtc_state->master_transcoder != INVALID_TRANSCODER &&
		    crtc_state->sync_mode_slaves_mask);
}

static void intel_ddi_read_func_ctl(struct intel_encoder *encoder,
				    struct intel_crtc_state *pipe_config)
{
	struct drm_i915_private *dev_priv = to_i915(encoder->base.dev);
	struct intel_crtc *crtc = to_intel_crtc(pipe_config->uapi.crtc);
	enum transcoder cpu_transcoder = pipe_config->cpu_transcoder;
	struct intel_digital_port *dig_port = enc_to_dig_port(encoder);
	u32 temp, flags = 0;

	temp = intel_de_read(dev_priv, TRANS_DDI_FUNC_CTL(cpu_transcoder));
	if (temp & TRANS_DDI_PHSYNC)
		flags |= DRM_MODE_FLAG_PHSYNC;
	else
		flags |= DRM_MODE_FLAG_NHSYNC;
	if (temp & TRANS_DDI_PVSYNC)
		flags |= DRM_MODE_FLAG_PVSYNC;
	else
		flags |= DRM_MODE_FLAG_NVSYNC;

	pipe_config->hw.adjusted_mode.flags |= flags;

	switch (temp & TRANS_DDI_BPC_MASK) {
	case TRANS_DDI_BPC_6:
		pipe_config->pipe_bpp = 18;
		break;
	case TRANS_DDI_BPC_8:
		pipe_config->pipe_bpp = 24;
		break;
	case TRANS_DDI_BPC_10:
		pipe_config->pipe_bpp = 30;
		break;
	case TRANS_DDI_BPC_12:
		pipe_config->pipe_bpp = 36;
		break;
	default:
		break;
	}

	switch (temp & TRANS_DDI_MODE_SELECT_MASK) {
	case TRANS_DDI_MODE_SELECT_HDMI:
		pipe_config->has_hdmi_sink = true;

		pipe_config->infoframes.enable |=
			intel_hdmi_infoframes_enabled(encoder, pipe_config);

		if (pipe_config->infoframes.enable)
			pipe_config->has_infoframe = true;

		if (temp & TRANS_DDI_HDMI_SCRAMBLING)
			pipe_config->hdmi_scrambling = true;
		if (temp & TRANS_DDI_HIGH_TMDS_CHAR_RATE)
			pipe_config->hdmi_high_tmds_clock_ratio = true;
		fallthrough;
	case TRANS_DDI_MODE_SELECT_DVI:
		pipe_config->output_types |= BIT(INTEL_OUTPUT_HDMI);
		pipe_config->lane_count = 4;
		break;
	case TRANS_DDI_MODE_SELECT_DP_SST:
		if (encoder->type == INTEL_OUTPUT_EDP)
			pipe_config->output_types |= BIT(INTEL_OUTPUT_EDP);
		else
			pipe_config->output_types |= BIT(INTEL_OUTPUT_DP);
		pipe_config->lane_count =
			((temp & DDI_PORT_WIDTH_MASK) >> DDI_PORT_WIDTH_SHIFT) + 1;
		intel_dp_get_m_n(crtc, pipe_config);

		if (DISPLAY_VER(dev_priv) >= 11) {
			i915_reg_t dp_tp_ctl = dp_tp_ctl_reg(encoder, pipe_config);

			pipe_config->fec_enable =
				intel_de_read(dev_priv, dp_tp_ctl) & DP_TP_CTL_FEC_ENABLE;

			drm_dbg_kms(&dev_priv->drm,
				    "[ENCODER:%d:%s] Fec status: %u\n",
				    encoder->base.base.id, encoder->base.name,
				    pipe_config->fec_enable);
		}

		if (dig_port->lspcon.active && dig_port->dp.has_hdmi_sink)
			pipe_config->infoframes.enable |=
				intel_lspcon_infoframes_enabled(encoder, pipe_config);
		else
			pipe_config->infoframes.enable |=
				intel_hdmi_infoframes_enabled(encoder, pipe_config);
		break;
	case TRANS_DDI_MODE_SELECT_FDI_OR_128B132B:
		if (!HAS_DP20(dev_priv)) {
			/* FDI */
			pipe_config->output_types |= BIT(INTEL_OUTPUT_ANALOG);
			break;
		}
		fallthrough; /* 128b/132b */
	case TRANS_DDI_MODE_SELECT_DP_MST:
		pipe_config->output_types |= BIT(INTEL_OUTPUT_DP_MST);
		pipe_config->lane_count =
			((temp & DDI_PORT_WIDTH_MASK) >> DDI_PORT_WIDTH_SHIFT) + 1;

		if (DISPLAY_VER(dev_priv) >= 12)
			pipe_config->mst_master_transcoder =
					REG_FIELD_GET(TRANS_DDI_MST_TRANSPORT_SELECT_MASK, temp);

		intel_dp_get_m_n(crtc, pipe_config);

		pipe_config->infoframes.enable |=
			intel_hdmi_infoframes_enabled(encoder, pipe_config);
		break;
	default:
		break;
	}
}

static void intel_ddi_get_config(struct intel_encoder *encoder,
				 struct intel_crtc_state *pipe_config)
{
	struct drm_i915_private *dev_priv = to_i915(encoder->base.dev);
	enum transcoder cpu_transcoder = pipe_config->cpu_transcoder;

	/* XXX: DSI transcoder paranoia */
	if (drm_WARN_ON(&dev_priv->drm, transcoder_is_dsi(cpu_transcoder)))
		return;

	if (pipe_config->bigjoiner_slave) {
		/* read out pipe settings from master */
		enum transcoder save = pipe_config->cpu_transcoder;

		/* Our own transcoder needs to be disabled when reading it in intel_ddi_read_func_ctl() */
		WARN_ON(pipe_config->output_types);
		pipe_config->cpu_transcoder = (enum transcoder)pipe_config->bigjoiner_linked_crtc->pipe;
		intel_ddi_read_func_ctl(encoder, pipe_config);
		pipe_config->cpu_transcoder = save;
	} else {
		intel_ddi_read_func_ctl(encoder, pipe_config);
	}

	intel_ddi_mso_get_config(encoder, pipe_config);

	pipe_config->has_audio =
		intel_ddi_is_audio_enabled(dev_priv, cpu_transcoder);

	if (encoder->type == INTEL_OUTPUT_EDP && dev_priv->vbt.edp.bpp &&
	    pipe_config->pipe_bpp > dev_priv->vbt.edp.bpp) {
		/*
		 * This is a big fat ugly hack.
		 *
		 * Some machines in UEFI boot mode provide us a VBT that has 18
		 * bpp and 1.62 GHz link bandwidth for eDP, which for reasons
		 * unknown we fail to light up. Yet the same BIOS boots up with
		 * 24 bpp and 2.7 GHz link. Use the same bpp as the BIOS uses as
		 * max, not what it tells us to use.
		 *
		 * Note: This will still be broken if the eDP panel is not lit
		 * up by the BIOS, and thus we can't get the mode at module
		 * load.
		 */
		drm_dbg_kms(&dev_priv->drm,
			    "pipe has %d bpp for eDP panel, overriding BIOS-provided max %d bpp\n",
			    pipe_config->pipe_bpp, dev_priv->vbt.edp.bpp);
		dev_priv->vbt.edp.bpp = pipe_config->pipe_bpp;
	}

	if (!pipe_config->bigjoiner_slave)
		ddi_dotclock_get(pipe_config);

	if (IS_GEMINILAKE(dev_priv) || IS_BROXTON(dev_priv))
		pipe_config->lane_lat_optim_mask =
			bxt_ddi_phy_get_lane_lat_optim_mask(encoder);

	intel_ddi_compute_min_voltage_level(dev_priv, pipe_config);

	intel_hdmi_read_gcp_infoframe(encoder, pipe_config);

	intel_read_infoframe(encoder, pipe_config,
			     HDMI_INFOFRAME_TYPE_AVI,
			     &pipe_config->infoframes.avi);
	intel_read_infoframe(encoder, pipe_config,
			     HDMI_INFOFRAME_TYPE_SPD,
			     &pipe_config->infoframes.spd);
	intel_read_infoframe(encoder, pipe_config,
			     HDMI_INFOFRAME_TYPE_VENDOR,
			     &pipe_config->infoframes.hdmi);
	intel_read_infoframe(encoder, pipe_config,
			     HDMI_INFOFRAME_TYPE_DRM,
			     &pipe_config->infoframes.drm);

	if (DISPLAY_VER(dev_priv) >= 8)
		bdw_get_trans_port_sync_config(pipe_config);

	intel_read_dp_sdp(encoder, pipe_config, HDMI_PACKET_TYPE_GAMUT_METADATA);
	intel_read_dp_sdp(encoder, pipe_config, DP_SDP_VSC);

	intel_psr_get_config(encoder, pipe_config);
}

void intel_ddi_get_clock(struct intel_encoder *encoder,
			 struct intel_crtc_state *crtc_state,
			 struct intel_shared_dpll *pll)
{
	struct drm_i915_private *i915 = to_i915(encoder->base.dev);
	enum icl_port_dpll_id port_dpll_id = ICL_PORT_DPLL_DEFAULT;
	struct icl_port_dpll *port_dpll = &crtc_state->icl_port_dplls[port_dpll_id];
	bool pll_active;

	if (drm_WARN_ON(&i915->drm, !pll))
		return;

	port_dpll->pll = pll;
	pll_active = intel_dpll_get_hw_state(i915, pll, &port_dpll->hw_state);
	drm_WARN_ON(&i915->drm, !pll_active);

	icl_set_active_port_dpll(crtc_state, port_dpll_id);

	crtc_state->port_clock = intel_dpll_get_freq(i915, crtc_state->shared_dpll,
						     &crtc_state->dpll_hw_state);
}

static void dg2_ddi_get_config(struct intel_encoder *encoder,
				struct intel_crtc_state *crtc_state)
{
	intel_mpllb_readout_hw_state(encoder, &crtc_state->mpllb_state);
	crtc_state->port_clock = intel_mpllb_calc_port_clock(encoder, &crtc_state->mpllb_state);

	intel_ddi_get_config(encoder, crtc_state);
}

static void adls_ddi_get_config(struct intel_encoder *encoder,
				struct intel_crtc_state *crtc_state)
{
	intel_ddi_get_clock(encoder, crtc_state, adls_ddi_get_pll(encoder));
	intel_ddi_get_config(encoder, crtc_state);
}

static void rkl_ddi_get_config(struct intel_encoder *encoder,
			       struct intel_crtc_state *crtc_state)
{
	intel_ddi_get_clock(encoder, crtc_state, rkl_ddi_get_pll(encoder));
	intel_ddi_get_config(encoder, crtc_state);
}

static void dg1_ddi_get_config(struct intel_encoder *encoder,
			       struct intel_crtc_state *crtc_state)
{
	intel_ddi_get_clock(encoder, crtc_state, dg1_ddi_get_pll(encoder));
	intel_ddi_get_config(encoder, crtc_state);
}

static void icl_ddi_combo_get_config(struct intel_encoder *encoder,
				     struct intel_crtc_state *crtc_state)
{
	intel_ddi_get_clock(encoder, crtc_state, icl_ddi_combo_get_pll(encoder));
	intel_ddi_get_config(encoder, crtc_state);
}

static void icl_ddi_tc_get_clock(struct intel_encoder *encoder,
				 struct intel_crtc_state *crtc_state,
				 struct intel_shared_dpll *pll)
{
	struct drm_i915_private *i915 = to_i915(encoder->base.dev);
	enum icl_port_dpll_id port_dpll_id;
	struct icl_port_dpll *port_dpll;
	bool pll_active;

	if (drm_WARN_ON(&i915->drm, !pll))
		return;

	if (intel_get_shared_dpll_id(i915, pll) == DPLL_ID_ICL_TBTPLL)
		port_dpll_id = ICL_PORT_DPLL_DEFAULT;
	else
		port_dpll_id = ICL_PORT_DPLL_MG_PHY;

	port_dpll = &crtc_state->icl_port_dplls[port_dpll_id];

	port_dpll->pll = pll;
	pll_active = intel_dpll_get_hw_state(i915, pll, &port_dpll->hw_state);
	drm_WARN_ON(&i915->drm, !pll_active);

	icl_set_active_port_dpll(crtc_state, port_dpll_id);

	if (intel_get_shared_dpll_id(i915, crtc_state->shared_dpll) == DPLL_ID_ICL_TBTPLL)
		crtc_state->port_clock = icl_calc_tbt_pll_link(i915, encoder->port);
	else
		crtc_state->port_clock = intel_dpll_get_freq(i915, crtc_state->shared_dpll,
							     &crtc_state->dpll_hw_state);
}

static void icl_ddi_tc_get_config(struct intel_encoder *encoder,
				  struct intel_crtc_state *crtc_state)
{
	icl_ddi_tc_get_clock(encoder, crtc_state, icl_ddi_tc_get_pll(encoder));
	intel_ddi_get_config(encoder, crtc_state);
}

static void bxt_ddi_get_config(struct intel_encoder *encoder,
			       struct intel_crtc_state *crtc_state)
{
	intel_ddi_get_clock(encoder, crtc_state, bxt_ddi_get_pll(encoder));
	intel_ddi_get_config(encoder, crtc_state);
}

static void skl_ddi_get_config(struct intel_encoder *encoder,
			       struct intel_crtc_state *crtc_state)
{
	intel_ddi_get_clock(encoder, crtc_state, skl_ddi_get_pll(encoder));
	intel_ddi_get_config(encoder, crtc_state);
}

void hsw_ddi_get_config(struct intel_encoder *encoder,
			struct intel_crtc_state *crtc_state)
{
	intel_ddi_get_clock(encoder, crtc_state, hsw_ddi_get_pll(encoder));
	intel_ddi_get_config(encoder, crtc_state);
}

static void intel_ddi_sync_state(struct intel_encoder *encoder,
				 const struct intel_crtc_state *crtc_state)
{
	struct drm_i915_private *i915 = to_i915(encoder->base.dev);
	enum phy phy = intel_port_to_phy(i915, encoder->port);

	if (intel_phy_is_tc(i915, phy))
		intel_tc_port_sanitize(enc_to_dig_port(encoder));

	if (crtc_state && intel_crtc_has_dp_encoder(crtc_state))
		intel_dp_sync_state(encoder, crtc_state);
}

static bool intel_ddi_initial_fastset_check(struct intel_encoder *encoder,
					    struct intel_crtc_state *crtc_state)
{
	if (intel_crtc_has_dp_encoder(crtc_state))
		return intel_dp_initial_fastset_check(encoder, crtc_state);

	return true;
}

static enum intel_output_type
intel_ddi_compute_output_type(struct intel_encoder *encoder,
			      struct intel_crtc_state *crtc_state,
			      struct drm_connector_state *conn_state)
{
	switch (conn_state->connector->connector_type) {
	case DRM_MODE_CONNECTOR_HDMIA:
		return INTEL_OUTPUT_HDMI;
	case DRM_MODE_CONNECTOR_eDP:
		return INTEL_OUTPUT_EDP;
	case DRM_MODE_CONNECTOR_DisplayPort:
		return INTEL_OUTPUT_DP;
	default:
		MISSING_CASE(conn_state->connector->connector_type);
		return INTEL_OUTPUT_UNUSED;
	}
}

static int intel_ddi_compute_config(struct intel_encoder *encoder,
				    struct intel_crtc_state *pipe_config,
				    struct drm_connector_state *conn_state)
{
	struct intel_crtc *crtc = to_intel_crtc(pipe_config->uapi.crtc);
	struct drm_i915_private *dev_priv = to_i915(encoder->base.dev);
	enum port port = encoder->port;
	int ret;

	if (HAS_TRANSCODER(dev_priv, TRANSCODER_EDP) && port == PORT_A)
		pipe_config->cpu_transcoder = TRANSCODER_EDP;

	if (intel_crtc_has_type(pipe_config, INTEL_OUTPUT_HDMI)) {
		ret = intel_hdmi_compute_config(encoder, pipe_config, conn_state);
	} else {
		ret = intel_dp_compute_config(encoder, pipe_config, conn_state);
	}

	if (ret)
		return ret;

	if (IS_HASWELL(dev_priv) && crtc->pipe == PIPE_A &&
	    pipe_config->cpu_transcoder == TRANSCODER_EDP)
		pipe_config->pch_pfit.force_thru =
			pipe_config->pch_pfit.enabled ||
			pipe_config->crc_enabled;

	if (IS_GEMINILAKE(dev_priv) || IS_BROXTON(dev_priv))
		pipe_config->lane_lat_optim_mask =
			bxt_ddi_phy_calc_lane_lat_optim_mask(pipe_config->lane_count);

	intel_ddi_compute_min_voltage_level(dev_priv, pipe_config);

	return 0;
}

static bool mode_equal(const struct drm_display_mode *mode1,
		       const struct drm_display_mode *mode2)
{
	return drm_mode_match(mode1, mode2,
			      DRM_MODE_MATCH_TIMINGS |
			      DRM_MODE_MATCH_FLAGS |
			      DRM_MODE_MATCH_3D_FLAGS) &&
		mode1->clock == mode2->clock; /* we want an exact match */
}

static bool m_n_equal(const struct intel_link_m_n *m_n_1,
		      const struct intel_link_m_n *m_n_2)
{
	return m_n_1->tu == m_n_2->tu &&
		m_n_1->gmch_m == m_n_2->gmch_m &&
		m_n_1->gmch_n == m_n_2->gmch_n &&
		m_n_1->link_m == m_n_2->link_m &&
		m_n_1->link_n == m_n_2->link_n;
}

static bool crtcs_port_sync_compatible(const struct intel_crtc_state *crtc_state1,
				       const struct intel_crtc_state *crtc_state2)
{
	return crtc_state1->hw.active && crtc_state2->hw.active &&
		crtc_state1->output_types == crtc_state2->output_types &&
		crtc_state1->output_format == crtc_state2->output_format &&
		crtc_state1->lane_count == crtc_state2->lane_count &&
		crtc_state1->port_clock == crtc_state2->port_clock &&
		mode_equal(&crtc_state1->hw.adjusted_mode,
			   &crtc_state2->hw.adjusted_mode) &&
		m_n_equal(&crtc_state1->dp_m_n, &crtc_state2->dp_m_n);
}

static u8
intel_ddi_port_sync_transcoders(const struct intel_crtc_state *ref_crtc_state,
				int tile_group_id)
{
	struct drm_connector *connector;
	const struct drm_connector_state *conn_state;
	struct drm_i915_private *dev_priv = to_i915(ref_crtc_state->uapi.crtc->dev);
	struct intel_atomic_state *state =
		to_intel_atomic_state(ref_crtc_state->uapi.state);
	u8 transcoders = 0;
	int i;

	/*
	 * We don't enable port sync on BDW due to missing w/as and
	 * due to not having adjusted the modeset sequence appropriately.
	 */
	if (DISPLAY_VER(dev_priv) < 9)
		return 0;

	if (!intel_crtc_has_type(ref_crtc_state, INTEL_OUTPUT_DP))
		return 0;

	for_each_new_connector_in_state(&state->base, connector, conn_state, i) {
		struct intel_crtc *crtc = to_intel_crtc(conn_state->crtc);
		const struct intel_crtc_state *crtc_state;

		if (!crtc)
			continue;

		if (!connector->has_tile ||
		    connector->tile_group->id !=
		    tile_group_id)
			continue;
		crtc_state = intel_atomic_get_new_crtc_state(state,
							     crtc);
		if (!crtcs_port_sync_compatible(ref_crtc_state,
						crtc_state))
			continue;
		transcoders |= BIT(crtc_state->cpu_transcoder);
	}

	return transcoders;
}

static int intel_ddi_compute_config_late(struct intel_encoder *encoder,
					 struct intel_crtc_state *crtc_state,
					 struct drm_connector_state *conn_state)
{
	struct drm_i915_private *i915 = to_i915(encoder->base.dev);
	struct drm_connector *connector = conn_state->connector;
	u8 port_sync_transcoders = 0;

	drm_dbg_kms(&i915->drm, "[ENCODER:%d:%s] [CRTC:%d:%s]",
		    encoder->base.base.id, encoder->base.name,
		    crtc_state->uapi.crtc->base.id, crtc_state->uapi.crtc->name);

	if (connector->has_tile)
		port_sync_transcoders = intel_ddi_port_sync_transcoders(crtc_state,
									connector->tile_group->id);

	/*
	 * EDP Transcoders cannot be ensalved
	 * make them a master always when present
	 */
	if (port_sync_transcoders & BIT(TRANSCODER_EDP))
		crtc_state->master_transcoder = TRANSCODER_EDP;
	else
		crtc_state->master_transcoder = ffs(port_sync_transcoders) - 1;

	if (crtc_state->master_transcoder == crtc_state->cpu_transcoder) {
		crtc_state->master_transcoder = INVALID_TRANSCODER;
		crtc_state->sync_mode_slaves_mask =
			port_sync_transcoders & ~BIT(crtc_state->cpu_transcoder);
	}

	return 0;
}

static void intel_ddi_encoder_destroy(struct drm_encoder *encoder)
{
	struct drm_i915_private *i915 = to_i915(encoder->dev);
	struct intel_digital_port *dig_port = enc_to_dig_port(to_intel_encoder(encoder));
	enum phy phy = intel_port_to_phy(i915, dig_port->base.port);

	intel_dp_encoder_flush_work(encoder);
	if (intel_phy_is_tc(i915, phy))
		intel_tc_port_flush_work(dig_port);
	intel_display_power_flush_work(i915);

	drm_encoder_cleanup(encoder);
	kfree(dig_port->hdcp_port_data.streams);
	kfree(dig_port);
}

static void intel_ddi_encoder_reset(struct drm_encoder *encoder)
{
	struct intel_dp *intel_dp = enc_to_intel_dp(to_intel_encoder(encoder));

	intel_dp->reset_link_params = true;

	intel_pps_encoder_reset(intel_dp);
}

static const struct drm_encoder_funcs intel_ddi_funcs = {
	.reset = intel_ddi_encoder_reset,
	.destroy = intel_ddi_encoder_destroy,
};

static struct intel_connector *
intel_ddi_init_dp_connector(struct intel_digital_port *dig_port)
{
	struct intel_connector *connector;
	enum port port = dig_port->base.port;

	connector = intel_connector_alloc();
	if (!connector)
		return NULL;

	dig_port->dp.output_reg = DDI_BUF_CTL(port);
	dig_port->dp.prepare_link_retrain = intel_ddi_prepare_link_retrain;
	dig_port->dp.set_link_train = intel_ddi_set_link_train;
	dig_port->dp.set_idle_link_train = intel_ddi_set_idle_link_train;

	dig_port->dp.voltage_max = intel_ddi_dp_voltage_max;
	dig_port->dp.preemph_max = intel_ddi_dp_preemph_max;

	if (!intel_dp_init_connector(dig_port, connector)) {
		kfree(connector);
		return NULL;
	}

	return connector;
}

static int modeset_pipe(struct drm_crtc *crtc,
			struct drm_modeset_acquire_ctx *ctx)
{
	struct drm_atomic_state *state;
	struct drm_crtc_state *crtc_state;
	int ret;

	state = drm_atomic_state_alloc(crtc->dev);
	if (!state)
		return -ENOMEM;

	state->acquire_ctx = ctx;

	crtc_state = drm_atomic_get_crtc_state(state, crtc);
	if (IS_ERR(crtc_state)) {
		ret = PTR_ERR(crtc_state);
		goto out;
	}

	crtc_state->connectors_changed = true;

	ret = drm_atomic_commit(state);
out:
	drm_atomic_state_put(state);

	return ret;
}

static int intel_hdmi_reset_link(struct intel_encoder *encoder,
				 struct drm_modeset_acquire_ctx *ctx)
{
	struct drm_i915_private *dev_priv = to_i915(encoder->base.dev);
	struct intel_hdmi *hdmi = enc_to_intel_hdmi(encoder);
	struct intel_connector *connector = hdmi->attached_connector;
	struct i2c_adapter *adapter =
		intel_gmbus_get_adapter(dev_priv, hdmi->ddc_bus);
	struct drm_connector_state *conn_state;
	struct intel_crtc_state *crtc_state;
	struct intel_crtc *crtc;
	u8 config;
	int ret;

	if (!connector || connector->base.status != connector_status_connected)
		return 0;

	ret = drm_modeset_lock(&dev_priv->drm.mode_config.connection_mutex,
			       ctx);
	if (ret)
		return ret;

	conn_state = connector->base.state;

	crtc = to_intel_crtc(conn_state->crtc);
	if (!crtc)
		return 0;

	ret = drm_modeset_lock(&crtc->base.mutex, ctx);
	if (ret)
		return ret;

	crtc_state = to_intel_crtc_state(crtc->base.state);

	drm_WARN_ON(&dev_priv->drm,
		    !intel_crtc_has_type(crtc_state, INTEL_OUTPUT_HDMI));

	if (!crtc_state->hw.active)
		return 0;

	if (!crtc_state->hdmi_high_tmds_clock_ratio &&
	    !crtc_state->hdmi_scrambling)
		return 0;

	if (conn_state->commit &&
	    !try_wait_for_completion(&conn_state->commit->hw_done))
		return 0;

	ret = drm_scdc_readb(adapter, SCDC_TMDS_CONFIG, &config);
	if (ret < 0) {
		drm_err(&dev_priv->drm, "Failed to read TMDS config: %d\n",
			ret);
		return 0;
	}

	if (!!(config & SCDC_TMDS_BIT_CLOCK_RATIO_BY_40) ==
	    crtc_state->hdmi_high_tmds_clock_ratio &&
	    !!(config & SCDC_SCRAMBLING_ENABLE) ==
	    crtc_state->hdmi_scrambling)
		return 0;

	/*
	 * HDMI 2.0 says that one should not send scrambled data
	 * prior to configuring the sink scrambling, and that
	 * TMDS clock/data transmission should be suspended when
	 * changing the TMDS clock rate in the sink. So let's
	 * just do a full modeset here, even though some sinks
	 * would be perfectly happy if were to just reconfigure
	 * the SCDC settings on the fly.
	 */
	return modeset_pipe(&crtc->base, ctx);
}

static enum intel_hotplug_state
intel_ddi_hotplug(struct intel_encoder *encoder,
		  struct intel_connector *connector)
{
	struct drm_i915_private *i915 = to_i915(encoder->base.dev);
	struct intel_digital_port *dig_port = enc_to_dig_port(encoder);
	struct intel_dp *intel_dp = &dig_port->dp;
	enum phy phy = intel_port_to_phy(i915, encoder->port);
	bool is_tc = intel_phy_is_tc(i915, phy);
	struct drm_modeset_acquire_ctx ctx;
	enum intel_hotplug_state state;
	int ret;

	if (intel_dp->compliance.test_active &&
	    intel_dp->compliance.test_type == DP_TEST_LINK_PHY_TEST_PATTERN) {
		intel_dp_phy_test(encoder);
		/* just do the PHY test and nothing else */
		return INTEL_HOTPLUG_UNCHANGED;
	}

	state = intel_encoder_hotplug(encoder, connector);

	drm_modeset_acquire_init(&ctx, 0);

	for (;;) {
		if (connector->base.connector_type == DRM_MODE_CONNECTOR_HDMIA)
			ret = intel_hdmi_reset_link(encoder, &ctx);
		else
			ret = intel_dp_retrain_link(encoder, &ctx);

		if (ret == -EDEADLK) {
			drm_modeset_backoff(&ctx);
			continue;
		}

		break;
	}

	drm_modeset_drop_locks(&ctx);
	drm_modeset_acquire_fini(&ctx);
	drm_WARN(encoder->base.dev, ret,
		 "Acquiring modeset locks failed with %i\n", ret);

	/*
	 * Unpowered type-c dongles can take some time to boot and be
	 * responsible, so here giving some time to those dongles to power up
	 * and then retrying the probe.
	 *
	 * On many platforms the HDMI live state signal is known to be
	 * unreliable, so we can't use it to detect if a sink is connected or
	 * not. Instead we detect if it's connected based on whether we can
	 * read the EDID or not. That in turn has a problem during disconnect,
	 * since the HPD interrupt may be raised before the DDC lines get
	 * disconnected (due to how the required length of DDC vs. HPD
	 * connector pins are specified) and so we'll still be able to get a
	 * valid EDID. To solve this schedule another detection cycle if this
	 * time around we didn't detect any change in the sink's connection
	 * status.
	 *
	 * Type-c connectors which get their HPD signal deasserted then
	 * reasserted, without unplugging/replugging the sink from the
	 * connector, introduce a delay until the AUX channel communication
	 * becomes functional. Retry the detection for 5 seconds on type-c
	 * connectors to account for this delay.
	 */
	if (state == INTEL_HOTPLUG_UNCHANGED &&
	    connector->hotplug_retries < (is_tc ? 5 : 1) &&
	    !dig_port->dp.is_mst)
		state = INTEL_HOTPLUG_RETRY;

	return state;
}

static bool lpt_digital_port_connected(struct intel_encoder *encoder)
{
	struct drm_i915_private *dev_priv = to_i915(encoder->base.dev);
	u32 bit = dev_priv->hotplug.pch_hpd[encoder->hpd_pin];

	return intel_de_read(dev_priv, SDEISR) & bit;
}

static bool hsw_digital_port_connected(struct intel_encoder *encoder)
{
	struct drm_i915_private *dev_priv = to_i915(encoder->base.dev);
	u32 bit = dev_priv->hotplug.hpd[encoder->hpd_pin];

	return intel_de_read(dev_priv, DEISR) & bit;
}

static bool bdw_digital_port_connected(struct intel_encoder *encoder)
{
	struct drm_i915_private *dev_priv = to_i915(encoder->base.dev);
	u32 bit = dev_priv->hotplug.hpd[encoder->hpd_pin];

	return intel_de_read(dev_priv, GEN8_DE_PORT_ISR) & bit;
}

static struct intel_connector *
intel_ddi_init_hdmi_connector(struct intel_digital_port *dig_port)
{
	struct intel_connector *connector;
	enum port port = dig_port->base.port;

	connector = intel_connector_alloc();
	if (!connector)
		return NULL;

	dig_port->hdmi.hdmi_reg = DDI_BUF_CTL(port);
	intel_hdmi_init_connector(dig_port, connector);

	return connector;
}

static bool intel_ddi_a_force_4_lanes(struct intel_digital_port *dig_port)
{
	struct drm_i915_private *dev_priv = to_i915(dig_port->base.base.dev);

	if (dig_port->base.port != PORT_A)
		return false;

	if (dig_port->saved_port_bits & DDI_A_4_LANES)
		return false;

	/* Broxton/Geminilake: Bspec says that DDI_A_4_LANES is the only
	 *                     supported configuration
	 */
	if (IS_GEMINILAKE(dev_priv) || IS_BROXTON(dev_priv))
		return true;

	return false;
}

static int
intel_ddi_max_lanes(struct intel_digital_port *dig_port)
{
	struct drm_i915_private *dev_priv = to_i915(dig_port->base.base.dev);
	enum port port = dig_port->base.port;
	int max_lanes = 4;

	if (DISPLAY_VER(dev_priv) >= 11)
		return max_lanes;

	if (port == PORT_A || port == PORT_E) {
		if (intel_de_read(dev_priv, DDI_BUF_CTL(PORT_A)) & DDI_A_4_LANES)
			max_lanes = port == PORT_A ? 4 : 0;
		else
			/* Both A and E share 2 lanes */
			max_lanes = 2;
	}

	/*
	 * Some BIOS might fail to set this bit on port A if eDP
	 * wasn't lit up at boot.  Force this bit set when needed
	 * so we use the proper lane count for our calculations.
	 */
	if (intel_ddi_a_force_4_lanes(dig_port)) {
		drm_dbg_kms(&dev_priv->drm,
			    "Forcing DDI_A_4_LANES for port A\n");
		dig_port->saved_port_bits |= DDI_A_4_LANES;
		max_lanes = 4;
	}

	return max_lanes;
}

static bool hti_uses_phy(struct drm_i915_private *i915, enum phy phy)
{
	return i915->hti_state & HDPORT_ENABLED &&
	       i915->hti_state & HDPORT_DDI_USED(phy);
}

static enum hpd_pin xelpd_hpd_pin(struct drm_i915_private *dev_priv,
				  enum port port)
{
	if (port >= PORT_D_XELPD)
		return HPD_PORT_D + port - PORT_D_XELPD;
	else if (port >= PORT_TC1)
		return HPD_PORT_TC1 + port - PORT_TC1;
	else
		return HPD_PORT_A + port - PORT_A;
}

static enum hpd_pin dg1_hpd_pin(struct drm_i915_private *dev_priv,
				enum port port)
{
	if (port >= PORT_TC1)
		return HPD_PORT_C + port - PORT_TC1;
	else
		return HPD_PORT_A + port - PORT_A;
}

static enum hpd_pin tgl_hpd_pin(struct drm_i915_private *dev_priv,
				enum port port)
{
	if (port >= PORT_TC1)
		return HPD_PORT_TC1 + port - PORT_TC1;
	else
		return HPD_PORT_A + port - PORT_A;
}

static enum hpd_pin rkl_hpd_pin(struct drm_i915_private *dev_priv,
				enum port port)
{
	if (HAS_PCH_TGP(dev_priv))
		return tgl_hpd_pin(dev_priv, port);

	if (port >= PORT_TC1)
		return HPD_PORT_C + port - PORT_TC1;
	else
		return HPD_PORT_A + port - PORT_A;
}

static enum hpd_pin icl_hpd_pin(struct drm_i915_private *dev_priv,
				enum port port)
{
	if (port >= PORT_C)
		return HPD_PORT_TC1 + port - PORT_C;
	else
		return HPD_PORT_A + port - PORT_A;
}

static enum hpd_pin ehl_hpd_pin(struct drm_i915_private *dev_priv,
				enum port port)
{
	if (port == PORT_D)
		return HPD_PORT_A;

	if (HAS_PCH_MCC(dev_priv))
		return icl_hpd_pin(dev_priv, port);

	return HPD_PORT_A + port - PORT_A;
}

static enum hpd_pin skl_hpd_pin(struct drm_i915_private *dev_priv, enum port port)
{
	if (HAS_PCH_TGP(dev_priv))
		return icl_hpd_pin(dev_priv, port);

	return HPD_PORT_A + port - PORT_A;
}

static bool intel_ddi_is_tc(struct drm_i915_private *i915, enum port port)
{
	if (DISPLAY_VER(i915) >= 12)
		return port >= PORT_TC1;
	else if (DISPLAY_VER(i915) >= 11)
		return port >= PORT_C;
	else
		return false;
}

static void intel_ddi_encoder_suspend(struct intel_encoder *encoder)
{
	struct intel_dp *intel_dp = enc_to_intel_dp(encoder);
	struct drm_i915_private *i915 = dp_to_i915(intel_dp);
	struct intel_digital_port *dig_port = dp_to_dig_port(intel_dp);
	enum phy phy = intel_port_to_phy(i915, encoder->port);

	intel_dp_encoder_suspend(encoder);

	if (!intel_phy_is_tc(i915, phy))
		return;

	intel_tc_port_flush_work(dig_port);
}

static void intel_ddi_encoder_shutdown(struct intel_encoder *encoder)
{
	struct intel_dp *intel_dp = enc_to_intel_dp(encoder);
	struct drm_i915_private *i915 = dp_to_i915(intel_dp);
	struct intel_digital_port *dig_port = dp_to_dig_port(intel_dp);
	enum phy phy = intel_port_to_phy(i915, encoder->port);

	intel_dp_encoder_shutdown(encoder);

	if (!intel_phy_is_tc(i915, phy))
		return;

	intel_tc_port_flush_work(dig_port);
}

#define port_tc_name(port) ((port) - PORT_TC1 + '1')
#define tc_port_name(tc_port) ((tc_port) - TC_PORT_1 + '1')

void intel_ddi_init(struct drm_i915_private *dev_priv, enum port port)
{
	struct intel_digital_port *dig_port;
	struct intel_encoder *encoder;
	const struct intel_bios_encoder_data *devdata;
	bool init_hdmi, init_dp;
	enum phy phy = intel_port_to_phy(dev_priv, port);

	/*
	 * On platforms with HTI (aka HDPORT), if it's enabled at boot it may
	 * have taken over some of the PHYs and made them unavailable to the
	 * driver.  In that case we should skip initializing the corresponding
	 * outputs.
	 */
	if (hti_uses_phy(dev_priv, phy)) {
		drm_dbg_kms(&dev_priv->drm, "PORT %c / PHY %c reserved by HTI\n",
			    port_name(port), phy_name(phy));
		return;
	}

	devdata = intel_bios_encoder_data_lookup(dev_priv, port);
	if (!devdata) {
		drm_dbg_kms(&dev_priv->drm,
			    "VBT says port %c is not present\n",
			    port_name(port));
		return;
	}

	init_hdmi = intel_bios_encoder_supports_dvi(devdata) ||
		intel_bios_encoder_supports_hdmi(devdata);
	init_dp = intel_bios_encoder_supports_dp(devdata);

	if (intel_bios_is_lspcon_present(dev_priv, port)) {
		/*
		 * Lspcon device needs to be driven with DP connector
		 * with special detection sequence. So make sure DP
		 * is initialized before lspcon.
		 */
		init_dp = true;
		init_hdmi = false;
		drm_dbg_kms(&dev_priv->drm, "VBT says port %c has lspcon\n",
			    port_name(port));
	}

	if (!init_dp && !init_hdmi) {
		drm_dbg_kms(&dev_priv->drm,
			    "VBT says port %c is not DVI/HDMI/DP compatible, respect it\n",
			    port_name(port));
		return;
	}

	dig_port = kzalloc(sizeof(*dig_port), GFP_KERNEL);
	if (!dig_port)
		return;

	encoder = &dig_port->base;
	encoder->devdata = devdata;

	if (DISPLAY_VER(dev_priv) >= 13 && port >= PORT_D_XELPD) {
		drm_encoder_init(&dev_priv->drm, &encoder->base, &intel_ddi_funcs,
				 DRM_MODE_ENCODER_TMDS,
				 "DDI %c/PHY %c",
				 port_name(port - PORT_D_XELPD + PORT_D),
				 phy_name(phy));
	} else if (DISPLAY_VER(dev_priv) >= 12) {
		enum tc_port tc_port = intel_port_to_tc(dev_priv, port);

		drm_encoder_init(&dev_priv->drm, &encoder->base, &intel_ddi_funcs,
				 DRM_MODE_ENCODER_TMDS,
				 "DDI %s%c/PHY %s%c",
				 port >= PORT_TC1 ? "TC" : "",
				 port >= PORT_TC1 ? port_tc_name(port) : port_name(port),
				 tc_port != TC_PORT_NONE ? "TC" : "",
				 tc_port != TC_PORT_NONE ? tc_port_name(tc_port) : phy_name(phy));
	} else if (DISPLAY_VER(dev_priv) >= 11) {
		enum tc_port tc_port = intel_port_to_tc(dev_priv, port);

		drm_encoder_init(&dev_priv->drm, &encoder->base, &intel_ddi_funcs,
				 DRM_MODE_ENCODER_TMDS,
				 "DDI %c%s/PHY %s%c",
				 port_name(port),
				 port >= PORT_C ? " (TC)" : "",
				 tc_port != TC_PORT_NONE ? "TC" : "",
				 tc_port != TC_PORT_NONE ? tc_port_name(tc_port) : phy_name(phy));
	} else {
		drm_encoder_init(&dev_priv->drm, &encoder->base, &intel_ddi_funcs,
				 DRM_MODE_ENCODER_TMDS,
				 "DDI %c/PHY %c", port_name(port),  phy_name(phy));
	}

	mutex_init(&dig_port->hdcp_mutex);
	dig_port->num_hdcp_streams = 0;

	encoder->hotplug = intel_ddi_hotplug;
	encoder->compute_output_type = intel_ddi_compute_output_type;
	encoder->compute_config = intel_ddi_compute_config;
	encoder->compute_config_late = intel_ddi_compute_config_late;
	encoder->enable = intel_enable_ddi;
	encoder->pre_pll_enable = intel_ddi_pre_pll_enable;
	encoder->pre_enable = intel_ddi_pre_enable;
	encoder->pre_disable = intel_pre_disable_ddi;
	encoder->disable = intel_disable_ddi;
	encoder->post_disable = intel_ddi_post_disable;
	encoder->update_pipe = intel_ddi_update_pipe;
	encoder->get_hw_state = intel_ddi_get_hw_state;
	encoder->sync_state = intel_ddi_sync_state;
	encoder->initial_fastset_check = intel_ddi_initial_fastset_check;
	encoder->suspend = intel_ddi_encoder_suspend;
	encoder->shutdown = intel_ddi_encoder_shutdown;
	encoder->get_power_domains = intel_ddi_get_power_domains;

	encoder->type = INTEL_OUTPUT_DDI;
	encoder->power_domain = intel_port_to_power_domain(port);
	encoder->port = port;
	encoder->cloneable = 0;
	encoder->pipe_mask = ~0;

	if (IS_DG2(dev_priv)) {
		encoder->enable_clock = intel_mpllb_enable;
		encoder->disable_clock = intel_mpllb_disable;
		encoder->get_config = dg2_ddi_get_config;
	} else if (IS_ALDERLAKE_S(dev_priv)) {
		encoder->enable_clock = adls_ddi_enable_clock;
		encoder->disable_clock = adls_ddi_disable_clock;
		encoder->is_clock_enabled = adls_ddi_is_clock_enabled;
		encoder->get_config = adls_ddi_get_config;
	} else if (IS_ROCKETLAKE(dev_priv)) {
		encoder->enable_clock = rkl_ddi_enable_clock;
		encoder->disable_clock = rkl_ddi_disable_clock;
		encoder->is_clock_enabled = rkl_ddi_is_clock_enabled;
		encoder->get_config = rkl_ddi_get_config;
	} else if (IS_DG1(dev_priv)) {
		encoder->enable_clock = dg1_ddi_enable_clock;
		encoder->disable_clock = dg1_ddi_disable_clock;
		encoder->is_clock_enabled = dg1_ddi_is_clock_enabled;
		encoder->get_config = dg1_ddi_get_config;
	} else if (IS_JSL_EHL(dev_priv)) {
		if (intel_ddi_is_tc(dev_priv, port)) {
			encoder->enable_clock = jsl_ddi_tc_enable_clock;
			encoder->disable_clock = jsl_ddi_tc_disable_clock;
			encoder->is_clock_enabled = jsl_ddi_tc_is_clock_enabled;
			encoder->get_config = icl_ddi_combo_get_config;
		} else {
			encoder->enable_clock = icl_ddi_combo_enable_clock;
			encoder->disable_clock = icl_ddi_combo_disable_clock;
			encoder->is_clock_enabled = icl_ddi_combo_is_clock_enabled;
			encoder->get_config = icl_ddi_combo_get_config;
		}
	} else if (DISPLAY_VER(dev_priv) >= 11) {
		if (intel_ddi_is_tc(dev_priv, port)) {
			encoder->enable_clock = icl_ddi_tc_enable_clock;
			encoder->disable_clock = icl_ddi_tc_disable_clock;
			encoder->is_clock_enabled = icl_ddi_tc_is_clock_enabled;
			encoder->get_config = icl_ddi_tc_get_config;
		} else {
			encoder->enable_clock = icl_ddi_combo_enable_clock;
			encoder->disable_clock = icl_ddi_combo_disable_clock;
			encoder->is_clock_enabled = icl_ddi_combo_is_clock_enabled;
			encoder->get_config = icl_ddi_combo_get_config;
		}
	} else if (IS_GEMINILAKE(dev_priv) || IS_BROXTON(dev_priv)) {
		/* BXT/GLK have fixed PLL->port mapping */
		encoder->get_config = bxt_ddi_get_config;
	} else if (DISPLAY_VER(dev_priv) == 9) {
		encoder->enable_clock = skl_ddi_enable_clock;
		encoder->disable_clock = skl_ddi_disable_clock;
		encoder->is_clock_enabled = skl_ddi_is_clock_enabled;
		encoder->get_config = skl_ddi_get_config;
	} else if (IS_BROADWELL(dev_priv) || IS_HASWELL(dev_priv)) {
		encoder->enable_clock = hsw_ddi_enable_clock;
		encoder->disable_clock = hsw_ddi_disable_clock;
		encoder->is_clock_enabled = hsw_ddi_is_clock_enabled;
		encoder->get_config = hsw_ddi_get_config;
	}

	if (IS_DG2(dev_priv)) {
		encoder->set_signal_levels = intel_snps_phy_set_signal_levels;
	} else if (DISPLAY_VER(dev_priv) >= 12) {
		if (intel_phy_is_combo(dev_priv, phy))
			encoder->set_signal_levels = icl_combo_phy_set_signal_levels;
		else
			encoder->set_signal_levels = tgl_dkl_phy_set_signal_levels;
	} else if (DISPLAY_VER(dev_priv) >= 11) {
		if (intel_phy_is_combo(dev_priv, phy))
			encoder->set_signal_levels = icl_combo_phy_set_signal_levels;
		else
			encoder->set_signal_levels = icl_mg_phy_set_signal_levels;
	} else if (IS_GEMINILAKE(dev_priv) || IS_BROXTON(dev_priv)) {
		encoder->set_signal_levels = bxt_ddi_phy_set_signal_levels;
	} else {
		encoder->set_signal_levels = hsw_set_signal_levels;
	}

	intel_ddi_buf_trans_init(encoder);

	if (DISPLAY_VER(dev_priv) >= 13)
		encoder->hpd_pin = xelpd_hpd_pin(dev_priv, port);
	else if (IS_DG1(dev_priv))
		encoder->hpd_pin = dg1_hpd_pin(dev_priv, port);
	else if (IS_ROCKETLAKE(dev_priv))
		encoder->hpd_pin = rkl_hpd_pin(dev_priv, port);
	else if (DISPLAY_VER(dev_priv) >= 12)
		encoder->hpd_pin = tgl_hpd_pin(dev_priv, port);
	else if (IS_JSL_EHL(dev_priv))
		encoder->hpd_pin = ehl_hpd_pin(dev_priv, port);
	else if (DISPLAY_VER(dev_priv) == 11)
		encoder->hpd_pin = icl_hpd_pin(dev_priv, port);
	else if (DISPLAY_VER(dev_priv) == 9 && !IS_BROXTON(dev_priv))
		encoder->hpd_pin = skl_hpd_pin(dev_priv, port);
	else
		encoder->hpd_pin = intel_hpd_pin_default(dev_priv, port);

	if (DISPLAY_VER(dev_priv) >= 11)
		dig_port->saved_port_bits =
			intel_de_read(dev_priv, DDI_BUF_CTL(port))
			& DDI_BUF_PORT_REVERSAL;
	else
		dig_port->saved_port_bits =
			intel_de_read(dev_priv, DDI_BUF_CTL(port))
			& (DDI_BUF_PORT_REVERSAL | DDI_A_4_LANES);

	if (intel_bios_is_lane_reversal_needed(dev_priv, port))
		dig_port->saved_port_bits |= DDI_BUF_PORT_REVERSAL;

	dig_port->dp.output_reg = INVALID_MMIO_REG;
	dig_port->max_lanes = intel_ddi_max_lanes(dig_port);
	dig_port->aux_ch = intel_bios_port_aux_ch(dev_priv, port);

	if (intel_phy_is_tc(dev_priv, phy)) {
		bool is_legacy =
			!intel_bios_encoder_supports_typec_usb(devdata) &&
			!intel_bios_encoder_supports_tbt(devdata);

		intel_tc_port_init(dig_port, is_legacy);

		encoder->update_prepare = intel_ddi_update_prepare;
		encoder->update_complete = intel_ddi_update_complete;
	}

	drm_WARN_ON(&dev_priv->drm, port > PORT_I);
	dig_port->ddi_io_power_domain = POWER_DOMAIN_PORT_DDI_A_IO +
					      port - PORT_A;

	if (init_dp) {
		if (!intel_ddi_init_dp_connector(dig_port))
			goto err;

		dig_port->hpd_pulse = intel_dp_hpd_pulse;

		if (dig_port->dp.mso_link_count)
			encoder->pipe_mask = intel_ddi_splitter_pipe_mask(dev_priv);
	}

	/* In theory we don't need the encoder->type check, but leave it just in
	 * case we have some really bad VBTs... */
	if (encoder->type != INTEL_OUTPUT_EDP && init_hdmi) {
		if (!intel_ddi_init_hdmi_connector(dig_port))
			goto err;
	}

	if (DISPLAY_VER(dev_priv) >= 11) {
		if (intel_phy_is_tc(dev_priv, phy))
			dig_port->connected = intel_tc_port_connected;
		else
			dig_port->connected = lpt_digital_port_connected;
	} else if (DISPLAY_VER(dev_priv) >= 8) {
		if (port == PORT_A || IS_GEMINILAKE(dev_priv) ||
		    IS_BROXTON(dev_priv))
			dig_port->connected = bdw_digital_port_connected;
		else
			dig_port->connected = lpt_digital_port_connected;
	} else {
		if (port == PORT_A)
			dig_port->connected = hsw_digital_port_connected;
		else
			dig_port->connected = lpt_digital_port_connected;
	}

	intel_infoframe_init(dig_port);

	return;

err:
	drm_encoder_cleanup(&encoder->base);
	kfree(dig_port);
}<|MERGE_RESOLUTION|>--- conflicted
+++ resolved
@@ -1291,15 +1291,9 @@
 	dpcnt_mask = (DKL_TX_PRESHOOT_COEFF_MASK |
 		      DKL_TX_DE_EMPAHSIS_COEFF_MASK |
 		      DKL_TX_VSWING_CONTROL_MASK);
-<<<<<<< HEAD
-	dpcnt_val = DKL_TX_VSWING_CONTROL(trans->entries[level].dkl.dkl_vswing_control);
-	dpcnt_val |= DKL_TX_DE_EMPHASIS_COEFF(trans->entries[level].dkl.dkl_de_emphasis_control);
-	dpcnt_val |= DKL_TX_PRESHOOT_COEFF(trans->entries[level].dkl.dkl_preshoot_control);
-=======
 	dpcnt_val = DKL_TX_VSWING_CONTROL(trans->entries[level].dkl.vswing);
 	dpcnt_val |= DKL_TX_DE_EMPHASIS_COEFF(trans->entries[level].dkl.de_emphasis);
 	dpcnt_val |= DKL_TX_PRESHOOT_COEFF(trans->entries[level].dkl.preshoot);
->>>>>>> 1af10a97
 
 	for (ln = 0; ln < 2; ln++) {
 		intel_de_write(dev_priv, HIP_INDEX_REG(tc_port),
@@ -1342,15 +1336,6 @@
 	return 0;
 }
 
-<<<<<<< HEAD
-static int intel_ddi_dp_level(struct intel_dp *intel_dp, int lane)
-{
-	u8 train_set = intel_dp->train_set[lane];
-	u8 signal_levels = train_set & (DP_TRAIN_VOLTAGE_SWING_MASK |
-					DP_TRAIN_PRE_EMPHASIS_MASK);
-
-	return translate_signal_level(intel_dp, signal_levels);
-=======
 static int intel_ddi_dp_level(struct intel_dp *intel_dp,
 			      const struct intel_crtc_state *crtc_state,
 			      int lane)
@@ -1365,7 +1350,6 @@
 
 		return translate_signal_level(intel_dp, signal_levels);
 	}
->>>>>>> 1af10a97
 }
 
 int intel_ddi_level(struct intel_encoder *encoder,
@@ -1383,12 +1367,8 @@
 	if (intel_crtc_has_type(crtc_state, INTEL_OUTPUT_HDMI))
 		level = intel_ddi_hdmi_level(encoder, trans);
 	else
-<<<<<<< HEAD
-		level = intel_ddi_dp_level(enc_to_intel_dp(encoder), lane);
-=======
 		level = intel_ddi_dp_level(enc_to_intel_dp(encoder), crtc_state,
 					   lane);
->>>>>>> 1af10a97
 
 	if (drm_WARN_ON_ONCE(&i915->drm, level >= n_entries))
 		level = n_entries - 1;
