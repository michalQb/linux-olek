--- conflicted
+++ resolved
@@ -1612,12 +1612,8 @@
 		       const struct intel_crtc_state *crtc_state,
 		       int *n_entries)
 {
-<<<<<<< HEAD
-	if (crtc_state->port_clock > 1000000)
-=======
 	if (intel_crtc_has_dp_encoder(crtc_state) &&
 	    intel_dp_is_uhbr(crtc_state))
->>>>>>> b7d5abda
 		return intel_get_buf_trans(&dg2_snps_trans_uhbr, n_entries);
 	else
 		return intel_get_buf_trans(&dg2_snps_trans, n_entries);
