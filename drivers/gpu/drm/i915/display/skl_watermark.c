--- conflicted
+++ resolved
@@ -1591,19 +1591,10 @@
 			else
 				skl_check_wm_level(&wm->wm[level], ddb);
 
-<<<<<<< HEAD
-			if (icl_need_wm1_wa(i915, plane_id) &&
-			    level == 1 && !wm->wm[level].enable &&
-			    wm->wm[0].enable) {
-				wm->wm[level].blocks = wm->wm[0].blocks;
-				wm->wm[level].lines = wm->wm[0].lines;
-				wm->wm[level].ignore_lines = wm->wm[0].ignore_lines;
-=======
 			if (skl_need_wm_copy_wa(i915, level, wm)) {
 				wm->wm[level].blocks = wm->wm[level - 1].blocks;
 				wm->wm[level].lines = wm->wm[level - 1].lines;
 				wm->wm[level].ignore_lines = wm->wm[level - 1].ignore_lines;
->>>>>>> 4b736ed4
 			}
 		}
 	}
