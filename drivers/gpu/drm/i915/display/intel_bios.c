--- conflicted
+++ resolved
@@ -2712,8 +2712,6 @@
 
 	list_for_each_entry(devdata, &i915->display.vbt.display_devices, node)
 		print_ddi_port(devdata);
-<<<<<<< HEAD
-=======
 }
 
 static int child_device_expected_size(u16 version)
@@ -2765,7 +2763,6 @@
 	}
 
 	return true;
->>>>>>> 0c383648
 }
 
 static void
@@ -3187,10 +3184,6 @@
 void intel_bios_init(struct drm_i915_private *i915)
 {
 	const struct vbt_header *vbt;
-<<<<<<< HEAD
-	struct vbt_header *oprom_vbt = NULL;
-=======
->>>>>>> 0c383648
 	const struct bdb_header *bdb;
 
 	INIT_LIST_HEAD(&i915->display.vbt.display_devices);
@@ -3204,25 +3197,7 @@
 
 	init_vbt_defaults(i915);
 
-<<<<<<< HEAD
-	vbt = intel_opregion_get_vbt(i915, NULL);
-
-	/*
-	 * If the OpRegion does not have VBT, look in SPI flash through MMIO or
-	 * PCI mapping
-	 */
-	if (!vbt && IS_DGFX(i915)) {
-		oprom_vbt = spi_oprom_get_vbt(i915);
-		vbt = oprom_vbt;
-	}
-
-	if (!vbt) {
-		oprom_vbt = oprom_get_vbt(i915);
-		vbt = oprom_vbt;
-	}
-=======
 	vbt = intel_bios_get_vbt(i915, NULL);
->>>>>>> 0c383648
 
 	if (!vbt)
 		goto out;
@@ -3427,12 +3402,7 @@
 		 * additional data.  Trust that if the VBT was written into
 		 * the OpRegion then they have validated the LVDS's existence.
 		 */
-<<<<<<< HEAD
-		if (intel_opregion_get_vbt(i915, NULL))
-			return true;
-=======
 		return intel_opregion_vbt_present(i915);
->>>>>>> 0c383648
 	}
 
 	return false;
@@ -3793,22 +3763,12 @@
 	const void *vbt;
 	size_t vbt_size;
 
-<<<<<<< HEAD
-	/*
-	 * FIXME: VBT might originate from other places than opregion, and then
-	 * this would be incorrect.
-	 */
-	vbt = intel_opregion_get_vbt(i915, &vbt_size);
-	if (vbt)
-		seq_write(m, vbt, vbt_size);
-=======
 	vbt = intel_bios_get_vbt(i915, &vbt_size);
 
 	if (vbt) {
 		seq_write(m, vbt, vbt_size);
 		kfree(vbt);
 	}
->>>>>>> 0c383648
 
 	return 0;
 }
