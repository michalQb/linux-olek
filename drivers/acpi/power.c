// SPDX-License-Identifier: GPL-2.0-or-later
/*
 * drivers/acpi/power.c - ACPI Power Resources management.
 *
 * Copyright (C) 2001 - 2015 Intel Corp.
 * Author: Andy Grover <andrew.grover@intel.com>
 * Author: Paul Diefenbaugh <paul.s.diefenbaugh@intel.com>
 * Author: Rafael J. Wysocki <rafael.j.wysocki@intel.com>
 */

/*
 * ACPI power-managed devices may be controlled in two ways:
 * 1. via "Device Specific (D-State) Control"
 * 2. via "Power Resource Control".
 * The code below deals with ACPI Power Resources control.
 *
 * An ACPI "power resource object" represents a software controllable power
 * plane, clock plane, or other resource depended on by a device.
 *
 * A device may rely on multiple power resources, and a power resource
 * may be shared by multiple devices.
 */

#define pr_fmt(fmt) "ACPI: PM: " fmt

#include <linux/kernel.h>
#include <linux/module.h>
#include <linux/init.h>
#include <linux/types.h>
#include <linux/slab.h>
#include <linux/pm_runtime.h>
#include <linux/sysfs.h>
#include <linux/acpi.h>
#include "sleep.h"
#include "internal.h"

#define ACPI_POWER_CLASS		"power_resource"
#define ACPI_POWER_DEVICE_NAME		"Power Resource"
#define ACPI_POWER_RESOURCE_STATE_OFF	0x00
#define ACPI_POWER_RESOURCE_STATE_ON	0x01
#define ACPI_POWER_RESOURCE_STATE_UNKNOWN 0xFF

struct acpi_power_dependent_device {
	struct device *dev;
	struct list_head node;
};

struct acpi_power_resource {
	struct acpi_device device;
	struct list_head list_node;
	u32 system_level;
	u32 order;
	unsigned int ref_count;
	u8 state;
	struct mutex resource_lock;
	struct list_head dependents;
};

struct acpi_power_resource_entry {
	struct list_head node;
	struct acpi_power_resource *resource;
};

static LIST_HEAD(acpi_power_resource_list);
static DEFINE_MUTEX(power_resource_list_lock);

/* --------------------------------------------------------------------------
                             Power Resource Management
   -------------------------------------------------------------------------- */

static inline const char *resource_dev_name(struct acpi_power_resource *pr)
{
	return dev_name(&pr->device.dev);
}

static inline
struct acpi_power_resource *to_power_resource(struct acpi_device *device)
{
	return container_of(device, struct acpi_power_resource, device);
}

static struct acpi_power_resource *acpi_power_get_context(acpi_handle handle)
{
	struct acpi_device *device = acpi_fetch_acpi_dev(handle);

	if (!device)
		return NULL;

	return to_power_resource(device);
}

static int acpi_power_resources_list_add(acpi_handle handle,
					 struct list_head *list)
{
	struct acpi_power_resource *resource = acpi_power_get_context(handle);
	struct acpi_power_resource_entry *entry;

	if (!resource || !list)
		return -EINVAL;

	entry = kzalloc(sizeof(*entry), GFP_KERNEL);
	if (!entry)
		return -ENOMEM;

	entry->resource = resource;
	if (!list_empty(list)) {
		struct acpi_power_resource_entry *e;

		list_for_each_entry(e, list, node)
			if (e->resource->order > resource->order) {
				list_add_tail(&entry->node, &e->node);
				return 0;
			}
	}
	list_add_tail(&entry->node, list);
	return 0;
}

void acpi_power_resources_list_free(struct list_head *list)
{
	struct acpi_power_resource_entry *entry, *e;

	list_for_each_entry_safe(entry, e, list, node) {
		list_del(&entry->node);
		kfree(entry);
	}
}

static bool acpi_power_resource_is_dup(union acpi_object *package,
				       unsigned int start, unsigned int i)
{
	acpi_handle rhandle, dup;
	unsigned int j;

	/* The caller is expected to check the package element types */
	rhandle = package->package.elements[i].reference.handle;
	for (j = start; j < i; j++) {
		dup = package->package.elements[j].reference.handle;
		if (dup == rhandle)
			return true;
	}

	return false;
}

int acpi_extract_power_resources(union acpi_object *package, unsigned int start,
				 struct list_head *list)
{
	unsigned int i;
	int err = 0;

	for (i = start; i < package->package.count; i++) {
		union acpi_object *element = &package->package.elements[i];
		struct acpi_device *rdev;
		acpi_handle rhandle;

		if (element->type != ACPI_TYPE_LOCAL_REFERENCE) {
			err = -ENODATA;
			break;
		}
		rhandle = element->reference.handle;
		if (!rhandle) {
			err = -ENODEV;
			break;
		}

		/* Some ACPI tables contain duplicate power resource references */
		if (acpi_power_resource_is_dup(package, start, i))
			continue;

		rdev = acpi_add_power_resource(rhandle);
		if (!rdev) {
			err = -ENODEV;
			break;
		}
		err = acpi_power_resources_list_add(rhandle, list);
		if (err)
			break;
	}
	if (err)
		acpi_power_resources_list_free(list);

	return err;
}

static int __get_state(acpi_handle handle, u8 *state)
{
	acpi_status status = AE_OK;
	unsigned long long sta = 0;
	u8 cur_state;

	status = acpi_evaluate_integer(handle, "_STA", NULL, &sta);
	if (ACPI_FAILURE(status))
		return -ENODEV;

	cur_state = sta & ACPI_POWER_RESOURCE_STATE_ON;

	acpi_handle_debug(handle, "Power resource is %s\n",
			  cur_state ? "on" : "off");

	*state = cur_state;
	return 0;
}

static int acpi_power_get_state(struct acpi_power_resource *resource, u8 *state)
{
	if (resource->state == ACPI_POWER_RESOURCE_STATE_UNKNOWN) {
		int ret;

		ret = __get_state(resource->device.handle, &resource->state);
		if (ret)
			return ret;
	}

	*state = resource->state;
	return 0;
}

static int acpi_power_get_list_state(struct list_head *list, u8 *state)
{
	struct acpi_power_resource_entry *entry;
	u8 cur_state = ACPI_POWER_RESOURCE_STATE_OFF;

	if (!list || !state)
		return -EINVAL;

	/* The state of the list is 'on' IFF all resources are 'on'. */
	list_for_each_entry(entry, list, node) {
		struct acpi_power_resource *resource = entry->resource;
		int result;

		mutex_lock(&resource->resource_lock);
		result = acpi_power_get_state(resource, &cur_state);
		mutex_unlock(&resource->resource_lock);
		if (result)
			return result;

		if (cur_state != ACPI_POWER_RESOURCE_STATE_ON)
			break;
	}

	pr_debug("Power resource list is %s\n", cur_state ? "on" : "off");

	*state = cur_state;
	return 0;
}

static int
acpi_power_resource_add_dependent(struct acpi_power_resource *resource,
				  struct device *dev)
{
	struct acpi_power_dependent_device *dep;
	int ret = 0;

	mutex_lock(&resource->resource_lock);
	list_for_each_entry(dep, &resource->dependents, node) {
		/* Only add it once */
		if (dep->dev == dev)
			goto unlock;
	}

	dep = kzalloc(sizeof(*dep), GFP_KERNEL);
	if (!dep) {
		ret = -ENOMEM;
		goto unlock;
	}

	dep->dev = dev;
	list_add_tail(&dep->node, &resource->dependents);
	dev_dbg(dev, "added power dependency to [%s]\n",
		resource_dev_name(resource));

unlock:
	mutex_unlock(&resource->resource_lock);
	return ret;
}

static void
acpi_power_resource_remove_dependent(struct acpi_power_resource *resource,
				     struct device *dev)
{
	struct acpi_power_dependent_device *dep;

	mutex_lock(&resource->resource_lock);
	list_for_each_entry(dep, &resource->dependents, node) {
		if (dep->dev == dev) {
			list_del(&dep->node);
			kfree(dep);
			dev_dbg(dev, "removed power dependency to [%s]\n",
				resource_dev_name(resource));
			break;
		}
	}
	mutex_unlock(&resource->resource_lock);
}

/**
 * acpi_device_power_add_dependent - Add dependent device of this ACPI device
 * @adev: ACPI device pointer
 * @dev: Dependent device
 *
 * If @adev has non-empty _PR0 the @dev is added as dependent device to all
 * power resources returned by it. This means that whenever these power
 * resources are turned _ON the dependent devices get runtime resumed. This
 * is needed for devices such as PCI to allow its driver to re-initialize
 * it after it went to D0uninitialized.
 *
 * If @adev does not have _PR0 this does nothing.
 *
 * Returns %0 in case of success and negative errno otherwise.
 */
int acpi_device_power_add_dependent(struct acpi_device *adev,
				    struct device *dev)
{
	struct acpi_power_resource_entry *entry;
	struct list_head *resources;
	int ret;

	if (!adev->flags.power_manageable)
		return 0;

	resources = &adev->power.states[ACPI_STATE_D0].resources;
	list_for_each_entry(entry, resources, node) {
		ret = acpi_power_resource_add_dependent(entry->resource, dev);
		if (ret)
			goto err;
	}

	return 0;

err:
	list_for_each_entry(entry, resources, node)
		acpi_power_resource_remove_dependent(entry->resource, dev);

	return ret;
}

/**
 * acpi_device_power_remove_dependent - Remove dependent device
 * @adev: ACPI device pointer
 * @dev: Dependent device
 *
 * Does the opposite of acpi_device_power_add_dependent() and removes the
 * dependent device if it is found. Can be called to @adev that does not
 * have _PR0 as well.
 */
void acpi_device_power_remove_dependent(struct acpi_device *adev,
					struct device *dev)
{
	struct acpi_power_resource_entry *entry;
	struct list_head *resources;

	if (!adev->flags.power_manageable)
		return;

	resources = &adev->power.states[ACPI_STATE_D0].resources;
	list_for_each_entry_reverse(entry, resources, node)
		acpi_power_resource_remove_dependent(entry->resource, dev);
}

static int __acpi_power_on(struct acpi_power_resource *resource)
{
	acpi_handle handle = resource->device.handle;
	struct acpi_power_dependent_device *dep;
	acpi_status status = AE_OK;

	status = acpi_evaluate_object(handle, "_ON", NULL, NULL);
	if (ACPI_FAILURE(status)) {
		resource->state = ACPI_POWER_RESOURCE_STATE_UNKNOWN;
		return -ENODEV;
	}

	resource->state = ACPI_POWER_RESOURCE_STATE_ON;

	acpi_handle_debug(handle, "Power resource turned on\n");

	/*
	 * If there are other dependents on this power resource we need to
	 * resume them now so that their drivers can re-initialize the
	 * hardware properly after it went back to D0.
	 */
	if (list_empty(&resource->dependents) ||
	    list_is_singular(&resource->dependents))
		return 0;

	list_for_each_entry(dep, &resource->dependents, node) {
		dev_dbg(dep->dev, "runtime resuming because [%s] turned on\n",
			resource_dev_name(resource));
		pm_request_resume(dep->dev);
	}

	return 0;
}

static int acpi_power_on_unlocked(struct acpi_power_resource *resource)
{
	int result = 0;

	if (resource->ref_count++) {
		acpi_handle_debug(resource->device.handle,
				  "Power resource already on\n");
	} else {
		result = __acpi_power_on(resource);
		if (result)
			resource->ref_count--;
	}
	return result;
}

static int acpi_power_on(struct acpi_power_resource *resource)
{
	int result;

	mutex_lock(&resource->resource_lock);
	result = acpi_power_on_unlocked(resource);
	mutex_unlock(&resource->resource_lock);
	return result;
}

static int __acpi_power_off(struct acpi_power_resource *resource)
{
	acpi_handle handle = resource->device.handle;
	acpi_status status;

	status = acpi_evaluate_object(handle, "_OFF", NULL, NULL);
	if (ACPI_FAILURE(status)) {
		resource->state = ACPI_POWER_RESOURCE_STATE_UNKNOWN;
		return -ENODEV;
	}

	resource->state = ACPI_POWER_RESOURCE_STATE_OFF;

	acpi_handle_debug(handle, "Power resource turned off\n");

	return 0;
}

static int acpi_power_off_unlocked(struct acpi_power_resource *resource)
{
	int result = 0;

	if (!resource->ref_count) {
		acpi_handle_debug(resource->device.handle,
				  "Power resource already off\n");
		return 0;
	}

	if (--resource->ref_count) {
		acpi_handle_debug(resource->device.handle,
				  "Power resource still in use\n");
	} else {
		result = __acpi_power_off(resource);
		if (result)
			resource->ref_count++;
	}
	return result;
}

static int acpi_power_off(struct acpi_power_resource *resource)
{
	int result;

	mutex_lock(&resource->resource_lock);
	result = acpi_power_off_unlocked(resource);
	mutex_unlock(&resource->resource_lock);
	return result;
}

static int acpi_power_off_list(struct list_head *list)
{
	struct acpi_power_resource_entry *entry;
	int result = 0;

	list_for_each_entry_reverse(entry, list, node) {
		result = acpi_power_off(entry->resource);
		if (result)
			goto err;
	}
	return 0;

 err:
	list_for_each_entry_continue(entry, list, node)
		acpi_power_on(entry->resource);

	return result;
}

static int acpi_power_on_list(struct list_head *list)
{
	struct acpi_power_resource_entry *entry;
	int result = 0;

	list_for_each_entry(entry, list, node) {
		result = acpi_power_on(entry->resource);
		if (result)
			goto err;
	}
	return 0;

 err:
	list_for_each_entry_continue_reverse(entry, list, node)
		acpi_power_off(entry->resource);

	return result;
}

static struct attribute *attrs[] = {
	NULL,
};

static const struct attribute_group attr_groups[] = {
	[ACPI_STATE_D0] = {
		.name = "power_resources_D0",
		.attrs = attrs,
	},
	[ACPI_STATE_D1] = {
		.name = "power_resources_D1",
		.attrs = attrs,
	},
	[ACPI_STATE_D2] = {
		.name = "power_resources_D2",
		.attrs = attrs,
	},
	[ACPI_STATE_D3_HOT] = {
		.name = "power_resources_D3hot",
		.attrs = attrs,
	},
};

static const struct attribute_group wakeup_attr_group = {
	.name = "power_resources_wakeup",
	.attrs = attrs,
};

static void acpi_power_hide_list(struct acpi_device *adev,
				 struct list_head *resources,
				 const struct attribute_group *attr_group)
{
	struct acpi_power_resource_entry *entry;

	if (list_empty(resources))
		return;

	list_for_each_entry_reverse(entry, resources, node) {
		struct acpi_device *res_dev = &entry->resource->device;

		sysfs_remove_link_from_group(&adev->dev.kobj,
					     attr_group->name,
					     dev_name(&res_dev->dev));
	}
	sysfs_remove_group(&adev->dev.kobj, attr_group);
}

static void acpi_power_expose_list(struct acpi_device *adev,
				   struct list_head *resources,
				   const struct attribute_group *attr_group)
{
	struct acpi_power_resource_entry *entry;
	int ret;

	if (list_empty(resources))
		return;

	ret = sysfs_create_group(&adev->dev.kobj, attr_group);
	if (ret)
		return;

	list_for_each_entry(entry, resources, node) {
		struct acpi_device *res_dev = &entry->resource->device;

		ret = sysfs_add_link_to_group(&adev->dev.kobj,
					      attr_group->name,
					      &res_dev->dev.kobj,
					      dev_name(&res_dev->dev));
		if (ret) {
			acpi_power_hide_list(adev, resources, attr_group);
			break;
		}
	}
}

static void acpi_power_expose_hide(struct acpi_device *adev,
				   struct list_head *resources,
				   const struct attribute_group *attr_group,
				   bool expose)
{
	if (expose)
		acpi_power_expose_list(adev, resources, attr_group);
	else
		acpi_power_hide_list(adev, resources, attr_group);
}

void acpi_power_add_remove_device(struct acpi_device *adev, bool add)
{
	int state;

	if (adev->wakeup.flags.valid)
		acpi_power_expose_hide(adev, &adev->wakeup.resources,
				       &wakeup_attr_group, add);

	if (!adev->power.flags.power_resources)
		return;

	for (state = ACPI_STATE_D0; state <= ACPI_STATE_D3_HOT; state++)
		acpi_power_expose_hide(adev,
				       &adev->power.states[state].resources,
				       &attr_groups[state], add);
}

int acpi_power_wakeup_list_init(struct list_head *list, int *system_level_p)
{
	struct acpi_power_resource_entry *entry;
	int system_level = 5;

	list_for_each_entry(entry, list, node) {
		struct acpi_power_resource *resource = entry->resource;
		u8 state;

		mutex_lock(&resource->resource_lock);

		/*
		 * Make sure that the power resource state and its reference
		 * counter value are consistent with each other.
		 */
		if (!resource->ref_count &&
		    !acpi_power_get_state(resource, &state) &&
		    state == ACPI_POWER_RESOURCE_STATE_ON)
			__acpi_power_off(resource);

		if (system_level > resource->system_level)
			system_level = resource->system_level;

		mutex_unlock(&resource->resource_lock);
	}
	*system_level_p = system_level;
	return 0;
}

/* --------------------------------------------------------------------------
                             Device Power Management
   -------------------------------------------------------------------------- */

/**
 * acpi_device_sleep_wake - execute _DSW (Device Sleep Wake) or (deprecated in
 *                          ACPI 3.0) _PSW (Power State Wake)
 * @dev: Device to handle.
 * @enable: 0 - disable, 1 - enable the wake capabilities of the device.
 * @sleep_state: Target sleep state of the system.
 * @dev_state: Target power state of the device.
 *
 * Execute _DSW (Device Sleep Wake) or (deprecated in ACPI 3.0) _PSW (Power
 * State Wake) for the device, if present.  On failure reset the device's
 * wakeup.flags.valid flag.
 *
 * RETURN VALUE:
 * 0 if either _DSW or _PSW has been successfully executed
 * 0 if neither _DSW nor _PSW has been found
 * -ENODEV if the execution of either _DSW or _PSW has failed
 */
int acpi_device_sleep_wake(struct acpi_device *dev,
			   int enable, int sleep_state, int dev_state)
{
	union acpi_object in_arg[3];
	struct acpi_object_list arg_list = { 3, in_arg };
	acpi_status status = AE_OK;

	/*
	 * Try to execute _DSW first.
	 *
	 * Three arguments are needed for the _DSW object:
	 * Argument 0: enable/disable the wake capabilities
	 * Argument 1: target system state
	 * Argument 2: target device state
	 * When _DSW object is called to disable the wake capabilities, maybe
	 * the first argument is filled. The values of the other two arguments
	 * are meaningless.
	 */
	in_arg[0].type = ACPI_TYPE_INTEGER;
	in_arg[0].integer.value = enable;
	in_arg[1].type = ACPI_TYPE_INTEGER;
	in_arg[1].integer.value = sleep_state;
	in_arg[2].type = ACPI_TYPE_INTEGER;
	in_arg[2].integer.value = dev_state;
	status = acpi_evaluate_object(dev->handle, "_DSW", &arg_list, NULL);
	if (ACPI_SUCCESS(status)) {
		return 0;
	} else if (status != AE_NOT_FOUND) {
		acpi_handle_info(dev->handle, "_DSW execution failed\n");
		dev->wakeup.flags.valid = 0;
		return -ENODEV;
	}

	/* Execute _PSW */
	status = acpi_execute_simple_method(dev->handle, "_PSW", enable);
	if (ACPI_FAILURE(status) && (status != AE_NOT_FOUND)) {
		acpi_handle_info(dev->handle, "_PSW execution failed\n");
		dev->wakeup.flags.valid = 0;
		return -ENODEV;
	}

	return 0;
}

/*
 * Prepare a wakeup device, two steps (Ref ACPI 2.0:P229):
 * 1. Power on the power resources required for the wakeup device
 * 2. Execute _DSW (Device Sleep Wake) or (deprecated in ACPI 3.0) _PSW (Power
 *    State Wake) for the device, if present
 */
int acpi_enable_wakeup_device_power(struct acpi_device *dev, int sleep_state)
{
	int err = 0;

	if (!dev || !dev->wakeup.flags.valid)
		return -EINVAL;

	mutex_lock(&acpi_device_lock);

	dev_dbg(&dev->dev, "Enabling wakeup power (count %d)\n",
		dev->wakeup.prepare_count);

	if (dev->wakeup.prepare_count++)
		goto out;

	err = acpi_power_on_list(&dev->wakeup.resources);
	if (err) {
		dev_err(&dev->dev, "Cannot turn on wakeup power resources\n");
		dev->wakeup.flags.valid = 0;
		goto out;
	}

	/*
	 * Passing 3 as the third argument below means the device may be
	 * put into arbitrary power state afterward.
	 */
	err = acpi_device_sleep_wake(dev, 1, sleep_state, 3);
	if (err) {
		acpi_power_off_list(&dev->wakeup.resources);
		dev->wakeup.prepare_count = 0;
<<<<<<< HEAD
	}
=======
		goto out;
	}

	dev_dbg(&dev->dev, "Wakeup power enabled\n");
>>>>>>> 754e0b0e

 out:
	mutex_unlock(&acpi_device_lock);
	return err;
}

/*
 * Shutdown a wakeup device, counterpart of above method
 * 1. Execute _DSW (Device Sleep Wake) or (deprecated in ACPI 3.0) _PSW (Power
 *    State Wake) for the device, if present
 * 2. Shutdown down the power resources
 */
int acpi_disable_wakeup_device_power(struct acpi_device *dev)
{
	struct acpi_power_resource_entry *entry;
	int err = 0;

	if (!dev || !dev->wakeup.flags.valid)
		return -EINVAL;

	mutex_lock(&acpi_device_lock);

<<<<<<< HEAD
=======
	dev_dbg(&dev->dev, "Disabling wakeup power (count %d)\n",
		dev->wakeup.prepare_count);

>>>>>>> 754e0b0e
	/* Do nothing if wakeup power has not been enabled for this device. */
	if (dev->wakeup.prepare_count <= 0)
		goto out;

	if (--dev->wakeup.prepare_count > 0)
		goto out;

	err = acpi_device_sleep_wake(dev, 0, 0, 0);
	if (err)
		goto out;

	/*
	 * All of the power resources in the list need to be turned off even if
	 * there are errors.
	 */
	list_for_each_entry(entry, &dev->wakeup.resources, node) {
		int ret;

		ret = acpi_power_off(entry->resource);
		if (ret && !err)
			err = ret;
	}
	if (err) {
		dev_err(&dev->dev, "Cannot turn off wakeup power resources\n");
		dev->wakeup.flags.valid = 0;
<<<<<<< HEAD
=======
		goto out;
>>>>>>> 754e0b0e
	}

	dev_dbg(&dev->dev, "Wakeup power disabled\n");

 out:
	mutex_unlock(&acpi_device_lock);
	return err;
}

int acpi_power_get_inferred_state(struct acpi_device *device, int *state)
{
	u8 list_state = ACPI_POWER_RESOURCE_STATE_OFF;
	int result = 0;
	int i = 0;

	if (!device || !state)
		return -EINVAL;

	/*
	 * We know a device's inferred power state when all the resources
	 * required for a given D-state are 'on'.
	 */
	for (i = ACPI_STATE_D0; i <= ACPI_STATE_D3_HOT; i++) {
		struct list_head *list = &device->power.states[i].resources;

		if (list_empty(list))
			continue;

		result = acpi_power_get_list_state(list, &list_state);
		if (result)
			return result;

		if (list_state == ACPI_POWER_RESOURCE_STATE_ON) {
			*state = i;
			return 0;
		}
	}

	*state = device->power.states[ACPI_STATE_D3_COLD].flags.valid ?
		ACPI_STATE_D3_COLD : ACPI_STATE_D3_HOT;
	return 0;
}

int acpi_power_on_resources(struct acpi_device *device, int state)
{
	if (!device || state < ACPI_STATE_D0 || state > ACPI_STATE_D3_HOT)
		return -EINVAL;

	return acpi_power_on_list(&device->power.states[state].resources);
}

int acpi_power_transition(struct acpi_device *device, int state)
{
	int result = 0;

	if (!device || (state < ACPI_STATE_D0) || (state > ACPI_STATE_D3_COLD))
		return -EINVAL;

	if (device->power.state == state || !device->flags.power_manageable)
		return 0;

	if ((device->power.state < ACPI_STATE_D0)
	    || (device->power.state > ACPI_STATE_D3_COLD))
		return -ENODEV;

	/*
	 * First we reference all power resources required in the target list
	 * (e.g. so the device doesn't lose power while transitioning).  Then,
	 * we dereference all power resources used in the current list.
	 */
	if (state < ACPI_STATE_D3_COLD)
		result = acpi_power_on_list(
			&device->power.states[state].resources);

	if (!result && device->power.state < ACPI_STATE_D3_COLD)
		acpi_power_off_list(
			&device->power.states[device->power.state].resources);

	/* We shouldn't change the state unless the above operations succeed. */
	device->power.state = result ? ACPI_STATE_UNKNOWN : state;

	return result;
}

static void acpi_release_power_resource(struct device *dev)
{
	struct acpi_device *device = to_acpi_device(dev);
	struct acpi_power_resource *resource;

	resource = container_of(device, struct acpi_power_resource, device);

	mutex_lock(&power_resource_list_lock);
	list_del(&resource->list_node);
	mutex_unlock(&power_resource_list_lock);

	acpi_free_pnp_ids(&device->pnp);
	kfree(resource);
}

static ssize_t resource_in_use_show(struct device *dev,
				    struct device_attribute *attr,
				    char *buf)
{
	struct acpi_power_resource *resource;

	resource = to_power_resource(to_acpi_device(dev));
	return sprintf(buf, "%u\n", !!resource->ref_count);
}
static DEVICE_ATTR_RO(resource_in_use);

static void acpi_power_sysfs_remove(struct acpi_device *device)
{
	device_remove_file(&device->dev, &dev_attr_resource_in_use);
}

static void acpi_power_add_resource_to_list(struct acpi_power_resource *resource)
{
	mutex_lock(&power_resource_list_lock);

	if (!list_empty(&acpi_power_resource_list)) {
		struct acpi_power_resource *r;

		list_for_each_entry(r, &acpi_power_resource_list, list_node)
			if (r->order > resource->order) {
				list_add_tail(&resource->list_node, &r->list_node);
				goto out;
			}
	}
	list_add_tail(&resource->list_node, &acpi_power_resource_list);

 out:
	mutex_unlock(&power_resource_list_lock);
}

struct acpi_device *acpi_add_power_resource(acpi_handle handle)
{
	struct acpi_device *device = acpi_fetch_acpi_dev(handle);
	struct acpi_power_resource *resource;
	union acpi_object acpi_object;
	struct acpi_buffer buffer = { sizeof(acpi_object), &acpi_object };
	acpi_status status;
	u8 state_dummy;
	int result;

	if (device)
		return device;

	resource = kzalloc(sizeof(*resource), GFP_KERNEL);
	if (!resource)
		return NULL;

	device = &resource->device;
	acpi_init_device_object(device, handle, ACPI_BUS_TYPE_POWER);
	mutex_init(&resource->resource_lock);
	INIT_LIST_HEAD(&resource->list_node);
	INIT_LIST_HEAD(&resource->dependents);
	strcpy(acpi_device_name(device), ACPI_POWER_DEVICE_NAME);
	strcpy(acpi_device_class(device), ACPI_POWER_CLASS);
	device->power.state = ACPI_STATE_UNKNOWN;

	/* Evaluate the object to get the system level and resource order. */
	status = acpi_evaluate_object(handle, NULL, NULL, &buffer);
	if (ACPI_FAILURE(status))
		goto err;

	resource->system_level = acpi_object.power_resource.system_level;
	resource->order = acpi_object.power_resource.resource_order;
	resource->state = ACPI_POWER_RESOURCE_STATE_UNKNOWN;

	/* Get the initial state or just flip it on if that fails. */
	if (acpi_power_get_state(resource, &state_dummy))
		__acpi_power_on(resource);

	pr_info("%s [%s]\n", acpi_device_name(device), acpi_device_bid(device));

	device->flags.match_driver = true;
	result = acpi_device_add(device, acpi_release_power_resource);
	if (result)
		goto err;

	if (!device_create_file(&device->dev, &dev_attr_resource_in_use))
		device->remove = acpi_power_sysfs_remove;

	acpi_power_add_resource_to_list(resource);
	acpi_device_add_finalize(device);
	return device;

 err:
	acpi_release_power_resource(&device->dev);
	return NULL;
}

#ifdef CONFIG_ACPI_SLEEP
void acpi_resume_power_resources(void)
{
	struct acpi_power_resource *resource;

	mutex_lock(&power_resource_list_lock);

	list_for_each_entry(resource, &acpi_power_resource_list, list_node) {
		int result;
		u8 state;

		mutex_lock(&resource->resource_lock);

		resource->state = ACPI_POWER_RESOURCE_STATE_UNKNOWN;
		result = acpi_power_get_state(resource, &state);
		if (result) {
			mutex_unlock(&resource->resource_lock);
			continue;
		}

		if (state == ACPI_POWER_RESOURCE_STATE_OFF
		    && resource->ref_count) {
			acpi_handle_debug(resource->device.handle, "Turning ON\n");
			__acpi_power_on(resource);
		}

		mutex_unlock(&resource->resource_lock);
	}

	mutex_unlock(&power_resource_list_lock);
}
#endif

/**
 * acpi_turn_off_unused_power_resources - Turn off power resources not in use.
 */
void acpi_turn_off_unused_power_resources(void)
{
	struct acpi_power_resource *resource;

	mutex_lock(&power_resource_list_lock);

	list_for_each_entry_reverse(resource, &acpi_power_resource_list, list_node) {
		mutex_lock(&resource->resource_lock);

		if (!resource->ref_count &&
		    resource->state == ACPI_POWER_RESOURCE_STATE_ON) {
			acpi_handle_debug(resource->device.handle, "Turning OFF\n");
			__acpi_power_off(resource);
		}

		mutex_unlock(&resource->resource_lock);
	}

	mutex_unlock(&power_resource_list_lock);
}<|MERGE_RESOLUTION|>--- conflicted
+++ resolved
@@ -737,14 +737,10 @@
 	if (err) {
 		acpi_power_off_list(&dev->wakeup.resources);
 		dev->wakeup.prepare_count = 0;
-<<<<<<< HEAD
-	}
-=======
 		goto out;
 	}
 
 	dev_dbg(&dev->dev, "Wakeup power enabled\n");
->>>>>>> 754e0b0e
 
  out:
 	mutex_unlock(&acpi_device_lock);
@@ -767,12 +763,9 @@
 
 	mutex_lock(&acpi_device_lock);
 
-<<<<<<< HEAD
-=======
 	dev_dbg(&dev->dev, "Disabling wakeup power (count %d)\n",
 		dev->wakeup.prepare_count);
 
->>>>>>> 754e0b0e
 	/* Do nothing if wakeup power has not been enabled for this device. */
 	if (dev->wakeup.prepare_count <= 0)
 		goto out;
@@ -798,10 +791,7 @@
 	if (err) {
 		dev_err(&dev->dev, "Cannot turn off wakeup power resources\n");
 		dev->wakeup.flags.valid = 0;
-<<<<<<< HEAD
-=======
 		goto out;
->>>>>>> 754e0b0e
 	}
 
 	dev_dbg(&dev->dev, "Wakeup power disabled\n");
