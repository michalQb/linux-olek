--- conflicted
+++ resolved
@@ -6057,12 +6057,8 @@
  */
 static void ufshcd_err_handler(struct work_struct *work)
 {
-<<<<<<< HEAD
 	struct ufs_hba *hba;
-=======
-	struct ufs_hba *hba = shost_priv(host);
 	int retries = MAX_ERR_HANDLER_RETRIES;
->>>>>>> 605ae389
 	unsigned long flags;
 	bool needs_restore;
 	bool needs_reset;
