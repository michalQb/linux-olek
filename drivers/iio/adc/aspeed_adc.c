// SPDX-License-Identifier: GPL-2.0-only
/*
 * Aspeed AST2400/2500/2600 ADC
 *
 * Copyright (C) 2017 Google, Inc.
 * Copyright (C) 2021 Aspeed Technology Inc.
 *
 * ADC clock formula:
 * Ast2400/Ast2500:
 * clock period = period of PCLK * 2 * (ADC0C[31:17] + 1) * (ADC0C[9:0] + 1)
 * Ast2600:
 * clock period = period of PCLK * 2 * (ADC0C[15:0] + 1)
 */

#include <linux/clk.h>
#include <linux/clk-provider.h>
#include <linux/err.h>
#include <linux/errno.h>
#include <linux/io.h>
#include <linux/module.h>
#include <linux/of_platform.h>
#include <linux/platform_device.h>
#include <linux/regulator/consumer.h>
#include <linux/reset.h>
#include <linux/spinlock.h>
#include <linux/types.h>
#include <linux/bitfield.h>
#include <linux/regmap.h>
#include <linux/mfd/syscon.h>

#include <linux/iio/iio.h>
#include <linux/iio/driver.h>
#include <linux/iopoll.h>

#define ASPEED_RESOLUTION_BITS		10
#define ASPEED_CLOCKS_PER_SAMPLE	12

#define ASPEED_REG_ENGINE_CONTROL	0x00
#define ASPEED_REG_INTERRUPT_CONTROL	0x04
#define ASPEED_REG_VGA_DETECT_CONTROL	0x08
#define ASPEED_REG_CLOCK_CONTROL	0x0C
#define ASPEED_REG_COMPENSATION_TRIM	0xC4
/*
 * The register offset between 0xC8~0xCC can be read and won't affect the
 * hardware logic in each version of ADC.
 */
#define ASPEED_REG_MAX			0xD0

#define ASPEED_ADC_ENGINE_ENABLE		BIT(0)
#define ASPEED_ADC_OP_MODE			GENMASK(3, 1)
#define ASPEED_ADC_OP_MODE_PWR_DOWN		0
#define ASPEED_ADC_OP_MODE_STANDBY		1
#define ASPEED_ADC_OP_MODE_NORMAL		7
#define ASPEED_ADC_CTRL_COMPENSATION		BIT(4)
#define ASPEED_ADC_AUTO_COMPENSATION		BIT(5)
/*
 * Bit 6 determines not only the reference voltage range but also the dividing
 * circuit for battery sensing.
 */
#define ASPEED_ADC_REF_VOLTAGE			GENMASK(7, 6)
#define ASPEED_ADC_REF_VOLTAGE_2500mV		0
#define ASPEED_ADC_REF_VOLTAGE_1200mV		1
#define ASPEED_ADC_REF_VOLTAGE_EXT_HIGH		2
#define ASPEED_ADC_REF_VOLTAGE_EXT_LOW		3
#define ASPEED_ADC_BAT_SENSING_DIV		BIT(6)
#define ASPEED_ADC_BAT_SENSING_DIV_2_3		0
#define ASPEED_ADC_BAT_SENSING_DIV_1_3		1
#define ASPEED_ADC_CTRL_INIT_RDY		BIT(8)
#define ASPEED_ADC_CH7_MODE			BIT(12)
#define ASPEED_ADC_CH7_NORMAL			0
#define ASPEED_ADC_CH7_BAT			1
#define ASPEED_ADC_BAT_SENSING_ENABLE		BIT(13)
#define ASPEED_ADC_CTRL_CHANNEL			GENMASK(31, 16)
#define ASPEED_ADC_CTRL_CHANNEL_ENABLE(ch)	FIELD_PREP(ASPEED_ADC_CTRL_CHANNEL, BIT(ch))

#define ASPEED_ADC_INIT_POLLING_TIME	500
#define ASPEED_ADC_INIT_TIMEOUT		500000
/*
 * When the sampling rate is too high, the ADC may not have enough charging
 * time, resulting in a low voltage value. Thus, the default uses a slow
 * sampling rate for most use cases.
 */
#define ASPEED_ADC_DEF_SAMPLING_RATE	65000

struct aspeed_adc_trim_locate {
	const unsigned int offset;
	const unsigned int field;
};

struct aspeed_adc_model_data {
	const char *model_name;
	unsigned int min_sampling_rate;	// Hz
	unsigned int max_sampling_rate;	// Hz
	unsigned int vref_fixed_mv;
	bool wait_init_sequence;
	bool need_prescaler;
	bool bat_sense_sup;
	u8 scaler_bit_width;
	unsigned int num_channels;
	const struct aspeed_adc_trim_locate *trim_locate;
};

struct adc_gain {
	u8 mult;
	u8 div;
};

struct aspeed_adc_data {
	struct device		*dev;
	const struct aspeed_adc_model_data *model_data;
	struct regulator	*regulator;
	void __iomem		*base;
	spinlock_t		clk_lock;
	struct clk_hw		*fixed_div_clk;
	struct clk_hw		*clk_prescaler;
	struct clk_hw		*clk_scaler;
	struct reset_control	*rst;
	int			vref_mv;
	u32			sample_period_ns;
	int			cv;
	bool			battery_sensing;
	struct adc_gain		battery_mode_gain;
};

#define ASPEED_CHAN(_idx, _data_reg_addr) {			\
	.type = IIO_VOLTAGE,					\
	.indexed = 1,						\
	.channel = (_idx),					\
	.address = (_data_reg_addr),				\
	.info_mask_separate = BIT(IIO_CHAN_INFO_RAW),		\
	.info_mask_shared_by_type = BIT(IIO_CHAN_INFO_SCALE) |	\
				BIT(IIO_CHAN_INFO_SAMP_FREQ) |	\
				BIT(IIO_CHAN_INFO_OFFSET),	\
}

static const struct iio_chan_spec aspeed_adc_iio_channels[] = {
	ASPEED_CHAN(0, 0x10),
	ASPEED_CHAN(1, 0x12),
	ASPEED_CHAN(2, 0x14),
	ASPEED_CHAN(3, 0x16),
	ASPEED_CHAN(4, 0x18),
	ASPEED_CHAN(5, 0x1A),
	ASPEED_CHAN(6, 0x1C),
	ASPEED_CHAN(7, 0x1E),
	ASPEED_CHAN(8, 0x20),
	ASPEED_CHAN(9, 0x22),
	ASPEED_CHAN(10, 0x24),
	ASPEED_CHAN(11, 0x26),
	ASPEED_CHAN(12, 0x28),
	ASPEED_CHAN(13, 0x2A),
	ASPEED_CHAN(14, 0x2C),
	ASPEED_CHAN(15, 0x2E),
};

#define ASPEED_BAT_CHAN(_idx, _data_reg_addr) {					\
		.type = IIO_VOLTAGE,						\
		.indexed = 1,							\
		.channel = (_idx),						\
		.address = (_data_reg_addr),					\
		.info_mask_separate = BIT(IIO_CHAN_INFO_RAW) |			\
				      BIT(IIO_CHAN_INFO_OFFSET),		\
		.info_mask_shared_by_type = BIT(IIO_CHAN_INFO_SCALE) |		\
					    BIT(IIO_CHAN_INFO_SAMP_FREQ),	\
}
static const struct iio_chan_spec aspeed_adc_iio_bat_channels[] = {
	ASPEED_CHAN(0, 0x10),
	ASPEED_CHAN(1, 0x12),
	ASPEED_CHAN(2, 0x14),
	ASPEED_CHAN(3, 0x16),
	ASPEED_CHAN(4, 0x18),
	ASPEED_CHAN(5, 0x1A),
	ASPEED_CHAN(6, 0x1C),
	ASPEED_BAT_CHAN(7, 0x1E),
};

static int aspeed_adc_set_trim_data(struct iio_dev *indio_dev)
{
	struct device_node *syscon;
	struct regmap *scu;
	u32 scu_otp, trimming_val;
	struct aspeed_adc_data *data = iio_priv(indio_dev);

	syscon = of_find_node_by_name(NULL, "syscon");
	if (syscon == NULL) {
		dev_warn(data->dev, "Couldn't find syscon node\n");
		return -EOPNOTSUPP;
	}
	scu = syscon_node_to_regmap(syscon);
	if (IS_ERR(scu)) {
		dev_warn(data->dev, "Failed to get syscon regmap\n");
		return -EOPNOTSUPP;
	}
	if (data->model_data->trim_locate) {
		if (regmap_read(scu, data->model_data->trim_locate->offset,
				&scu_otp)) {
			dev_warn(data->dev,
				 "Failed to get adc trimming data\n");
			trimming_val = 0x8;
		} else {
			trimming_val =
				((scu_otp) &
				 (data->model_data->trim_locate->field)) >>
				__ffs(data->model_data->trim_locate->field);
		}
		dev_dbg(data->dev,
			"trimming val = %d, offset = %08x, fields = %08x\n",
			trimming_val, data->model_data->trim_locate->offset,
			data->model_data->trim_locate->field);
		writel(trimming_val, data->base + ASPEED_REG_COMPENSATION_TRIM);
	}
	return 0;
}

static int aspeed_adc_compensation(struct iio_dev *indio_dev)
{
	struct aspeed_adc_data *data = iio_priv(indio_dev);
	u32 index, adc_raw = 0;
	u32 adc_engine_control_reg_val;

	adc_engine_control_reg_val =
		readl(data->base + ASPEED_REG_ENGINE_CONTROL);
	adc_engine_control_reg_val &= ~ASPEED_ADC_OP_MODE;
	adc_engine_control_reg_val |=
		(FIELD_PREP(ASPEED_ADC_OP_MODE, ASPEED_ADC_OP_MODE_NORMAL) |
		 ASPEED_ADC_ENGINE_ENABLE);
	/*
	 * Enable compensating sensing:
	 * After that, the input voltage of ADC will force to half of the reference
	 * voltage. So the expected reading raw data will become half of the max
	 * value. We can get compensating value = 0x200 - ADC read raw value.
	 * It is recommended to average at least 10 samples to get a final CV.
	 */
	writel(adc_engine_control_reg_val | ASPEED_ADC_CTRL_COMPENSATION |
		       ASPEED_ADC_CTRL_CHANNEL_ENABLE(0),
	       data->base + ASPEED_REG_ENGINE_CONTROL);
	/*
	 * After enable compensating sensing mode need to wait some time for ADC stable
	 * Experiment result is 1ms.
	 */
	mdelay(1);

	for (index = 0; index < 16; index++) {
		/*
		 * Waiting for the sampling period ensures that the value acquired
		 * is fresh each time.
		 */
		ndelay(data->sample_period_ns);
		adc_raw += readw(data->base + aspeed_adc_iio_channels[0].address);
	}
	adc_raw >>= 4;
	data->cv = BIT(ASPEED_RESOLUTION_BITS - 1) - adc_raw;
	writel(adc_engine_control_reg_val,
	       data->base + ASPEED_REG_ENGINE_CONTROL);
	dev_dbg(data->dev, "Compensating value = %d\n", data->cv);

	return 0;
}

static int aspeed_adc_set_sampling_rate(struct iio_dev *indio_dev, u32 rate)
{
	struct aspeed_adc_data *data = iio_priv(indio_dev);

	if (rate < data->model_data->min_sampling_rate ||
	    rate > data->model_data->max_sampling_rate)
		return -EINVAL;
	/* Each sampling needs 12 clocks to convert.*/
	clk_set_rate(data->clk_scaler->clk, rate * ASPEED_CLOCKS_PER_SAMPLE);
	rate = clk_get_rate(data->clk_scaler->clk);
	data->sample_period_ns = DIV_ROUND_UP_ULL(
		(u64)NSEC_PER_SEC * ASPEED_CLOCKS_PER_SAMPLE, rate);
	dev_dbg(data->dev, "Adc clock = %d sample period = %d ns", rate,
		data->sample_period_ns);

	return 0;
}

static int aspeed_adc_read_raw(struct iio_dev *indio_dev,
			       struct iio_chan_spec const *chan,
			       int *val, int *val2, long mask)
{
	struct aspeed_adc_data *data = iio_priv(indio_dev);
	u32 adc_engine_control_reg_val;

	switch (mask) {
	case IIO_CHAN_INFO_RAW:
		if (data->battery_sensing && chan->channel == 7) {
			adc_engine_control_reg_val =
				readl(data->base + ASPEED_REG_ENGINE_CONTROL);
			writel(adc_engine_control_reg_val |
				       FIELD_PREP(ASPEED_ADC_CH7_MODE,
						  ASPEED_ADC_CH7_BAT) |
				       ASPEED_ADC_BAT_SENSING_ENABLE,
			       data->base + ASPEED_REG_ENGINE_CONTROL);
			/*
			 * After enable battery sensing mode need to wait some time for adc stable
			 * Experiment result is 1ms.
			 */
			mdelay(1);
			*val = readw(data->base + chan->address);
			*val = (*val * data->battery_mode_gain.mult) /
			       data->battery_mode_gain.div;
			/* Restore control register value */
			writel(adc_engine_control_reg_val,
			       data->base + ASPEED_REG_ENGINE_CONTROL);
		} else
			*val = readw(data->base + chan->address);
		return IIO_VAL_INT;

	case IIO_CHAN_INFO_OFFSET:
		if (data->battery_sensing && chan->channel == 7)
			*val = (data->cv * data->battery_mode_gain.mult) /
			       data->battery_mode_gain.div;
		else
			*val = data->cv;
		return IIO_VAL_INT;

	case IIO_CHAN_INFO_SCALE:
		*val = data->vref_mv;
		*val2 = ASPEED_RESOLUTION_BITS;
		return IIO_VAL_FRACTIONAL_LOG2;

	case IIO_CHAN_INFO_SAMP_FREQ:
		*val = clk_get_rate(data->clk_scaler->clk) /
				ASPEED_CLOCKS_PER_SAMPLE;
		return IIO_VAL_INT;

	default:
		return -EINVAL;
	}
}

static int aspeed_adc_write_raw(struct iio_dev *indio_dev,
				struct iio_chan_spec const *chan,
				int val, int val2, long mask)
{
	switch (mask) {
	case IIO_CHAN_INFO_SAMP_FREQ:
		return aspeed_adc_set_sampling_rate(indio_dev, val);

	case IIO_CHAN_INFO_SCALE:
	case IIO_CHAN_INFO_RAW:
		/*
		 * Technically, these could be written but the only reasons
		 * for doing so seem better handled in userspace.  EPERM is
		 * returned to signal this is a policy choice rather than a
		 * hardware limitation.
		 */
		return -EPERM;

	default:
		return -EINVAL;
	}
}

static int aspeed_adc_reg_access(struct iio_dev *indio_dev,
				 unsigned int reg, unsigned int writeval,
				 unsigned int *readval)
{
	struct aspeed_adc_data *data = iio_priv(indio_dev);

	if (!readval || reg % 4 || reg > ASPEED_REG_MAX)
		return -EINVAL;

	*readval = readl(data->base + reg);

	return 0;
}

static const struct iio_info aspeed_adc_iio_info = {
	.read_raw = aspeed_adc_read_raw,
	.write_raw = aspeed_adc_write_raw,
	.debugfs_reg_access = aspeed_adc_reg_access,
};

static void aspeed_adc_unregister_fixed_divider(void *data)
{
	struct clk_hw *clk = data;

	clk_hw_unregister_fixed_factor(clk);
}

static void aspeed_adc_reset_assert(void *data)
{
	struct reset_control *rst = data;

	reset_control_assert(rst);
}

static void aspeed_adc_clk_disable_unprepare(void *data)
{
	struct clk *clk = data;

	clk_disable_unprepare(clk);
}

static void aspeed_adc_power_down(void *data)
{
	struct aspeed_adc_data *priv_data = data;

	writel(FIELD_PREP(ASPEED_ADC_OP_MODE, ASPEED_ADC_OP_MODE_PWR_DOWN),
	       priv_data->base + ASPEED_REG_ENGINE_CONTROL);
}

static void aspeed_adc_reg_disable(void *data)
{
	struct regulator *reg = data;

	regulator_disable(reg);
}

static int aspeed_adc_vref_config(struct iio_dev *indio_dev)
{
	struct aspeed_adc_data *data = iio_priv(indio_dev);
	int ret;
	u32 adc_engine_control_reg_val;

	if (data->model_data->vref_fixed_mv) {
		data->vref_mv = data->model_data->vref_fixed_mv;
		return 0;
	}
	adc_engine_control_reg_val =
		readl(data->base + ASPEED_REG_ENGINE_CONTROL);
	data->regulator = devm_regulator_get_optional(data->dev, "vref");
	if (!IS_ERR(data->regulator)) {
		ret = regulator_enable(data->regulator);
		if (ret)
			return ret;
		ret = devm_add_action_or_reset(
			data->dev, aspeed_adc_reg_disable, data->regulator);
		if (ret)
			return ret;
		data->vref_mv = regulator_get_voltage(data->regulator);
		/* Conversion from uV to mV */
		data->vref_mv /= 1000;
		if ((data->vref_mv >= 1550) && (data->vref_mv <= 2700))
			writel(adc_engine_control_reg_val |
				FIELD_PREP(
					ASPEED_ADC_REF_VOLTAGE,
					ASPEED_ADC_REF_VOLTAGE_EXT_HIGH),
			data->base + ASPEED_REG_ENGINE_CONTROL);
		else if ((data->vref_mv >= 900) && (data->vref_mv <= 1650))
			writel(adc_engine_control_reg_val |
				FIELD_PREP(
					ASPEED_ADC_REF_VOLTAGE,
					ASPEED_ADC_REF_VOLTAGE_EXT_LOW),
			data->base + ASPEED_REG_ENGINE_CONTROL);
		else {
			dev_err(data->dev, "Regulator voltage %d not support",
				data->vref_mv);
			return -EOPNOTSUPP;
		}
	} else {
		if (PTR_ERR(data->regulator) != -ENODEV)
			return PTR_ERR(data->regulator);
		data->vref_mv = 2500000;
		of_property_read_u32(data->dev->of_node,
				     "aspeed,int-vref-microvolt",
				     &data->vref_mv);
		/* Conversion from uV to mV */
		data->vref_mv /= 1000;
		if (data->vref_mv == 2500)
			writel(adc_engine_control_reg_val |
				FIELD_PREP(ASPEED_ADC_REF_VOLTAGE,
						ASPEED_ADC_REF_VOLTAGE_2500mV),
			data->base + ASPEED_REG_ENGINE_CONTROL);
		else if (data->vref_mv == 1200)
			writel(adc_engine_control_reg_val |
				FIELD_PREP(ASPEED_ADC_REF_VOLTAGE,
						ASPEED_ADC_REF_VOLTAGE_1200mV),
			data->base + ASPEED_REG_ENGINE_CONTROL);
		else {
			dev_err(data->dev, "Voltage %d not support", data->vref_mv);
			return -EOPNOTSUPP;
		}
	}

	return 0;
}

static int aspeed_adc_probe(struct platform_device *pdev)
{
	struct iio_dev *indio_dev;
	struct aspeed_adc_data *data;
	int ret;
	u32 adc_engine_control_reg_val;
	unsigned long scaler_flags = 0;
	char clk_name[32], clk_parent_name[32];

	indio_dev = devm_iio_device_alloc(&pdev->dev, sizeof(*data));
	if (!indio_dev)
		return -ENOMEM;

	data = iio_priv(indio_dev);
	data->dev = &pdev->dev;
<<<<<<< HEAD
	platform_set_drvdata(pdev, indio_dev);
=======
	data->model_data = of_device_get_match_data(&pdev->dev);
>>>>>>> c65aa42d

	data->base = devm_platform_ioremap_resource(pdev, 0);
	if (IS_ERR(data->base))
		return PTR_ERR(data->base);

	/* Register ADC clock prescaler with source specified by device tree. */
	spin_lock_init(&data->clk_lock);
	snprintf(clk_parent_name, ARRAY_SIZE(clk_parent_name), "%s",
		 of_clk_get_parent_name(pdev->dev.of_node, 0));
	snprintf(clk_name, ARRAY_SIZE(clk_name), "%s-fixed-div",
		 data->model_data->model_name);
	data->fixed_div_clk = clk_hw_register_fixed_factor(
		&pdev->dev, clk_name, clk_parent_name, 0, 1, 2);
	if (IS_ERR(data->fixed_div_clk))
		return PTR_ERR(data->fixed_div_clk);

	ret = devm_add_action_or_reset(data->dev,
				       aspeed_adc_unregister_fixed_divider,
				       data->fixed_div_clk);
	if (ret)
		return ret;
	snprintf(clk_parent_name, ARRAY_SIZE(clk_parent_name), clk_name);

	if (data->model_data->need_prescaler) {
		snprintf(clk_name, ARRAY_SIZE(clk_name), "%s-prescaler",
			 data->model_data->model_name);
		data->clk_prescaler = devm_clk_hw_register_divider(
			&pdev->dev, clk_name, clk_parent_name, 0,
			data->base + ASPEED_REG_CLOCK_CONTROL, 17, 15, 0,
			&data->clk_lock);
		if (IS_ERR(data->clk_prescaler))
			return PTR_ERR(data->clk_prescaler);
		snprintf(clk_parent_name, ARRAY_SIZE(clk_parent_name),
			 clk_name);
		scaler_flags = CLK_SET_RATE_PARENT;
	}
	/*
	 * Register ADC clock scaler downstream from the prescaler. Allow rate
	 * setting to adjust the prescaler as well.
	 */
	snprintf(clk_name, ARRAY_SIZE(clk_name), "%s-scaler",
		 data->model_data->model_name);
	data->clk_scaler = devm_clk_hw_register_divider(
		&pdev->dev, clk_name, clk_parent_name, scaler_flags,
		data->base + ASPEED_REG_CLOCK_CONTROL, 0,
		data->model_data->scaler_bit_width, 0, &data->clk_lock);
	if (IS_ERR(data->clk_scaler))
		return PTR_ERR(data->clk_scaler);

	data->rst = devm_reset_control_get_shared(&pdev->dev, NULL);
	if (IS_ERR(data->rst)) {
		dev_err(&pdev->dev,
			"invalid or missing reset controller device tree entry");
		return PTR_ERR(data->rst);
	}
	reset_control_deassert(data->rst);

	ret = devm_add_action_or_reset(data->dev, aspeed_adc_reset_assert,
				       data->rst);
	if (ret)
		return ret;

	ret = aspeed_adc_vref_config(indio_dev);
	if (ret)
		return ret;

	if (of_find_property(data->dev->of_node, "aspeed,trim-data-valid",
			     NULL)) {
		ret = aspeed_adc_set_trim_data(indio_dev);
		if (ret)
			return ret;
	}

	if (of_find_property(data->dev->of_node, "aspeed,battery-sensing",
			     NULL)) {
		if (data->model_data->bat_sense_sup) {
			data->battery_sensing = 1;
			if (readl(data->base + ASPEED_REG_ENGINE_CONTROL) &
			    ASPEED_ADC_BAT_SENSING_DIV) {
				data->battery_mode_gain.mult = 3;
				data->battery_mode_gain.div = 1;
			} else {
				data->battery_mode_gain.mult = 3;
				data->battery_mode_gain.div = 2;
			}
		} else
			dev_warn(&pdev->dev,
				 "Failed to enable battery-sensing mode\n");
	}

	ret = clk_prepare_enable(data->clk_scaler->clk);
	if (ret)
		return ret;
	ret = devm_add_action_or_reset(data->dev,
				       aspeed_adc_clk_disable_unprepare,
				       data->clk_scaler->clk);
	if (ret)
		return ret;
	ret = aspeed_adc_set_sampling_rate(indio_dev,
					   ASPEED_ADC_DEF_SAMPLING_RATE);
	if (ret)
		return ret;

	adc_engine_control_reg_val =
		readl(data->base + ASPEED_REG_ENGINE_CONTROL);
	adc_engine_control_reg_val |=
		FIELD_PREP(ASPEED_ADC_OP_MODE, ASPEED_ADC_OP_MODE_NORMAL) |
		ASPEED_ADC_ENGINE_ENABLE;
	/* Enable engine in normal mode. */
	writel(adc_engine_control_reg_val,
	       data->base + ASPEED_REG_ENGINE_CONTROL);

	ret = devm_add_action_or_reset(data->dev, aspeed_adc_power_down,
					data);
	if (ret)
		return ret;

	if (data->model_data->wait_init_sequence) {
		/* Wait for initial sequence complete. */
		ret = readl_poll_timeout(data->base + ASPEED_REG_ENGINE_CONTROL,
					 adc_engine_control_reg_val,
					 adc_engine_control_reg_val &
					 ASPEED_ADC_CTRL_INIT_RDY,
					 ASPEED_ADC_INIT_POLLING_TIME,
					 ASPEED_ADC_INIT_TIMEOUT);
		if (ret)
			return ret;
	}

	aspeed_adc_compensation(indio_dev);
	/* Start all channels in normal mode. */
	adc_engine_control_reg_val =
		readl(data->base + ASPEED_REG_ENGINE_CONTROL);
	adc_engine_control_reg_val |= ASPEED_ADC_CTRL_CHANNEL;
	writel(adc_engine_control_reg_val,
	       data->base + ASPEED_REG_ENGINE_CONTROL);

	indio_dev->name = data->model_data->model_name;
	indio_dev->info = &aspeed_adc_iio_info;
	indio_dev->modes = INDIO_DIRECT_MODE;
	indio_dev->channels = data->battery_sensing ?
					    aspeed_adc_iio_bat_channels :
					    aspeed_adc_iio_channels;
	indio_dev->num_channels = data->model_data->num_channels;

	ret = devm_iio_device_register(data->dev, indio_dev);
	return ret;
}

static const struct aspeed_adc_trim_locate ast2500_adc_trim = {
	.offset = 0x154,
	.field = GENMASK(31, 28),
};

static const struct aspeed_adc_trim_locate ast2600_adc0_trim = {
	.offset = 0x5d0,
	.field = GENMASK(3, 0),
};

static const struct aspeed_adc_trim_locate ast2600_adc1_trim = {
	.offset = 0x5d0,
	.field = GENMASK(7, 4),
};

static const struct aspeed_adc_model_data ast2400_model_data = {
	.model_name = "ast2400-adc",
	.vref_fixed_mv = 2500,
	.min_sampling_rate = 10000,
	.max_sampling_rate = 500000,
	.need_prescaler = true,
	.scaler_bit_width = 10,
	.num_channels = 16,
};

static const struct aspeed_adc_model_data ast2500_model_data = {
	.model_name = "ast2500-adc",
	.vref_fixed_mv = 1800,
	.min_sampling_rate = 1,
	.max_sampling_rate = 1000000,
	.wait_init_sequence = true,
	.need_prescaler = true,
	.scaler_bit_width = 10,
	.num_channels = 16,
	.trim_locate = &ast2500_adc_trim,
};

static const struct aspeed_adc_model_data ast2600_adc0_model_data = {
	.model_name = "ast2600-adc0",
	.min_sampling_rate = 10000,
	.max_sampling_rate = 500000,
	.wait_init_sequence = true,
	.bat_sense_sup = true,
	.scaler_bit_width = 16,
	.num_channels = 8,
	.trim_locate = &ast2600_adc0_trim,
};

static const struct aspeed_adc_model_data ast2600_adc1_model_data = {
	.model_name = "ast2600-adc1",
	.min_sampling_rate = 10000,
	.max_sampling_rate = 500000,
	.wait_init_sequence = true,
	.bat_sense_sup = true,
	.scaler_bit_width = 16,
	.num_channels = 8,
	.trim_locate = &ast2600_adc1_trim,
};

static const struct of_device_id aspeed_adc_matches[] = {
	{ .compatible = "aspeed,ast2400-adc", .data = &ast2400_model_data },
	{ .compatible = "aspeed,ast2500-adc", .data = &ast2500_model_data },
	{ .compatible = "aspeed,ast2600-adc0", .data = &ast2600_adc0_model_data },
	{ .compatible = "aspeed,ast2600-adc1", .data = &ast2600_adc1_model_data },
	{},
};
MODULE_DEVICE_TABLE(of, aspeed_adc_matches);

static struct platform_driver aspeed_adc_driver = {
	.probe = aspeed_adc_probe,
	.driver = {
		.name = KBUILD_MODNAME,
		.of_match_table = aspeed_adc_matches,
	}
};

module_platform_driver(aspeed_adc_driver);

MODULE_AUTHOR("Rick Altherr <raltherr@google.com>");
MODULE_DESCRIPTION("Aspeed AST2400/2500/2600 ADC Driver");
MODULE_LICENSE("GPL");<|MERGE_RESOLUTION|>--- conflicted
+++ resolved
@@ -492,11 +492,8 @@
 
 	data = iio_priv(indio_dev);
 	data->dev = &pdev->dev;
-<<<<<<< HEAD
 	platform_set_drvdata(pdev, indio_dev);
-=======
 	data->model_data = of_device_get_match_data(&pdev->dev);
->>>>>>> c65aa42d
 
 	data->base = devm_platform_ioremap_resource(pdev, 0);
 	if (IS_ERR(data->base))
