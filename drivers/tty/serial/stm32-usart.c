// SPDX-License-Identifier: GPL-2.0
/*
 * Copyright (C) Maxime Coquelin 2015
 * Copyright (C) STMicroelectronics SA 2017
 * Authors:  Maxime Coquelin <mcoquelin.stm32@gmail.com>
 *	     Gerald Baeza <gerald.baeza@foss.st.com>
 *	     Erwan Le Ray <erwan.leray@foss.st.com>
 *
 * Inspired by st-asc.c from STMicroelectronics (c)
 */

#include <linux/clk.h>
#include <linux/console.h>
#include <linux/delay.h>
#include <linux/dma-direction.h>
#include <linux/dmaengine.h>
#include <linux/dma-mapping.h>
#include <linux/io.h>
#include <linux/iopoll.h>
#include <linux/irq.h>
#include <linux/module.h>
#include <linux/of.h>
#include <linux/of_platform.h>
#include <linux/pinctrl/consumer.h>
#include <linux/platform_device.h>
#include <linux/pm_runtime.h>
#include <linux/pm_wakeirq.h>
#include <linux/serial_core.h>
#include <linux/serial.h>
#include <linux/spinlock.h>
#include <linux/sysrq.h>
#include <linux/tty_flip.h>
#include <linux/tty.h>

#include "serial_mctrl_gpio.h"
#include "stm32-usart.h"

static void stm32_usart_stop_tx(struct uart_port *port);
static void stm32_usart_transmit_chars(struct uart_port *port);
static void __maybe_unused stm32_usart_console_putchar(struct uart_port *port, unsigned char ch);

static inline struct stm32_port *to_stm32_port(struct uart_port *port)
{
	return container_of(port, struct stm32_port, port);
}

static void stm32_usart_set_bits(struct uart_port *port, u32 reg, u32 bits)
{
	u32 val;

	val = readl_relaxed(port->membase + reg);
	val |= bits;
	writel_relaxed(val, port->membase + reg);
}

static void stm32_usart_clr_bits(struct uart_port *port, u32 reg, u32 bits)
{
	u32 val;

	val = readl_relaxed(port->membase + reg);
	val &= ~bits;
	writel_relaxed(val, port->membase + reg);
}

static void stm32_usart_config_reg_rs485(u32 *cr1, u32 *cr3, u32 delay_ADE,
					 u32 delay_DDE, u32 baud)
{
	u32 rs485_deat_dedt;
	u32 rs485_deat_dedt_max = (USART_CR1_DEAT_MASK >> USART_CR1_DEAT_SHIFT);
	bool over8;

	*cr3 |= USART_CR3_DEM;
	over8 = *cr1 & USART_CR1_OVER8;

	if (over8)
		rs485_deat_dedt = delay_ADE * baud * 8;
	else
		rs485_deat_dedt = delay_ADE * baud * 16;

	rs485_deat_dedt = DIV_ROUND_CLOSEST(rs485_deat_dedt, 1000);
	rs485_deat_dedt = rs485_deat_dedt > rs485_deat_dedt_max ?
			  rs485_deat_dedt_max : rs485_deat_dedt;
	rs485_deat_dedt = (rs485_deat_dedt << USART_CR1_DEAT_SHIFT) &
			   USART_CR1_DEAT_MASK;
	*cr1 |= rs485_deat_dedt;

	if (over8)
		rs485_deat_dedt = delay_DDE * baud * 8;
	else
		rs485_deat_dedt = delay_DDE * baud * 16;

	rs485_deat_dedt = DIV_ROUND_CLOSEST(rs485_deat_dedt, 1000);
	rs485_deat_dedt = rs485_deat_dedt > rs485_deat_dedt_max ?
			  rs485_deat_dedt_max : rs485_deat_dedt;
	rs485_deat_dedt = (rs485_deat_dedt << USART_CR1_DEDT_SHIFT) &
			   USART_CR1_DEDT_MASK;
	*cr1 |= rs485_deat_dedt;
}

static int stm32_usart_config_rs485(struct uart_port *port,
				    struct serial_rs485 *rs485conf)
{
	struct stm32_port *stm32_port = to_stm32_port(port);
	const struct stm32_usart_offsets *ofs = &stm32_port->info->ofs;
	const struct stm32_usart_config *cfg = &stm32_port->info->cfg;
	u32 usartdiv, baud, cr1, cr3;
	bool over8;

	stm32_usart_clr_bits(port, ofs->cr1, BIT(cfg->uart_enable_bit));

	rs485conf->flags |= SER_RS485_RX_DURING_TX;

	if (rs485conf->flags & SER_RS485_ENABLED) {
		cr1 = readl_relaxed(port->membase + ofs->cr1);
		cr3 = readl_relaxed(port->membase + ofs->cr3);
		usartdiv = readl_relaxed(port->membase + ofs->brr);
		usartdiv = usartdiv & GENMASK(15, 0);
		over8 = cr1 & USART_CR1_OVER8;

		if (over8)
			usartdiv = usartdiv | (usartdiv & GENMASK(4, 0))
				   << USART_BRR_04_R_SHIFT;

		baud = DIV_ROUND_CLOSEST(port->uartclk, usartdiv);
		stm32_usart_config_reg_rs485(&cr1, &cr3,
					     rs485conf->delay_rts_before_send,
					     rs485conf->delay_rts_after_send,
					     baud);

		if (rs485conf->flags & SER_RS485_RTS_ON_SEND)
			cr3 &= ~USART_CR3_DEP;
		else
			cr3 |= USART_CR3_DEP;

		writel_relaxed(cr3, port->membase + ofs->cr3);
		writel_relaxed(cr1, port->membase + ofs->cr1);
	} else {
		stm32_usart_clr_bits(port, ofs->cr3,
				     USART_CR3_DEM | USART_CR3_DEP);
		stm32_usart_clr_bits(port, ofs->cr1,
				     USART_CR1_DEDT_MASK | USART_CR1_DEAT_MASK);
	}

	stm32_usart_set_bits(port, ofs->cr1, BIT(cfg->uart_enable_bit));

	return 0;
}

static int stm32_usart_init_rs485(struct uart_port *port,
				  struct platform_device *pdev)
{
	struct serial_rs485 *rs485conf = &port->rs485;

	rs485conf->flags = 0;
	rs485conf->delay_rts_before_send = 0;
	rs485conf->delay_rts_after_send = 0;

	if (!pdev->dev.of_node)
		return -ENODEV;

	return uart_get_rs485_mode(port);
}

static bool stm32_usart_rx_dma_enabled(struct uart_port *port)
{
	struct stm32_port *stm32_port = to_stm32_port(port);
	const struct stm32_usart_offsets *ofs = &stm32_port->info->ofs;

	if (!stm32_port->rx_ch)
		return false;

	return !!(readl_relaxed(port->membase + ofs->cr3) & USART_CR3_DMAR);
}

/* Return true when data is pending (in pio mode), and false when no data is pending. */
static bool stm32_usart_pending_rx_pio(struct uart_port *port, u32 *sr)
{
	struct stm32_port *stm32_port = to_stm32_port(port);
	const struct stm32_usart_offsets *ofs = &stm32_port->info->ofs;

	*sr = readl_relaxed(port->membase + ofs->isr);
	/* Get pending characters in RDR or FIFO */
	if (*sr & USART_SR_RXNE) {
		/* Get all pending characters from the RDR or the FIFO when using interrupts */
		if (!stm32_usart_rx_dma_enabled(port))
			return true;

		/* Handle only RX data errors when using DMA */
		if (*sr & USART_SR_ERR_MASK)
			return true;
	}

	return false;
}

static unsigned long stm32_usart_get_char_pio(struct uart_port *port)
{
	struct stm32_port *stm32_port = to_stm32_port(port);
	const struct stm32_usart_offsets *ofs = &stm32_port->info->ofs;
	unsigned long c;

	c = readl_relaxed(port->membase + ofs->rdr);
	/* Apply RDR data mask */
	c &= stm32_port->rdr_mask;

	return c;
}

static unsigned int stm32_usart_receive_chars_pio(struct uart_port *port)
{
	struct stm32_port *stm32_port = to_stm32_port(port);
	const struct stm32_usart_offsets *ofs = &stm32_port->info->ofs;
	unsigned long c;
	unsigned int size = 0;
	u32 sr;
	char flag;

	while (stm32_usart_pending_rx_pio(port, &sr)) {
		sr |= USART_SR_DUMMY_RX;
		flag = TTY_NORMAL;

		/*
		 * Status bits has to be cleared before reading the RDR:
		 * In FIFO mode, reading the RDR will pop the next data
		 * (if any) along with its status bits into the SR.
		 * Not doing so leads to misalignement between RDR and SR,
		 * and clear status bits of the next rx data.
		 *
		 * Clear errors flags for stm32f7 and stm32h7 compatible
		 * devices. On stm32f4 compatible devices, the error bit is
		 * cleared by the sequence [read SR - read DR].
		 */
		if ((sr & USART_SR_ERR_MASK) && ofs->icr != UNDEF_REG)
			writel_relaxed(sr & USART_SR_ERR_MASK,
				       port->membase + ofs->icr);

		c = stm32_usart_get_char_pio(port);
		port->icount.rx++;
		size++;
		if (sr & USART_SR_ERR_MASK) {
			if (sr & USART_SR_ORE) {
				port->icount.overrun++;
			} else if (sr & USART_SR_PE) {
				port->icount.parity++;
			} else if (sr & USART_SR_FE) {
				/* Break detection if character is null */
				if (!c) {
					port->icount.brk++;
					if (uart_handle_break(port))
						continue;
				} else {
					port->icount.frame++;
				}
			}

			sr &= port->read_status_mask;

			if (sr & USART_SR_PE) {
				flag = TTY_PARITY;
			} else if (sr & USART_SR_FE) {
				if (!c)
					flag = TTY_BREAK;
				else
					flag = TTY_FRAME;
			}
		}

		if (uart_prepare_sysrq_char(port, c))
			continue;
		uart_insert_char(port, sr, USART_SR_ORE, c, flag);
	}

	return size;
}

static void stm32_usart_push_buffer_dma(struct uart_port *port, unsigned int dma_size)
{
	struct stm32_port *stm32_port = to_stm32_port(port);
	struct tty_port *ttyport = &stm32_port->port.state->port;
	unsigned char *dma_start;
	int dma_count, i;

	dma_start = stm32_port->rx_buf + (RX_BUF_L - stm32_port->last_res);

	/*
	 * Apply rdr_mask on buffer in order to mask parity bit.
	 * This loop is useless in cs8 mode because DMA copies only
	 * 8 bits and already ignores parity bit.
	 */
	if (!(stm32_port->rdr_mask == (BIT(8) - 1)))
		for (i = 0; i < dma_size; i++)
			*(dma_start + i) &= stm32_port->rdr_mask;

	dma_count = tty_insert_flip_string(ttyport, dma_start, dma_size);
	port->icount.rx += dma_count;
	if (dma_count != dma_size)
		port->icount.buf_overrun++;
	stm32_port->last_res -= dma_count;
	if (stm32_port->last_res == 0)
		stm32_port->last_res = RX_BUF_L;
}

static unsigned int stm32_usart_receive_chars_dma(struct uart_port *port)
{
	struct stm32_port *stm32_port = to_stm32_port(port);
	unsigned int dma_size, size = 0;

	/* DMA buffer is configured in cyclic mode and handles the rollback of the buffer. */
	if (stm32_port->rx_dma_state.residue > stm32_port->last_res) {
		/* Conditional first part: from last_res to end of DMA buffer */
		dma_size = stm32_port->last_res;
		stm32_usart_push_buffer_dma(port, dma_size);
		size = dma_size;
	}

	dma_size = stm32_port->last_res - stm32_port->rx_dma_state.residue;
	stm32_usart_push_buffer_dma(port, dma_size);
	size += dma_size;

	return size;
}

static unsigned int stm32_usart_receive_chars(struct uart_port *port, bool force_dma_flush)
{
	struct stm32_port *stm32_port = to_stm32_port(port);
	const struct stm32_usart_offsets *ofs = &stm32_port->info->ofs;
	enum dma_status rx_dma_status;
	u32 sr;
	unsigned int size = 0;

	if (stm32_usart_rx_dma_enabled(port) || force_dma_flush) {
		rx_dma_status = dmaengine_tx_status(stm32_port->rx_ch,
						    stm32_port->rx_ch->cookie,
						    &stm32_port->rx_dma_state);
		if (rx_dma_status == DMA_IN_PROGRESS) {
			/* Empty DMA buffer */
			size = stm32_usart_receive_chars_dma(port);
			sr = readl_relaxed(port->membase + ofs->isr);
			if (sr & USART_SR_ERR_MASK) {
				/* Disable DMA request line */
				stm32_usart_clr_bits(port, ofs->cr3, USART_CR3_DMAR);

				/* Switch to PIO mode to handle the errors */
				size += stm32_usart_receive_chars_pio(port);

				/* Switch back to DMA mode */
				stm32_usart_set_bits(port, ofs->cr3, USART_CR3_DMAR);
			}
		} else {
			/* Disable RX DMA */
			dmaengine_terminate_async(stm32_port->rx_ch);
			stm32_usart_clr_bits(port, ofs->cr3, USART_CR3_DMAR);
			/* Fall back to interrupt mode */
			dev_dbg(port->dev, "DMA error, fallback to irq mode\n");
			size = stm32_usart_receive_chars_pio(port);
		}
	} else {
		size = stm32_usart_receive_chars_pio(port);
	}

	return size;
}

static void stm32_usart_tx_dma_terminate(struct stm32_port *stm32_port)
{
	dmaengine_terminate_async(stm32_port->tx_ch);
	stm32_port->tx_dma_busy = false;
}

static bool stm32_usart_tx_dma_started(struct stm32_port *stm32_port)
{
	/*
	 * We cannot use the function "dmaengine_tx_status" to know the
	 * status of DMA. This function does not show if the "dma complete"
	 * callback of the DMA transaction has been called. So we prefer
	 * to use "tx_dma_busy" flag to prevent dual DMA transaction at the
	 * same time.
	 */
	return stm32_port->tx_dma_busy;
}

static bool stm32_usart_tx_dma_enabled(struct stm32_port *stm32_port)
{
	const struct stm32_usart_offsets *ofs = &stm32_port->info->ofs;

	return !!(readl_relaxed(stm32_port->port.membase + ofs->cr3) & USART_CR3_DMAT);
}

static void stm32_usart_tx_dma_complete(void *arg)
{
	struct uart_port *port = arg;
	struct stm32_port *stm32port = to_stm32_port(port);
	const struct stm32_usart_offsets *ofs = &stm32port->info->ofs;
	unsigned long flags;

	stm32_usart_clr_bits(port, ofs->cr3, USART_CR3_DMAT);
	stm32_usart_tx_dma_terminate(stm32port);

	/* Let's see if we have pending data to send */
	spin_lock_irqsave(&port->lock, flags);
	stm32_usart_transmit_chars(port);
	spin_unlock_irqrestore(&port->lock, flags);
}

static void stm32_usart_tx_interrupt_enable(struct uart_port *port)
{
	struct stm32_port *stm32_port = to_stm32_port(port);
	const struct stm32_usart_offsets *ofs = &stm32_port->info->ofs;

	/*
	 * Enables TX FIFO threashold irq when FIFO is enabled,
	 * or TX empty irq when FIFO is disabled
	 */
	if (stm32_port->fifoen && stm32_port->txftcfg >= 0)
		stm32_usart_set_bits(port, ofs->cr3, USART_CR3_TXFTIE);
	else
		stm32_usart_set_bits(port, ofs->cr1, USART_CR1_TXEIE);
}

static void stm32_usart_tc_interrupt_enable(struct uart_port *port)
{
	struct stm32_port *stm32_port = to_stm32_port(port);
	const struct stm32_usart_offsets *ofs = &stm32_port->info->ofs;

	stm32_usart_set_bits(port, ofs->cr1, USART_CR1_TCIE);
}

static void stm32_usart_rx_dma_complete(void *arg)
{
	struct uart_port *port = arg;
	struct tty_port *tport = &port->state->port;
	unsigned int size;
	unsigned long flags;

	spin_lock_irqsave(&port->lock, flags);
	size = stm32_usart_receive_chars(port, false);
	uart_unlock_and_check_sysrq_irqrestore(port, flags);
	if (size)
		tty_flip_buffer_push(tport);
}

static void stm32_usart_tx_interrupt_disable(struct uart_port *port)
{
	struct stm32_port *stm32_port = to_stm32_port(port);
	const struct stm32_usart_offsets *ofs = &stm32_port->info->ofs;

	if (stm32_port->fifoen && stm32_port->txftcfg >= 0)
		stm32_usart_clr_bits(port, ofs->cr3, USART_CR3_TXFTIE);
	else
		stm32_usart_clr_bits(port, ofs->cr1, USART_CR1_TXEIE);
}

static void stm32_usart_tc_interrupt_disable(struct uart_port *port)
{
	struct stm32_port *stm32_port = to_stm32_port(port);
	const struct stm32_usart_offsets *ofs = &stm32_port->info->ofs;

	stm32_usart_clr_bits(port, ofs->cr1, USART_CR1_TCIE);
}

static void stm32_usart_rs485_rts_enable(struct uart_port *port)
{
	struct stm32_port *stm32_port = to_stm32_port(port);
	struct serial_rs485 *rs485conf = &port->rs485;

	if (stm32_port->hw_flow_control ||
	    !(rs485conf->flags & SER_RS485_ENABLED))
		return;

	if (rs485conf->flags & SER_RS485_RTS_ON_SEND) {
		mctrl_gpio_set(stm32_port->gpios,
			       stm32_port->port.mctrl | TIOCM_RTS);
	} else {
		mctrl_gpio_set(stm32_port->gpios,
			       stm32_port->port.mctrl & ~TIOCM_RTS);
	}
}

static void stm32_usart_rs485_rts_disable(struct uart_port *port)
{
	struct stm32_port *stm32_port = to_stm32_port(port);
	struct serial_rs485 *rs485conf = &port->rs485;

	if (stm32_port->hw_flow_control ||
	    !(rs485conf->flags & SER_RS485_ENABLED))
		return;

	if (rs485conf->flags & SER_RS485_RTS_ON_SEND) {
		mctrl_gpio_set(stm32_port->gpios,
			       stm32_port->port.mctrl & ~TIOCM_RTS);
	} else {
		mctrl_gpio_set(stm32_port->gpios,
			       stm32_port->port.mctrl | TIOCM_RTS);
	}
}

static void stm32_usart_transmit_chars_pio(struct uart_port *port)
{
	struct stm32_port *stm32_port = to_stm32_port(port);
	const struct stm32_usart_offsets *ofs = &stm32_port->info->ofs;
	struct circ_buf *xmit = &port->state->xmit;

	if (stm32_usart_tx_dma_enabled(stm32_port))
		stm32_usart_clr_bits(port, ofs->cr3, USART_CR3_DMAT);

	while (!uart_circ_empty(xmit)) {
		/* Check that TDR is empty before filling FIFO */
		if (!(readl_relaxed(port->membase + ofs->isr) & USART_SR_TXE))
			break;
		writel_relaxed(xmit->buf[xmit->tail], port->membase + ofs->tdr);
		xmit->tail = (xmit->tail + 1) & (UART_XMIT_SIZE - 1);
		port->icount.tx++;
	}

	/* rely on TXE irq (mask or unmask) for sending remaining data */
	if (uart_circ_empty(xmit))
		stm32_usart_tx_interrupt_disable(port);
	else
		stm32_usart_tx_interrupt_enable(port);
}

static void stm32_usart_transmit_chars_dma(struct uart_port *port)
{
	struct stm32_port *stm32port = to_stm32_port(port);
	const struct stm32_usart_offsets *ofs = &stm32port->info->ofs;
	struct circ_buf *xmit = &port->state->xmit;
	struct dma_async_tx_descriptor *desc = NULL;
	unsigned int count;

	if (stm32_usart_tx_dma_started(stm32port)) {
		if (!stm32_usart_tx_dma_enabled(stm32port))
			stm32_usart_set_bits(port, ofs->cr3, USART_CR3_DMAT);
		return;
	}

	count = uart_circ_chars_pending(xmit);

	if (count > TX_BUF_L)
		count = TX_BUF_L;

	if (xmit->tail < xmit->head) {
		memcpy(&stm32port->tx_buf[0], &xmit->buf[xmit->tail], count);
	} else {
		size_t one = UART_XMIT_SIZE - xmit->tail;
		size_t two;

		if (one > count)
			one = count;
		two = count - one;

		memcpy(&stm32port->tx_buf[0], &xmit->buf[xmit->tail], one);
		if (two)
			memcpy(&stm32port->tx_buf[one], &xmit->buf[0], two);
	}

	desc = dmaengine_prep_slave_single(stm32port->tx_ch,
					   stm32port->tx_dma_buf,
					   count,
					   DMA_MEM_TO_DEV,
					   DMA_PREP_INTERRUPT);

	if (!desc)
		goto fallback_err;

	/*
	 * Set "tx_dma_busy" flag. This flag will be released when
	 * dmaengine_terminate_async will be called. This flag helps
	 * transmit_chars_dma not to start another DMA transaction
	 * if the callback of the previous is not yet called.
	 */
	stm32port->tx_dma_busy = true;

	desc->callback = stm32_usart_tx_dma_complete;
	desc->callback_param = port;

	/* Push current DMA TX transaction in the pending queue */
	if (dma_submit_error(dmaengine_submit(desc))) {
		/* dma no yet started, safe to free resources */
		stm32_usart_tx_dma_terminate(stm32port);
		goto fallback_err;
	}

	/* Issue pending DMA TX requests */
	dma_async_issue_pending(stm32port->tx_ch);

	stm32_usart_set_bits(port, ofs->cr3, USART_CR3_DMAT);

	xmit->tail = (xmit->tail + count) & (UART_XMIT_SIZE - 1);
	port->icount.tx += count;
	return;

fallback_err:
	stm32_usart_transmit_chars_pio(port);
}

static void stm32_usart_transmit_chars(struct uart_port *port)
{
	struct stm32_port *stm32_port = to_stm32_port(port);
	const struct stm32_usart_offsets *ofs = &stm32_port->info->ofs;
	struct circ_buf *xmit = &port->state->xmit;
	u32 isr;
	int ret;

	if (!stm32_port->hw_flow_control &&
	    port->rs485.flags & SER_RS485_ENABLED) {
		stm32_port->txdone = false;
		stm32_usart_tc_interrupt_disable(port);
		stm32_usart_rs485_rts_enable(port);
	}

	if (port->x_char) {
		if (stm32_usart_tx_dma_started(stm32_port) &&
		    stm32_usart_tx_dma_enabled(stm32_port))
			stm32_usart_clr_bits(port, ofs->cr3, USART_CR3_DMAT);

		/* Check that TDR is empty before filling FIFO */
		ret =
		readl_relaxed_poll_timeout_atomic(port->membase + ofs->isr,
						  isr,
						  (isr & USART_SR_TXE),
						  10, 1000);
		if (ret)
			dev_warn(port->dev, "1 character may be erased\n");

		writel_relaxed(port->x_char, port->membase + ofs->tdr);
		port->x_char = 0;
		port->icount.tx++;
		if (stm32_usart_tx_dma_started(stm32_port))
			stm32_usart_set_bits(port, ofs->cr3, USART_CR3_DMAT);
		return;
	}

	if (uart_circ_empty(xmit) || uart_tx_stopped(port)) {
		stm32_usart_tx_interrupt_disable(port);
		return;
	}

	if (ofs->icr == UNDEF_REG)
		stm32_usart_clr_bits(port, ofs->isr, USART_SR_TC);
	else
		writel_relaxed(USART_ICR_TCCF, port->membase + ofs->icr);

	if (stm32_port->tx_ch)
		stm32_usart_transmit_chars_dma(port);
	else
		stm32_usart_transmit_chars_pio(port);

	if (uart_circ_chars_pending(xmit) < WAKEUP_CHARS)
		uart_write_wakeup(port);

	if (uart_circ_empty(xmit)) {
		stm32_usart_tx_interrupt_disable(port);
		if (!stm32_port->hw_flow_control &&
		    port->rs485.flags & SER_RS485_ENABLED) {
			stm32_port->txdone = true;
			stm32_usart_tc_interrupt_enable(port);
		}
	}
}

static irqreturn_t stm32_usart_interrupt(int irq, void *ptr)
{
	struct uart_port *port = ptr;
	struct tty_port *tport = &port->state->port;
	struct stm32_port *stm32_port = to_stm32_port(port);
	const struct stm32_usart_offsets *ofs = &stm32_port->info->ofs;
	u32 sr;
	unsigned int size;

	sr = readl_relaxed(port->membase + ofs->isr);

	if (!stm32_port->hw_flow_control &&
	    port->rs485.flags & SER_RS485_ENABLED &&
	    (sr & USART_SR_TC)) {
		stm32_usart_tc_interrupt_disable(port);
		stm32_usart_rs485_rts_disable(port);
	}

	if ((sr & USART_SR_RTOF) && ofs->icr != UNDEF_REG)
		writel_relaxed(USART_ICR_RTOCF,
			       port->membase + ofs->icr);

	if ((sr & USART_SR_WUF) && ofs->icr != UNDEF_REG) {
		/* Clear wake up flag and disable wake up interrupt */
		writel_relaxed(USART_ICR_WUCF,
			       port->membase + ofs->icr);
		stm32_usart_clr_bits(port, ofs->cr3, USART_CR3_WUFIE);
		if (irqd_is_wakeup_set(irq_get_irq_data(port->irq)))
			pm_wakeup_event(tport->tty->dev, 0);
	}

	/*
	 * rx errors in dma mode has to be handled ASAP to avoid overrun as the DMA request
	 * line has been masked by HW and rx data are stacking in FIFO.
	 */
	if (!stm32_port->throttled) {
		if (((sr & USART_SR_RXNE) && !stm32_usart_rx_dma_enabled(port)) ||
		    ((sr & USART_SR_ERR_MASK) && stm32_usart_rx_dma_enabled(port))) {
			spin_lock(&port->lock);
			size = stm32_usart_receive_chars(port, false);
			uart_unlock_and_check_sysrq(port);
			if (size)
				tty_flip_buffer_push(tport);
		}
	}

	if ((sr & USART_SR_TXE) && !(stm32_port->tx_ch)) {
		spin_lock(&port->lock);
		stm32_usart_transmit_chars(port);
		spin_unlock(&port->lock);
	}

	if (stm32_usart_rx_dma_enabled(port))
		return IRQ_WAKE_THREAD;
	else
		return IRQ_HANDLED;
}

static irqreturn_t stm32_usart_threaded_interrupt(int irq, void *ptr)
{
	struct uart_port *port = ptr;
	struct tty_port *tport = &port->state->port;
	struct stm32_port *stm32_port = to_stm32_port(port);
	unsigned int size;
	unsigned long flags;

	/* Receiver timeout irq for DMA RX */
	if (!stm32_port->throttled) {
		spin_lock_irqsave(&port->lock, flags);
		size = stm32_usart_receive_chars(port, false);
		uart_unlock_and_check_sysrq_irqrestore(port, flags);
		if (size)
			tty_flip_buffer_push(tport);
	}

	return IRQ_HANDLED;
}

static unsigned int stm32_usart_tx_empty(struct uart_port *port)
{
	struct stm32_port *stm32_port = to_stm32_port(port);
	const struct stm32_usart_offsets *ofs = &stm32_port->info->ofs;

	if (readl_relaxed(port->membase + ofs->isr) & USART_SR_TC)
		return TIOCSER_TEMT;

	return 0;
}

static void stm32_usart_set_mctrl(struct uart_port *port, unsigned int mctrl)
{
	struct stm32_port *stm32_port = to_stm32_port(port);
	const struct stm32_usart_offsets *ofs = &stm32_port->info->ofs;

	if ((mctrl & TIOCM_RTS) && (port->status & UPSTAT_AUTORTS))
		stm32_usart_set_bits(port, ofs->cr3, USART_CR3_RTSE);
	else
		stm32_usart_clr_bits(port, ofs->cr3, USART_CR3_RTSE);

	mctrl_gpio_set(stm32_port->gpios, mctrl);
}

static unsigned int stm32_usart_get_mctrl(struct uart_port *port)
{
	struct stm32_port *stm32_port = to_stm32_port(port);
	unsigned int ret;

	/* This routine is used to get signals of: DCD, DSR, RI, and CTS */
	ret = TIOCM_CAR | TIOCM_DSR | TIOCM_CTS;

	return mctrl_gpio_get(stm32_port->gpios, &ret);
}

static void stm32_usart_enable_ms(struct uart_port *port)
{
	mctrl_gpio_enable_ms(to_stm32_port(port)->gpios);
}

static void stm32_usart_disable_ms(struct uart_port *port)
{
	mctrl_gpio_disable_ms(to_stm32_port(port)->gpios);
}

/* Transmit stop */
static void stm32_usart_stop_tx(struct uart_port *port)
{
	struct stm32_port *stm32_port = to_stm32_port(port);
	const struct stm32_usart_offsets *ofs = &stm32_port->info->ofs;

	stm32_usart_tx_interrupt_disable(port);
	if (stm32_usart_tx_dma_started(stm32_port) && stm32_usart_tx_dma_enabled(stm32_port))
		stm32_usart_clr_bits(port, ofs->cr3, USART_CR3_DMAT);

	stm32_usart_rs485_rts_disable(port);
}

/* There are probably characters waiting to be transmitted. */
static void stm32_usart_start_tx(struct uart_port *port)
{
	struct circ_buf *xmit = &port->state->xmit;

	if (uart_circ_empty(xmit) && !port->x_char) {
		stm32_usart_rs485_rts_disable(port);
		return;
	}

	stm32_usart_rs485_rts_enable(port);

	stm32_usart_transmit_chars(port);
}

/* Flush the transmit buffer. */
static void stm32_usart_flush_buffer(struct uart_port *port)
{
	struct stm32_port *stm32_port = to_stm32_port(port);
	const struct stm32_usart_offsets *ofs = &stm32_port->info->ofs;

	if (stm32_port->tx_ch) {
		stm32_usart_tx_dma_terminate(stm32_port);
		stm32_usart_clr_bits(port, ofs->cr3, USART_CR3_DMAT);
	}
}

/* Throttle the remote when input buffer is about to overflow. */
static void stm32_usart_throttle(struct uart_port *port)
{
	struct stm32_port *stm32_port = to_stm32_port(port);
	const struct stm32_usart_offsets *ofs = &stm32_port->info->ofs;
	unsigned long flags;

	spin_lock_irqsave(&port->lock, flags);

	/*
	 * Disable DMA request line if enabled, so the RX data gets queued into the FIFO.
	 * Hardware flow control is triggered when RX FIFO is full.
	 */
	if (stm32_usart_rx_dma_enabled(port))
		stm32_usart_clr_bits(port, ofs->cr3, USART_CR3_DMAR);

	stm32_usart_clr_bits(port, ofs->cr1, stm32_port->cr1_irq);
	if (stm32_port->cr3_irq)
		stm32_usart_clr_bits(port, ofs->cr3, stm32_port->cr3_irq);

	stm32_port->throttled = true;
	spin_unlock_irqrestore(&port->lock, flags);
}

/* Unthrottle the remote, the input buffer can now accept data. */
static void stm32_usart_unthrottle(struct uart_port *port)
{
	struct stm32_port *stm32_port = to_stm32_port(port);
	const struct stm32_usart_offsets *ofs = &stm32_port->info->ofs;
	unsigned long flags;

	spin_lock_irqsave(&port->lock, flags);
	stm32_usart_set_bits(port, ofs->cr1, stm32_port->cr1_irq);
	if (stm32_port->cr3_irq)
		stm32_usart_set_bits(port, ofs->cr3, stm32_port->cr3_irq);

	/*
	 * Switch back to DMA mode (re-enable DMA request line).
	 * Hardware flow control is stopped when FIFO is not full any more.
	 */
	if (stm32_port->rx_ch)
		stm32_usart_set_bits(port, ofs->cr3, USART_CR3_DMAR);

	stm32_port->throttled = false;
	spin_unlock_irqrestore(&port->lock, flags);
}

/* Receive stop */
static void stm32_usart_stop_rx(struct uart_port *port)
{
	struct stm32_port *stm32_port = to_stm32_port(port);
	const struct stm32_usart_offsets *ofs = &stm32_port->info->ofs;

	/* Disable DMA request line. */
	if (stm32_port->rx_ch)
		stm32_usart_clr_bits(port, ofs->cr3, USART_CR3_DMAR);

	stm32_usart_clr_bits(port, ofs->cr1, stm32_port->cr1_irq);
	if (stm32_port->cr3_irq)
		stm32_usart_clr_bits(port, ofs->cr3, stm32_port->cr3_irq);
}

/* Handle breaks - ignored by us */
static void stm32_usart_break_ctl(struct uart_port *port, int break_state)
{
}

static int stm32_usart_start_rx_dma_cyclic(struct uart_port *port)
{
	struct stm32_port *stm32_port = to_stm32_port(port);
	const struct stm32_usart_offsets *ofs = &stm32_port->info->ofs;
	struct dma_async_tx_descriptor *desc;
	int ret;

	stm32_port->last_res = RX_BUF_L;
	/* Prepare a DMA cyclic transaction */
	desc = dmaengine_prep_dma_cyclic(stm32_port->rx_ch,
					 stm32_port->rx_dma_buf,
					 RX_BUF_L, RX_BUF_P,
					 DMA_DEV_TO_MEM,
					 DMA_PREP_INTERRUPT);
	if (!desc) {
		dev_err(port->dev, "rx dma prep cyclic failed\n");
		return -ENODEV;
	}

	desc->callback = stm32_usart_rx_dma_complete;
	desc->callback_param = port;

	/* Push current DMA transaction in the pending queue */
	ret = dma_submit_error(dmaengine_submit(desc));
	if (ret) {
		dmaengine_terminate_sync(stm32_port->rx_ch);
		return ret;
	}

	/* Issue pending DMA requests */
	dma_async_issue_pending(stm32_port->rx_ch);

	/*
	 * DMA request line not re-enabled at resume when port is throttled.
	 * It will be re-enabled by unthrottle ops.
	 */
	if (!stm32_port->throttled)
		stm32_usart_set_bits(port, ofs->cr3, USART_CR3_DMAR);

	return 0;
}

static int stm32_usart_startup(struct uart_port *port)
{
	struct stm32_port *stm32_port = to_stm32_port(port);
	const struct stm32_usart_offsets *ofs = &stm32_port->info->ofs;
	const struct stm32_usart_config *cfg = &stm32_port->info->cfg;
	const char *name = to_platform_device(port->dev)->name;
	u32 val;
	int ret;

	ret = request_threaded_irq(port->irq, stm32_usart_interrupt,
				   stm32_usart_threaded_interrupt,
				   IRQF_ONESHOT | IRQF_NO_SUSPEND,
				   name, port);
	if (ret)
		return ret;

	if (stm32_port->swap) {
		val = readl_relaxed(port->membase + ofs->cr2);
		val |= USART_CR2_SWAP;
		writel_relaxed(val, port->membase + ofs->cr2);
	}

	/* RX FIFO Flush */
	if (ofs->rqr != UNDEF_REG)
		writel_relaxed(USART_RQR_RXFRQ, port->membase + ofs->rqr);

	if (stm32_port->rx_ch) {
		ret = stm32_usart_start_rx_dma_cyclic(port);
		if (ret) {
			free_irq(port->irq, port);
			return ret;
		}
	}

	/* RX enabling */
	val = stm32_port->cr1_irq | USART_CR1_RE | BIT(cfg->uart_enable_bit);
	stm32_usart_set_bits(port, ofs->cr1, val);

	return 0;
}

static void stm32_usart_shutdown(struct uart_port *port)
{
	struct stm32_port *stm32_port = to_stm32_port(port);
	const struct stm32_usart_offsets *ofs = &stm32_port->info->ofs;
	const struct stm32_usart_config *cfg = &stm32_port->info->cfg;
	u32 val, isr;
	int ret;

	if (stm32_usart_tx_dma_enabled(stm32_port))
		stm32_usart_clr_bits(port, ofs->cr3, USART_CR3_DMAT);

	if (stm32_usart_tx_dma_started(stm32_port))
		stm32_usart_tx_dma_terminate(stm32_port);

	/* Disable modem control interrupts */
	stm32_usart_disable_ms(port);

	val = USART_CR1_TXEIE | USART_CR1_TE;
	val |= stm32_port->cr1_irq | USART_CR1_RE;
	val |= BIT(cfg->uart_enable_bit);
	if (stm32_port->fifoen)
		val |= USART_CR1_FIFOEN;

	ret = readl_relaxed_poll_timeout(port->membase + ofs->isr,
					 isr, (isr & USART_SR_TC),
					 10, 100000);

	/* Send the TC error message only when ISR_TC is not set */
	if (ret)
		dev_err(port->dev, "Transmission is not complete\n");

	/* Disable RX DMA. */
	if (stm32_port->rx_ch)
		dmaengine_terminate_async(stm32_port->rx_ch);

	/* flush RX & TX FIFO */
	if (ofs->rqr != UNDEF_REG)
		writel_relaxed(USART_RQR_TXFRQ | USART_RQR_RXFRQ,
			       port->membase + ofs->rqr);

	stm32_usart_clr_bits(port, ofs->cr1, val);

	free_irq(port->irq, port);
}

static void stm32_usart_set_termios(struct uart_port *port,
				    struct ktermios *termios,
				    struct ktermios *old)
{
	struct stm32_port *stm32_port = to_stm32_port(port);
	const struct stm32_usart_offsets *ofs = &stm32_port->info->ofs;
	const struct stm32_usart_config *cfg = &stm32_port->info->cfg;
	struct serial_rs485 *rs485conf = &port->rs485;
	unsigned int baud, bits;
	u32 usartdiv, mantissa, fraction, oversampling;
	tcflag_t cflag = termios->c_cflag;
	u32 cr1, cr2, cr3, isr;
	unsigned long flags;
	int ret;

	if (!stm32_port->hw_flow_control)
		cflag &= ~CRTSCTS;

	baud = uart_get_baud_rate(port, termios, old, 0, port->uartclk / 8);

	spin_lock_irqsave(&port->lock, flags);

	ret = readl_relaxed_poll_timeout_atomic(port->membase + ofs->isr,
						isr,
						(isr & USART_SR_TC),
						10, 100000);

	/* Send the TC error message only when ISR_TC is not set. */
	if (ret)
		dev_err(port->dev, "Transmission is not complete\n");

	/* Stop serial port and reset value */
	writel_relaxed(0, port->membase + ofs->cr1);

	/* flush RX & TX FIFO */
	if (ofs->rqr != UNDEF_REG)
		writel_relaxed(USART_RQR_TXFRQ | USART_RQR_RXFRQ,
			       port->membase + ofs->rqr);

	cr1 = USART_CR1_TE | USART_CR1_RE;
	if (stm32_port->fifoen)
		cr1 |= USART_CR1_FIFOEN;
	cr2 = stm32_port->swap ? USART_CR2_SWAP : 0;

	/* Tx and RX FIFO configuration */
	cr3 = readl_relaxed(port->membase + ofs->cr3);
	cr3 &= USART_CR3_TXFTIE | USART_CR3_RXFTIE;
	if (stm32_port->fifoen) {
		if (stm32_port->txftcfg >= 0)
			cr3 |= stm32_port->txftcfg << USART_CR3_TXFTCFG_SHIFT;
		if (stm32_port->rxftcfg >= 0)
			cr3 |= stm32_port->rxftcfg << USART_CR3_RXFTCFG_SHIFT;
	}

	if (cflag & CSTOPB)
		cr2 |= USART_CR2_STOP_2B;

	bits = tty_get_char_size(cflag);
	stm32_port->rdr_mask = (BIT(bits) - 1);

	if (cflag & PARENB) {
		bits++;
		cr1 |= USART_CR1_PCE;
	}

	/*
	 * Word length configuration:
	 * CS8 + parity, 9 bits word aka [M1:M0] = 0b01
	 * CS7 or (CS6 + parity), 7 bits word aka [M1:M0] = 0b10
	 * CS8 or (CS7 + parity), 8 bits word aka [M1:M0] = 0b00
	 * M0 and M1 already cleared by cr1 initialization.
	 */
	if (bits == 9) {
		cr1 |= USART_CR1_M0;
	} else if ((bits == 7) && cfg->has_7bits_data) {
		cr1 |= USART_CR1_M1;
	} else if (bits != 8) {
		dev_dbg(port->dev, "Unsupported data bits config: %u bits\n"
			, bits);
		cflag &= ~CSIZE;
		cflag |= CS8;
		termios->c_cflag = cflag;
		bits = 8;
		if (cflag & PARENB) {
			bits++;
			cr1 |= USART_CR1_M0;
		}
	}

	if (ofs->rtor != UNDEF_REG && (stm32_port->rx_ch ||
				       (stm32_port->fifoen &&
					stm32_port->rxftcfg >= 0))) {
		if (cflag & CSTOPB)
			bits = bits + 3; /* 1 start bit + 2 stop bits */
		else
			bits = bits + 2; /* 1 start bit + 1 stop bit */

		/* RX timeout irq to occur after last stop bit + bits */
		stm32_port->cr1_irq = USART_CR1_RTOIE;
		writel_relaxed(bits, port->membase + ofs->rtor);
		cr2 |= USART_CR2_RTOEN;
		/*
		 * Enable fifo threshold irq in two cases, either when there is no DMA, or when
		 * wake up over usart, from low power until the DMA gets re-enabled by resume.
		 */
		stm32_port->cr3_irq =  USART_CR3_RXFTIE;
	}

	cr1 |= stm32_port->cr1_irq;
	cr3 |= stm32_port->cr3_irq;

	if (cflag & PARODD)
		cr1 |= USART_CR1_PS;

	port->status &= ~(UPSTAT_AUTOCTS | UPSTAT_AUTORTS);
	if (cflag & CRTSCTS) {
		port->status |= UPSTAT_AUTOCTS | UPSTAT_AUTORTS;
		cr3 |= USART_CR3_CTSE | USART_CR3_RTSE;
	}

	usartdiv = DIV_ROUND_CLOSEST(port->uartclk, baud);

	/*
	 * The USART supports 16 or 8 times oversampling.
	 * By default we prefer 16 times oversampling, so that the receiver
	 * has a better tolerance to clock deviations.
	 * 8 times oversampling is only used to achieve higher speeds.
	 */
	if (usartdiv < 16) {
		oversampling = 8;
		cr1 |= USART_CR1_OVER8;
		stm32_usart_set_bits(port, ofs->cr1, USART_CR1_OVER8);
	} else {
		oversampling = 16;
		cr1 &= ~USART_CR1_OVER8;
		stm32_usart_clr_bits(port, ofs->cr1, USART_CR1_OVER8);
	}

	mantissa = (usartdiv / oversampling) << USART_BRR_DIV_M_SHIFT;
	fraction = usartdiv % oversampling;
	writel_relaxed(mantissa | fraction, port->membase + ofs->brr);

	uart_update_timeout(port, cflag, baud);

	port->read_status_mask = USART_SR_ORE;
	if (termios->c_iflag & INPCK)
		port->read_status_mask |= USART_SR_PE | USART_SR_FE;
	if (termios->c_iflag & (IGNBRK | BRKINT | PARMRK))
		port->read_status_mask |= USART_SR_FE;

	/* Characters to ignore */
	port->ignore_status_mask = 0;
	if (termios->c_iflag & IGNPAR)
		port->ignore_status_mask = USART_SR_PE | USART_SR_FE;
	if (termios->c_iflag & IGNBRK) {
		port->ignore_status_mask |= USART_SR_FE;
		/*
		 * If we're ignoring parity and break indicators,
		 * ignore overruns too (for real raw support).
		 */
		if (termios->c_iflag & IGNPAR)
			port->ignore_status_mask |= USART_SR_ORE;
	}

	/* Ignore all characters if CREAD is not set */
	if ((termios->c_cflag & CREAD) == 0)
		port->ignore_status_mask |= USART_SR_DUMMY_RX;

	if (stm32_port->rx_ch) {
		/*
		 * Setup DMA to collect only valid data and enable error irqs.
		 * This also enables break reception when using DMA.
		 */
		cr1 |= USART_CR1_PEIE;
		cr3 |= USART_CR3_EIE;
		cr3 |= USART_CR3_DMAR;
		cr3 |= USART_CR3_DDRE;
	}

	if (rs485conf->flags & SER_RS485_ENABLED) {
		stm32_usart_config_reg_rs485(&cr1, &cr3,
					     rs485conf->delay_rts_before_send,
					     rs485conf->delay_rts_after_send,
					     baud);
		if (rs485conf->flags & SER_RS485_RTS_ON_SEND) {
			cr3 &= ~USART_CR3_DEP;
			rs485conf->flags &= ~SER_RS485_RTS_AFTER_SEND;
		} else {
			cr3 |= USART_CR3_DEP;
			rs485conf->flags |= SER_RS485_RTS_AFTER_SEND;
		}

	} else {
		cr3 &= ~(USART_CR3_DEM | USART_CR3_DEP);
		cr1 &= ~(USART_CR1_DEDT_MASK | USART_CR1_DEAT_MASK);
	}

	/* Configure wake up from low power on start bit detection */
	if (stm32_port->wakeup_src) {
		cr3 &= ~USART_CR3_WUS_MASK;
		cr3 |= USART_CR3_WUS_START_BIT;
	}

	writel_relaxed(cr3, port->membase + ofs->cr3);
	writel_relaxed(cr2, port->membase + ofs->cr2);
	writel_relaxed(cr1, port->membase + ofs->cr1);

	stm32_usart_set_bits(port, ofs->cr1, BIT(cfg->uart_enable_bit));
	spin_unlock_irqrestore(&port->lock, flags);

	/* Handle modem control interrupts */
	if (UART_ENABLE_MS(port, termios->c_cflag))
		stm32_usart_enable_ms(port);
	else
		stm32_usart_disable_ms(port);
}

static const char *stm32_usart_type(struct uart_port *port)
{
	return (port->type == PORT_STM32) ? DRIVER_NAME : NULL;
}

static void stm32_usart_release_port(struct uart_port *port)
{
}

static int stm32_usart_request_port(struct uart_port *port)
{
	return 0;
}

static void stm32_usart_config_port(struct uart_port *port, int flags)
{
	if (flags & UART_CONFIG_TYPE)
		port->type = PORT_STM32;
}

static int
stm32_usart_verify_port(struct uart_port *port, struct serial_struct *ser)
{
	/* No user changeable parameters */
	return -EINVAL;
}

static void stm32_usart_pm(struct uart_port *port, unsigned int state,
			   unsigned int oldstate)
{
	struct stm32_port *stm32port = container_of(port,
			struct stm32_port, port);
	const struct stm32_usart_offsets *ofs = &stm32port->info->ofs;
	const struct stm32_usart_config *cfg = &stm32port->info->cfg;
	unsigned long flags;

	switch (state) {
	case UART_PM_STATE_ON:
		pm_runtime_get_sync(port->dev);
		break;
	case UART_PM_STATE_OFF:
		spin_lock_irqsave(&port->lock, flags);
		stm32_usart_clr_bits(port, ofs->cr1, BIT(cfg->uart_enable_bit));
		spin_unlock_irqrestore(&port->lock, flags);
		pm_runtime_put_sync(port->dev);
		break;
	}
}

#if defined(CONFIG_CONSOLE_POLL)

 /* Callbacks for characters polling in debug context (i.e. KGDB). */
static int stm32_usart_poll_init(struct uart_port *port)
{
	struct stm32_port *stm32_port = to_stm32_port(port);

	return clk_prepare_enable(stm32_port->clk);
}

static int stm32_usart_poll_get_char(struct uart_port *port)
{
	struct stm32_port *stm32_port = to_stm32_port(port);
	const struct stm32_usart_offsets *ofs = &stm32_port->info->ofs;

	if (!(readl_relaxed(port->membase + ofs->isr) & USART_SR_RXNE))
		return NO_POLL_CHAR;

	return readl_relaxed(port->membase + ofs->rdr) & stm32_port->rdr_mask;
}

static void stm32_usart_poll_put_char(struct uart_port *port, unsigned char ch)
{
	stm32_usart_console_putchar(port, ch);
}
#endif /* CONFIG_CONSOLE_POLL */

static const struct uart_ops stm32_uart_ops = {
	.tx_empty	= stm32_usart_tx_empty,
	.set_mctrl	= stm32_usart_set_mctrl,
	.get_mctrl	= stm32_usart_get_mctrl,
	.stop_tx	= stm32_usart_stop_tx,
	.start_tx	= stm32_usart_start_tx,
	.throttle	= stm32_usart_throttle,
	.unthrottle	= stm32_usart_unthrottle,
	.stop_rx	= stm32_usart_stop_rx,
	.enable_ms	= stm32_usart_enable_ms,
	.break_ctl	= stm32_usart_break_ctl,
	.startup	= stm32_usart_startup,
	.shutdown	= stm32_usart_shutdown,
	.flush_buffer	= stm32_usart_flush_buffer,
	.set_termios	= stm32_usart_set_termios,
	.pm		= stm32_usart_pm,
	.type		= stm32_usart_type,
	.release_port	= stm32_usart_release_port,
	.request_port	= stm32_usart_request_port,
	.config_port	= stm32_usart_config_port,
	.verify_port	= stm32_usart_verify_port,
#if defined(CONFIG_CONSOLE_POLL)
	.poll_init      = stm32_usart_poll_init,
	.poll_get_char	= stm32_usart_poll_get_char,
	.poll_put_char	= stm32_usart_poll_put_char,
#endif /* CONFIG_CONSOLE_POLL */
};

/*
 * STM32H7 RX & TX FIFO threshold configuration (CR3 RXFTCFG / TXFTCFG)
 * Note: 1 isn't a valid value in RXFTCFG / TXFTCFG. In this case,
 * RXNEIE / TXEIE can be used instead of threshold irqs: RXFTIE / TXFTIE.
 * So, RXFTCFG / TXFTCFG bitfields values are encoded as array index + 1.
 */
static const u32 stm32h7_usart_fifo_thresh_cfg[] = { 1, 2, 4, 8, 12, 14, 16 };

static void stm32_usart_get_ftcfg(struct platform_device *pdev, const char *p,
				  int *ftcfg)
{
	u32 bytes, i;

	/* DT option to get RX & TX FIFO threshold (default to 8 bytes) */
	if (of_property_read_u32(pdev->dev.of_node, p, &bytes))
		bytes = 8;

	for (i = 0; i < ARRAY_SIZE(stm32h7_usart_fifo_thresh_cfg); i++)
		if (stm32h7_usart_fifo_thresh_cfg[i] >= bytes)
			break;
	if (i >= ARRAY_SIZE(stm32h7_usart_fifo_thresh_cfg))
		i = ARRAY_SIZE(stm32h7_usart_fifo_thresh_cfg) - 1;

	dev_dbg(&pdev->dev, "%s set to %d bytes\n", p,
		stm32h7_usart_fifo_thresh_cfg[i]);

	/* Provide FIFO threshold ftcfg (1 is invalid: threshold irq unused) */
	if (i)
		*ftcfg = i - 1;
	else
		*ftcfg = -EINVAL;
}

static void stm32_usart_deinit_port(struct stm32_port *stm32port)
{
	clk_disable_unprepare(stm32port->clk);
}

static int stm32_usart_init_port(struct stm32_port *stm32port,
				 struct platform_device *pdev)
{
	struct uart_port *port = &stm32port->port;
	struct resource *res;
	int ret, irq;

	irq = platform_get_irq(pdev, 0);
	if (irq < 0)
		return irq;

	port->iotype	= UPIO_MEM;
	port->flags	= UPF_BOOT_AUTOCONF;
	port->ops	= &stm32_uart_ops;
	port->dev	= &pdev->dev;
	port->fifosize	= stm32port->info->cfg.fifosize;
	port->has_sysrq = IS_ENABLED(CONFIG_SERIAL_STM32_CONSOLE);
	port->irq = irq;
	port->rs485_config = stm32_usart_config_rs485;

	ret = stm32_usart_init_rs485(port, pdev);
	if (ret)
		return ret;

	stm32port->wakeup_src = stm32port->info->cfg.has_wakeup &&
		of_property_read_bool(pdev->dev.of_node, "wakeup-source");

	stm32port->swap = stm32port->info->cfg.has_swap &&
		of_property_read_bool(pdev->dev.of_node, "rx-tx-swap");

	stm32port->fifoen = stm32port->info->cfg.has_fifo;
	if (stm32port->fifoen) {
		stm32_usart_get_ftcfg(pdev, "rx-threshold",
				      &stm32port->rxftcfg);
		stm32_usart_get_ftcfg(pdev, "tx-threshold",
				      &stm32port->txftcfg);
	}

	port->membase = devm_platform_get_and_ioremap_resource(pdev, 0, &res);
	if (IS_ERR(port->membase))
		return PTR_ERR(port->membase);
	port->mapbase = res->start;

	spin_lock_init(&port->lock);

	stm32port->clk = devm_clk_get(&pdev->dev, NULL);
	if (IS_ERR(stm32port->clk))
		return PTR_ERR(stm32port->clk);

	/* Ensure that clk rate is correct by enabling the clk */
	ret = clk_prepare_enable(stm32port->clk);
	if (ret)
		return ret;

	stm32port->port.uartclk = clk_get_rate(stm32port->clk);
	if (!stm32port->port.uartclk) {
		ret = -EINVAL;
		goto err_clk;
	}

	stm32port->gpios = mctrl_gpio_init(&stm32port->port, 0);
	if (IS_ERR(stm32port->gpios)) {
		ret = PTR_ERR(stm32port->gpios);
		goto err_clk;
	}

	/*
	 * Both CTS/RTS gpios and "st,hw-flow-ctrl" (deprecated) or "uart-has-rtscts"
	 * properties should not be specified.
	 */
	if (stm32port->hw_flow_control) {
		if (mctrl_gpio_to_gpiod(stm32port->gpios, UART_GPIO_CTS) ||
		    mctrl_gpio_to_gpiod(stm32port->gpios, UART_GPIO_RTS)) {
			dev_err(&pdev->dev, "Conflicting RTS/CTS config\n");
			ret = -EINVAL;
			goto err_clk;
		}
	}

	return ret;

err_clk:
	clk_disable_unprepare(stm32port->clk);

	return ret;
}

static struct stm32_port *stm32_usart_of_get_port(struct platform_device *pdev)
{
	struct device_node *np = pdev->dev.of_node;
	int id;

	if (!np)
		return NULL;

	id = of_alias_get_id(np, "serial");
	if (id < 0) {
		dev_err(&pdev->dev, "failed to get alias id, errno %d\n", id);
		return NULL;
	}

	if (WARN_ON(id >= STM32_MAX_PORTS))
		return NULL;

	stm32_ports[id].hw_flow_control =
		of_property_read_bool (np, "st,hw-flow-ctrl") /*deprecated*/ ||
		of_property_read_bool (np, "uart-has-rtscts");
	stm32_ports[id].port.line = id;
	stm32_ports[id].cr1_irq = USART_CR1_RXNEIE;
	stm32_ports[id].cr3_irq = 0;
	stm32_ports[id].last_res = RX_BUF_L;
	return &stm32_ports[id];
}

#ifdef CONFIG_OF
static const struct of_device_id stm32_match[] = {
	{ .compatible = "st,stm32-uart", .data = &stm32f4_info},
	{ .compatible = "st,stm32f7-uart", .data = &stm32f7_info},
	{ .compatible = "st,stm32h7-uart", .data = &stm32h7_info},
	{},
};

MODULE_DEVICE_TABLE(of, stm32_match);
#endif

static void stm32_usart_of_dma_rx_remove(struct stm32_port *stm32port,
					 struct platform_device *pdev)
{
	if (stm32port->rx_buf)
		dma_free_coherent(&pdev->dev, RX_BUF_L, stm32port->rx_buf,
				  stm32port->rx_dma_buf);
}

static int stm32_usart_of_dma_rx_probe(struct stm32_port *stm32port,
				       struct platform_device *pdev)
{
	const struct stm32_usart_offsets *ofs = &stm32port->info->ofs;
	struct uart_port *port = &stm32port->port;
	struct device *dev = &pdev->dev;
	struct dma_slave_config config;
	int ret;

	/*
	 * Using DMA and threaded handler for the console could lead to
	 * deadlocks.
	 */
	if (uart_console(port))
		return -ENODEV;

	stm32port->rx_buf = dma_alloc_coherent(dev, RX_BUF_L,
					       &stm32port->rx_dma_buf,
					       GFP_KERNEL);
	if (!stm32port->rx_buf)
		return -ENOMEM;

	/* Configure DMA channel */
	memset(&config, 0, sizeof(config));
	config.src_addr = port->mapbase + ofs->rdr;
	config.src_addr_width = DMA_SLAVE_BUSWIDTH_1_BYTE;

	ret = dmaengine_slave_config(stm32port->rx_ch, &config);
	if (ret < 0) {
		dev_err(dev, "rx dma channel config failed\n");
		stm32_usart_of_dma_rx_remove(stm32port, pdev);
		return ret;
	}

	return 0;
}

static void stm32_usart_of_dma_tx_remove(struct stm32_port *stm32port,
					 struct platform_device *pdev)
{
	if (stm32port->tx_buf)
		dma_free_coherent(&pdev->dev, TX_BUF_L, stm32port->tx_buf,
				  stm32port->tx_dma_buf);
}

static int stm32_usart_of_dma_tx_probe(struct stm32_port *stm32port,
				       struct platform_device *pdev)
{
	const struct stm32_usart_offsets *ofs = &stm32port->info->ofs;
	struct uart_port *port = &stm32port->port;
	struct device *dev = &pdev->dev;
	struct dma_slave_config config;
	int ret;

	stm32port->tx_buf = dma_alloc_coherent(dev, TX_BUF_L,
					       &stm32port->tx_dma_buf,
					       GFP_KERNEL);
	if (!stm32port->tx_buf)
		return -ENOMEM;

	/* Configure DMA channel */
	memset(&config, 0, sizeof(config));
	config.dst_addr = port->mapbase + ofs->tdr;
	config.dst_addr_width = DMA_SLAVE_BUSWIDTH_1_BYTE;

	ret = dmaengine_slave_config(stm32port->tx_ch, &config);
	if (ret < 0) {
		dev_err(dev, "tx dma channel config failed\n");
		stm32_usart_of_dma_tx_remove(stm32port, pdev);
		return ret;
	}

	return 0;
}

static int stm32_usart_serial_probe(struct platform_device *pdev)
{
	struct stm32_port *stm32port;
	int ret;

	stm32port = stm32_usart_of_get_port(pdev);
	if (!stm32port)
		return -ENODEV;

	stm32port->info = of_device_get_match_data(&pdev->dev);
	if (!stm32port->info)
		return -EINVAL;

	ret = stm32_usart_init_port(stm32port, pdev);
	if (ret)
		return ret;

	if (stm32port->wakeup_src) {
		device_set_wakeup_capable(&pdev->dev, true);
		ret = dev_pm_set_wake_irq(&pdev->dev, stm32port->port.irq);
		if (ret)
			goto err_deinit_port;
	}

	stm32port->rx_ch = dma_request_chan(&pdev->dev, "rx");
	if (PTR_ERR(stm32port->rx_ch) == -EPROBE_DEFER) {
		ret = -EPROBE_DEFER;
		goto err_wakeirq;
	}
	/* Fall back in interrupt mode for any non-deferral error */
	if (IS_ERR(stm32port->rx_ch))
		stm32port->rx_ch = NULL;

	stm32port->tx_ch = dma_request_chan(&pdev->dev, "tx");
	if (PTR_ERR(stm32port->tx_ch) == -EPROBE_DEFER) {
		ret = -EPROBE_DEFER;
		goto err_dma_rx;
	}
	/* Fall back in interrupt mode for any non-deferral error */
	if (IS_ERR(stm32port->tx_ch))
		stm32port->tx_ch = NULL;

	if (stm32port->rx_ch && stm32_usart_of_dma_rx_probe(stm32port, pdev)) {
		/* Fall back in interrupt mode */
		dma_release_channel(stm32port->rx_ch);
		stm32port->rx_ch = NULL;
	}

	if (stm32port->tx_ch && stm32_usart_of_dma_tx_probe(stm32port, pdev)) {
		/* Fall back in interrupt mode */
		dma_release_channel(stm32port->tx_ch);
		stm32port->tx_ch = NULL;
	}

	if (!stm32port->rx_ch)
		dev_info(&pdev->dev, "interrupt mode for rx (no dma)\n");
	if (!stm32port->tx_ch)
		dev_info(&pdev->dev, "interrupt mode for tx (no dma)\n");

	platform_set_drvdata(pdev, &stm32port->port);

	pm_runtime_get_noresume(&pdev->dev);
	pm_runtime_set_active(&pdev->dev);
	pm_runtime_enable(&pdev->dev);

	ret = uart_add_one_port(&stm32_usart_driver, &stm32port->port);
	if (ret)
		goto err_port;

	pm_runtime_put_sync(&pdev->dev);

	return 0;

err_port:
	pm_runtime_disable(&pdev->dev);
	pm_runtime_set_suspended(&pdev->dev);
	pm_runtime_put_noidle(&pdev->dev);

	if (stm32port->tx_ch) {
		stm32_usart_of_dma_tx_remove(stm32port, pdev);
		dma_release_channel(stm32port->tx_ch);
	}

	if (stm32port->rx_ch)
		stm32_usart_of_dma_rx_remove(stm32port, pdev);

err_dma_rx:
	if (stm32port->rx_ch)
		dma_release_channel(stm32port->rx_ch);

err_wakeirq:
	if (stm32port->wakeup_src)
		dev_pm_clear_wake_irq(&pdev->dev);

err_deinit_port:
	if (stm32port->wakeup_src)
		device_set_wakeup_capable(&pdev->dev, false);

	stm32_usart_deinit_port(stm32port);

	return ret;
}

static int stm32_usart_serial_remove(struct platform_device *pdev)
{
	struct uart_port *port = platform_get_drvdata(pdev);
	struct stm32_port *stm32_port = to_stm32_port(port);
	const struct stm32_usart_offsets *ofs = &stm32_port->info->ofs;
	int err;
	u32 cr3;

	pm_runtime_get_sync(&pdev->dev);
	err = uart_remove_one_port(&stm32_usart_driver, port);
	if (err)
		return(err);

	pm_runtime_disable(&pdev->dev);
	pm_runtime_set_suspended(&pdev->dev);
	pm_runtime_put_noidle(&pdev->dev);

	stm32_usart_clr_bits(port, ofs->cr1, USART_CR1_PEIE);
	cr3 = readl_relaxed(port->membase + ofs->cr3);
	cr3 &= ~USART_CR3_EIE;
	cr3 &= ~USART_CR3_DMAR;
	cr3 &= ~USART_CR3_DDRE;
	writel_relaxed(cr3, port->membase + ofs->cr3);

	if (stm32_port->tx_ch) {
		stm32_usart_of_dma_tx_remove(stm32_port, pdev);
		dma_release_channel(stm32_port->tx_ch);
	}

	if (stm32_port->rx_ch) {
		stm32_usart_of_dma_rx_remove(stm32_port, pdev);
		dma_release_channel(stm32_port->rx_ch);
	}

	stm32_usart_clr_bits(port, ofs->cr3, USART_CR3_DMAT);

	if (stm32_port->wakeup_src) {
		dev_pm_clear_wake_irq(&pdev->dev);
		device_init_wakeup(&pdev->dev, false);
	}

	stm32_usart_deinit_port(stm32_port);

	return 0;
}

<<<<<<< HEAD
#ifdef CONFIG_SERIAL_STM32_CONSOLE
static void stm32_usart_console_putchar(struct uart_port *port, unsigned char ch)
=======
static void __maybe_unused stm32_usart_console_putchar(struct uart_port *port, unsigned char ch)
>>>>>>> 88084a3d
{
	struct stm32_port *stm32_port = to_stm32_port(port);
	const struct stm32_usart_offsets *ofs = &stm32_port->info->ofs;
	u32 isr;
	int ret;

	ret = readl_relaxed_poll_timeout_atomic(port->membase + ofs->isr, isr,
						(isr & USART_SR_TXE), 100,
						STM32_USART_TIMEOUT_USEC);
	if (ret != 0) {
		dev_err(port->dev, "Error while sending data in UART TX : %d\n", ret);
		return;
	}
	writel_relaxed(ch, port->membase + ofs->tdr);
}

#ifdef CONFIG_SERIAL_STM32_CONSOLE
static void stm32_usart_console_write(struct console *co, const char *s,
				      unsigned int cnt)
{
	struct uart_port *port = &stm32_ports[co->index].port;
	struct stm32_port *stm32_port = to_stm32_port(port);
	const struct stm32_usart_offsets *ofs = &stm32_port->info->ofs;
	const struct stm32_usart_config *cfg = &stm32_port->info->cfg;
	unsigned long flags;
	u32 old_cr1, new_cr1;
	int locked = 1;

	if (oops_in_progress)
		locked = spin_trylock_irqsave(&port->lock, flags);
	else
		spin_lock_irqsave(&port->lock, flags);

	/* Save and disable interrupts, enable the transmitter */
	old_cr1 = readl_relaxed(port->membase + ofs->cr1);
	new_cr1 = old_cr1 & ~USART_CR1_IE_MASK;
	new_cr1 |=  USART_CR1_TE | BIT(cfg->uart_enable_bit);
	writel_relaxed(new_cr1, port->membase + ofs->cr1);

	uart_console_write(port, s, cnt, stm32_usart_console_putchar);

	/* Restore interrupt state */
	writel_relaxed(old_cr1, port->membase + ofs->cr1);

	if (locked)
		spin_unlock_irqrestore(&port->lock, flags);
}

static int stm32_usart_console_setup(struct console *co, char *options)
{
	struct stm32_port *stm32port;
	int baud = 9600;
	int bits = 8;
	int parity = 'n';
	int flow = 'n';

	if (co->index >= STM32_MAX_PORTS)
		return -ENODEV;

	stm32port = &stm32_ports[co->index];

	/*
	 * This driver does not support early console initialization
	 * (use ARM early printk support instead), so we only expect
	 * this to be called during the uart port registration when the
	 * driver gets probed and the port should be mapped at that point.
	 */
	if (stm32port->port.mapbase == 0 || !stm32port->port.membase)
		return -ENXIO;

	if (options)
		uart_parse_options(options, &baud, &parity, &bits, &flow);

	return uart_set_options(&stm32port->port, co, baud, parity, bits, flow);
}

static struct console stm32_console = {
	.name		= STM32_SERIAL_NAME,
	.device		= uart_console_device,
	.write		= stm32_usart_console_write,
	.setup		= stm32_usart_console_setup,
	.flags		= CON_PRINTBUFFER,
	.index		= -1,
	.data		= &stm32_usart_driver,
};

#define STM32_SERIAL_CONSOLE (&stm32_console)

#else
#define STM32_SERIAL_CONSOLE NULL
#endif /* CONFIG_SERIAL_STM32_CONSOLE */

#ifdef CONFIG_SERIAL_EARLYCON
static void early_stm32_usart_console_putchar(struct uart_port *port, unsigned char ch)
{
	struct stm32_usart_info *info = port->private_data;

	while (!(readl_relaxed(port->membase + info->ofs.isr) & USART_SR_TXE))
		cpu_relax();

	writel_relaxed(ch, port->membase + info->ofs.tdr);
}

static void early_stm32_serial_write(struct console *console, const char *s, unsigned int count)
{
	struct earlycon_device *device = console->data;
	struct uart_port *port = &device->port;

	uart_console_write(port, s, count, early_stm32_usart_console_putchar);
}

static int __init early_stm32_h7_serial_setup(struct earlycon_device *device, const char *options)
{
	if (!(device->port.membase || device->port.iobase))
		return -ENODEV;
	device->port.private_data = &stm32h7_info;
	device->con->write = early_stm32_serial_write;
	return 0;
}

static int __init early_stm32_f7_serial_setup(struct earlycon_device *device, const char *options)
{
	if (!(device->port.membase || device->port.iobase))
		return -ENODEV;
	device->port.private_data = &stm32f7_info;
	device->con->write = early_stm32_serial_write;
	return 0;
}

static int __init early_stm32_f4_serial_setup(struct earlycon_device *device, const char *options)
{
	if (!(device->port.membase || device->port.iobase))
		return -ENODEV;
	device->port.private_data = &stm32f4_info;
	device->con->write = early_stm32_serial_write;
	return 0;
}

OF_EARLYCON_DECLARE(stm32, "st,stm32h7-uart", early_stm32_h7_serial_setup);
OF_EARLYCON_DECLARE(stm32, "st,stm32f7-uart", early_stm32_f7_serial_setup);
OF_EARLYCON_DECLARE(stm32, "st,stm32-uart", early_stm32_f4_serial_setup);
#endif /* CONFIG_SERIAL_EARLYCON */

static struct uart_driver stm32_usart_driver = {
	.driver_name	= DRIVER_NAME,
	.dev_name	= STM32_SERIAL_NAME,
	.major		= 0,
	.minor		= 0,
	.nr		= STM32_MAX_PORTS,
	.cons		= STM32_SERIAL_CONSOLE,
};

static int __maybe_unused stm32_usart_serial_en_wakeup(struct uart_port *port,
						       bool enable)
{
	struct stm32_port *stm32_port = to_stm32_port(port);
	const struct stm32_usart_offsets *ofs = &stm32_port->info->ofs;
	struct tty_port *tport = &port->state->port;
	int ret;
	unsigned int size;
	unsigned long flags;

	if (!stm32_port->wakeup_src || !tty_port_initialized(tport))
		return 0;

	/*
	 * Enable low-power wake-up and wake-up irq if argument is set to
	 * "enable", disable low-power wake-up and wake-up irq otherwise
	 */
	if (enable) {
		stm32_usart_set_bits(port, ofs->cr1, USART_CR1_UESM);
		stm32_usart_set_bits(port, ofs->cr3, USART_CR3_WUFIE);
		mctrl_gpio_enable_irq_wake(stm32_port->gpios);

		/*
		 * When DMA is used for reception, it must be disabled before
		 * entering low-power mode and re-enabled when exiting from
		 * low-power mode.
		 */
		if (stm32_port->rx_ch) {
			spin_lock_irqsave(&port->lock, flags);
			/* Avoid race with RX IRQ when DMAR is cleared */
			stm32_usart_clr_bits(port, ofs->cr3, USART_CR3_DMAR);
			/* Poll data from DMA RX buffer if any */
			size = stm32_usart_receive_chars(port, true);
			dmaengine_terminate_async(stm32_port->rx_ch);
			uart_unlock_and_check_sysrq_irqrestore(port, flags);
			if (size)
				tty_flip_buffer_push(tport);
		}

		/* Poll data from RX FIFO if any */
		stm32_usart_receive_chars(port, false);
	} else {
		if (stm32_port->rx_ch) {
			ret = stm32_usart_start_rx_dma_cyclic(port);
			if (ret)
				return ret;
		}
		mctrl_gpio_disable_irq_wake(stm32_port->gpios);
		stm32_usart_clr_bits(port, ofs->cr1, USART_CR1_UESM);
		stm32_usart_clr_bits(port, ofs->cr3, USART_CR3_WUFIE);
	}

	return 0;
}

static int __maybe_unused stm32_usart_serial_suspend(struct device *dev)
{
	struct uart_port *port = dev_get_drvdata(dev);
	int ret;

	uart_suspend_port(&stm32_usart_driver, port);

	if (device_may_wakeup(dev) || device_wakeup_path(dev)) {
		ret = stm32_usart_serial_en_wakeup(port, true);
		if (ret)
			return ret;
	}

	/*
	 * When "no_console_suspend" is enabled, keep the pinctrl default state
	 * and rely on bootloader stage to restore this state upon resume.
	 * Otherwise, apply the idle or sleep states depending on wakeup
	 * capabilities.
	 */
	if (console_suspend_enabled || !uart_console(port)) {
		if (device_may_wakeup(dev) || device_wakeup_path(dev))
			pinctrl_pm_select_idle_state(dev);
		else
			pinctrl_pm_select_sleep_state(dev);
	}

	return 0;
}

static int __maybe_unused stm32_usart_serial_resume(struct device *dev)
{
	struct uart_port *port = dev_get_drvdata(dev);
	int ret;

	pinctrl_pm_select_default_state(dev);

	if (device_may_wakeup(dev) || device_wakeup_path(dev)) {
		ret = stm32_usart_serial_en_wakeup(port, false);
		if (ret)
			return ret;
	}

	return uart_resume_port(&stm32_usart_driver, port);
}

static int __maybe_unused stm32_usart_runtime_suspend(struct device *dev)
{
	struct uart_port *port = dev_get_drvdata(dev);
	struct stm32_port *stm32port = container_of(port,
			struct stm32_port, port);

	clk_disable_unprepare(stm32port->clk);

	return 0;
}

static int __maybe_unused stm32_usart_runtime_resume(struct device *dev)
{
	struct uart_port *port = dev_get_drvdata(dev);
	struct stm32_port *stm32port = container_of(port,
			struct stm32_port, port);

	return clk_prepare_enable(stm32port->clk);
}

static const struct dev_pm_ops stm32_serial_pm_ops = {
	SET_RUNTIME_PM_OPS(stm32_usart_runtime_suspend,
			   stm32_usart_runtime_resume, NULL)
	SET_SYSTEM_SLEEP_PM_OPS(stm32_usart_serial_suspend,
				stm32_usart_serial_resume)
};

static struct platform_driver stm32_serial_driver = {
	.probe		= stm32_usart_serial_probe,
	.remove		= stm32_usart_serial_remove,
	.driver	= {
		.name	= DRIVER_NAME,
		.pm	= &stm32_serial_pm_ops,
		.of_match_table = of_match_ptr(stm32_match),
	},
};

static int __init stm32_usart_init(void)
{
	static char banner[] __initdata = "STM32 USART driver initialized";
	int ret;

	pr_info("%s\n", banner);

	ret = uart_register_driver(&stm32_usart_driver);
	if (ret)
		return ret;

	ret = platform_driver_register(&stm32_serial_driver);
	if (ret)
		uart_unregister_driver(&stm32_usart_driver);

	return ret;
}

static void __exit stm32_usart_exit(void)
{
	platform_driver_unregister(&stm32_serial_driver);
	uart_unregister_driver(&stm32_usart_driver);
}

module_init(stm32_usart_init);
module_exit(stm32_usart_exit);

MODULE_ALIAS("platform:" DRIVER_NAME);
MODULE_DESCRIPTION("STMicroelectronics STM32 serial port driver");
MODULE_LICENSE("GPL v2");<|MERGE_RESOLUTION|>--- conflicted
+++ resolved
@@ -1732,12 +1732,7 @@
 	return 0;
 }
 
-<<<<<<< HEAD
-#ifdef CONFIG_SERIAL_STM32_CONSOLE
-static void stm32_usart_console_putchar(struct uart_port *port, unsigned char ch)
-=======
 static void __maybe_unused stm32_usart_console_putchar(struct uart_port *port, unsigned char ch)
->>>>>>> 88084a3d
 {
 	struct stm32_port *stm32_port = to_stm32_port(port);
 	const struct stm32_usart_offsets *ofs = &stm32_port->info->ofs;
