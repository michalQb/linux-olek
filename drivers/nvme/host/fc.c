--- conflicted
+++ resolved
@@ -3104,11 +3104,8 @@
 	ctrl->rport = rport;
 	ctrl->dev = lport->dev;
 	ctrl->cnum = idx;
-<<<<<<< HEAD
+	ctrl->assoc_active = false;
 	init_waitqueue_head(&ctrl->ioabort_wait);
-=======
-	ctrl->assoc_active = false;
->>>>>>> a04b5de5
 
 	get_device(ctrl->dev);
 	kref_init(&ctrl->ref);
