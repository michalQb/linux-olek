--- conflicted
+++ resolved
@@ -8859,7 +8859,6 @@
 				    ntohs(port));
 			return;
 		}
-<<<<<<< HEAD
 
 		adapter->vxlan_port = port;
 		break;
@@ -8870,18 +8869,6 @@
 		if (adapter->geneve_port == port)
 			return;
 
-=======
-
-		adapter->vxlan_port = port;
-		break;
-	case UDP_TUNNEL_TYPE_GENEVE:
-		if (!(adapter->flags & IXGBE_FLAG_GENEVE_OFFLOAD_CAPABLE))
-			return;
-
-		if (adapter->geneve_port == port)
-			return;
-
->>>>>>> d06e622d
 		if (adapter->geneve_port) {
 			netdev_info(dev,
 				    "GENEVE port %d set, not adding port %d\n",
@@ -8923,7 +8910,6 @@
 	case UDP_TUNNEL_TYPE_VXLAN:
 		if (!(adapter->flags & IXGBE_FLAG_VXLAN_OFFLOAD_CAPABLE))
 			return;
-<<<<<<< HEAD
 
 		if (adapter->vxlan_port != ti->port) {
 			netdev_info(dev, "VXLAN port %d not found\n",
@@ -8943,27 +8929,6 @@
 			return;
 		}
 
-=======
-
-		if (adapter->vxlan_port != ti->port) {
-			netdev_info(dev, "VXLAN port %d not found\n",
-				    ntohs(ti->port));
-			return;
-		}
-
-		port_mask = IXGBE_VXLANCTRL_VXLAN_UDPPORT_MASK;
-		break;
-	case UDP_TUNNEL_TYPE_GENEVE:
-		if (!(adapter->flags & IXGBE_FLAG_GENEVE_OFFLOAD_CAPABLE))
-			return;
-
-		if (adapter->geneve_port != ti->port) {
-			netdev_info(dev, "GENEVE port %d not found\n",
-				    ntohs(ti->port));
-			return;
-		}
-
->>>>>>> d06e622d
 		port_mask = IXGBE_VXLANCTRL_GENEVE_UDPPORT_MASK;
 		break;
 	default:
