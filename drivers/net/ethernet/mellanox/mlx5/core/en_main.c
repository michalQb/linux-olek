/*
 * Copyright (c) 2015-2016, Mellanox Technologies. All rights reserved.
 *
 * This software is available to you under a choice of one of two
 * licenses.  You may choose to be licensed under the terms of the GNU
 * General Public License (GPL) Version 2, available from the file
 * COPYING in the main directory of this source tree, or the
 * OpenIB.org BSD license below:
 *
 *     Redistribution and use in source and binary forms, with or
 *     without modification, are permitted provided that the following
 *     conditions are met:
 *
 *      - Redistributions of source code must retain the above
 *        copyright notice, this list of conditions and the following
 *        disclaimer.
 *
 *      - Redistributions in binary form must reproduce the above
 *        copyright notice, this list of conditions and the following
 *        disclaimer in the documentation and/or other materials
 *        provided with the distribution.
 *
 * THE SOFTWARE IS PROVIDED "AS IS", WITHOUT WARRANTY OF ANY KIND,
 * EXPRESS OR IMPLIED, INCLUDING BUT NOT LIMITED TO THE WARRANTIES OF
 * MERCHANTABILITY, FITNESS FOR A PARTICULAR PURPOSE AND
 * NONINFRINGEMENT. IN NO EVENT SHALL THE AUTHORS OR COPYRIGHT HOLDERS
 * BE LIABLE FOR ANY CLAIM, DAMAGES OR OTHER LIABILITY, WHETHER IN AN
 * ACTION OF CONTRACT, TORT OR OTHERWISE, ARISING FROM, OUT OF OR IN
 * CONNECTION WITH THE SOFTWARE OR THE USE OR OTHER DEALINGS IN THE
 * SOFTWARE.
 */

#include <net/tc_act/tc_gact.h>
#include <net/pkt_cls.h>
#include <linux/mlx5/fs.h>
#include <net/vxlan.h>
#include <net/geneve.h>
#include <linux/bpf.h>
#include <linux/if_bridge.h>
#include <net/page_pool.h>
#include <net/xdp_sock_drv.h>
#include "eswitch.h"
#include "en.h"
#include "en/txrx.h"
#include "en_tc.h"
#include "en_rep.h"
#include "en_accel/ipsec.h"
#include "en_accel/en_accel.h"
#include "en_accel/tls.h"
#include "accel/ipsec.h"
#include "accel/tls.h"
#include "lib/vxlan.h"
#include "lib/clock.h"
#include "en/port.h"
#include "en/xdp.h"
#include "lib/eq.h"
#include "en/monitor_stats.h"
#include "en/health.h"
#include "en/params.h"
#include "en/xsk/pool.h"
#include "en/xsk/setup.h"
#include "en/xsk/rx.h"
#include "en/xsk/tx.h"
#include "en/hv_vhca_stats.h"
#include "en/devlink.h"
#include "lib/mlx5.h"
#include "en/ptp.h"
#include "qos.h"
#include "en/trap.h"
#include "fpga/ipsec.h"

bool mlx5e_check_fragmented_striding_rq_cap(struct mlx5_core_dev *mdev)
{
	bool striding_rq_umr = MLX5_CAP_GEN(mdev, striding_rq) &&
		MLX5_CAP_GEN(mdev, umr_ptr_rlky) &&
		MLX5_CAP_ETH(mdev, reg_umr_sq);
	u16 max_wqe_sz_cap = MLX5_CAP_GEN(mdev, max_wqe_sz_sq);
	bool inline_umr = MLX5E_UMR_WQE_INLINE_SZ <= max_wqe_sz_cap;

	if (!striding_rq_umr)
		return false;
	if (!inline_umr) {
		mlx5_core_warn(mdev, "Cannot support Striding RQ: UMR WQE size (%d) exceeds maximum supported (%d).\n",
			       (int)MLX5E_UMR_WQE_INLINE_SZ, max_wqe_sz_cap);
		return false;
	}
	return true;
}

void mlx5e_update_carrier(struct mlx5e_priv *priv)
{
	struct mlx5_core_dev *mdev = priv->mdev;
	u8 port_state;
	bool up;

	port_state = mlx5_query_vport_state(mdev,
					    MLX5_VPORT_STATE_OP_MOD_VNIC_VPORT,
					    0);

	up = port_state == VPORT_STATE_UP;
	if (up == netif_carrier_ok(priv->netdev))
		netif_carrier_event(priv->netdev);
	if (up) {
		netdev_info(priv->netdev, "Link up\n");
		netif_carrier_on(priv->netdev);
	} else {
		netdev_info(priv->netdev, "Link down\n");
		netif_carrier_off(priv->netdev);
	}
}

static void mlx5e_update_carrier_work(struct work_struct *work)
{
	struct mlx5e_priv *priv = container_of(work, struct mlx5e_priv,
					       update_carrier_work);

	mutex_lock(&priv->state_lock);
	if (test_bit(MLX5E_STATE_OPENED, &priv->state))
		if (priv->profile->update_carrier)
			priv->profile->update_carrier(priv);
	mutex_unlock(&priv->state_lock);
}

static void mlx5e_update_stats_work(struct work_struct *work)
{
	struct mlx5e_priv *priv = container_of(work, struct mlx5e_priv,
					       update_stats_work);

	mutex_lock(&priv->state_lock);
	priv->profile->update_stats(priv);
	mutex_unlock(&priv->state_lock);
}

void mlx5e_queue_update_stats(struct mlx5e_priv *priv)
{
	if (!priv->profile->update_stats)
		return;

	if (unlikely(test_bit(MLX5E_STATE_DESTROYING, &priv->state)))
		return;

	queue_work(priv->wq, &priv->update_stats_work);
}

static int async_event(struct notifier_block *nb, unsigned long event, void *data)
{
	struct mlx5e_priv *priv = container_of(nb, struct mlx5e_priv, events_nb);
	struct mlx5_eqe   *eqe = data;

	if (event != MLX5_EVENT_TYPE_PORT_CHANGE)
		return NOTIFY_DONE;

	switch (eqe->sub_type) {
	case MLX5_PORT_CHANGE_SUBTYPE_DOWN:
	case MLX5_PORT_CHANGE_SUBTYPE_ACTIVE:
		queue_work(priv->wq, &priv->update_carrier_work);
		break;
	default:
		return NOTIFY_DONE;
	}

	return NOTIFY_OK;
}

static void mlx5e_enable_async_events(struct mlx5e_priv *priv)
{
	priv->events_nb.notifier_call = async_event;
	mlx5_notifier_register(priv->mdev, &priv->events_nb);
}

static void mlx5e_disable_async_events(struct mlx5e_priv *priv)
{
	mlx5_notifier_unregister(priv->mdev, &priv->events_nb);
}

static int blocking_event(struct notifier_block *nb, unsigned long event, void *data)
{
	struct mlx5e_priv *priv = container_of(nb, struct mlx5e_priv, blocking_events_nb);
	int err;

	switch (event) {
	case MLX5_DRIVER_EVENT_TYPE_TRAP:
		err = mlx5e_handle_trap_event(priv, data);
		break;
	default:
		netdev_warn(priv->netdev, "Sync event: Unknown event %ld\n", event);
		err = -EINVAL;
	}
	return err;
}

static void mlx5e_enable_blocking_events(struct mlx5e_priv *priv)
{
	priv->blocking_events_nb.notifier_call = blocking_event;
	mlx5_blocking_notifier_register(priv->mdev, &priv->blocking_events_nb);
}

static void mlx5e_disable_blocking_events(struct mlx5e_priv *priv)
{
	mlx5_blocking_notifier_unregister(priv->mdev, &priv->blocking_events_nb);
}

static inline void mlx5e_build_umr_wqe(struct mlx5e_rq *rq,
				       struct mlx5e_icosq *sq,
				       struct mlx5e_umr_wqe *wqe)
{
	struct mlx5_wqe_ctrl_seg      *cseg = &wqe->ctrl;
	struct mlx5_wqe_umr_ctrl_seg *ucseg = &wqe->uctrl;
	u8 ds_cnt = DIV_ROUND_UP(MLX5E_UMR_WQE_INLINE_SZ, MLX5_SEND_WQE_DS);

	cseg->qpn_ds    = cpu_to_be32((sq->sqn << MLX5_WQE_CTRL_QPN_SHIFT) |
				      ds_cnt);
	cseg->umr_mkey  = rq->mkey_be;

	ucseg->flags = MLX5_UMR_TRANSLATION_OFFSET_EN | MLX5_UMR_INLINE;
	ucseg->xlt_octowords =
		cpu_to_be16(MLX5_MTT_OCTW(MLX5_MPWRQ_PAGES_PER_WQE));
	ucseg->mkey_mask     = cpu_to_be64(MLX5_MKEY_MASK_FREE);
}

static int mlx5e_rq_shampo_hd_alloc(struct mlx5e_rq *rq, int node)
{
	rq->mpwqe.shampo = kvzalloc_node(sizeof(*rq->mpwqe.shampo),
					 GFP_KERNEL, node);
	if (!rq->mpwqe.shampo)
		return -ENOMEM;
	return 0;
}

static void mlx5e_rq_shampo_hd_free(struct mlx5e_rq *rq)
{
	kvfree(rq->mpwqe.shampo);
}

static int mlx5e_rq_shampo_hd_info_alloc(struct mlx5e_rq *rq, int node)
{
	struct mlx5e_shampo_hd *shampo = rq->mpwqe.shampo;

	shampo->bitmap = bitmap_zalloc_node(shampo->hd_per_wq, GFP_KERNEL,
					    node);
	if (!shampo->bitmap)
		return -ENOMEM;

	shampo->info = kvzalloc_node(array_size(shampo->hd_per_wq,
						sizeof(*shampo->info)),
				     GFP_KERNEL, node);
	if (!shampo->info) {
		kvfree(shampo->bitmap);
		return -ENOMEM;
	}
	return 0;
}

static void mlx5e_rq_shampo_hd_info_free(struct mlx5e_rq *rq)
{
	kvfree(rq->mpwqe.shampo->bitmap);
	kvfree(rq->mpwqe.shampo->info);
}

static int mlx5e_rq_alloc_mpwqe_info(struct mlx5e_rq *rq, int node)
{
	int wq_sz = mlx5_wq_ll_get_size(&rq->mpwqe.wq);

	rq->mpwqe.info = kvzalloc_node(array_size(wq_sz,
						  sizeof(*rq->mpwqe.info)),
				       GFP_KERNEL, node);
	if (!rq->mpwqe.info)
		return -ENOMEM;

	mlx5e_build_umr_wqe(rq, rq->icosq, &rq->mpwqe.umr_wqe);

	return 0;
}

<<<<<<< HEAD
static int mlx5e_create_umr_mkey(struct mlx5_core_dev *mdev,
				 u64 npages, u8 page_shift, u32 *umr_mkey,
				 dma_addr_t filler_addr)
=======
static int mlx5e_create_umr_mtt_mkey(struct mlx5_core_dev *mdev,
				     u64 npages, u8 page_shift, u32 *umr_mkey,
				     dma_addr_t filler_addr)
>>>>>>> 7df621a3
{
	struct mlx5_mtt *mtt;
	int inlen;
	void *mkc;
	u32 *in;
	int err;
	int i;

	inlen = MLX5_ST_SZ_BYTES(create_mkey_in) + sizeof(*mtt) * npages;

	in = kvzalloc(inlen, GFP_KERNEL);
	if (!in)
		return -ENOMEM;

	mkc = MLX5_ADDR_OF(create_mkey_in, in, memory_key_mkey_entry);

	MLX5_SET(mkc, mkc, free, 1);
	MLX5_SET(mkc, mkc, umr_en, 1);
	MLX5_SET(mkc, mkc, lw, 1);
	MLX5_SET(mkc, mkc, lr, 1);
	MLX5_SET(mkc, mkc, access_mode_1_0, MLX5_MKC_ACCESS_MODE_MTT);
	mlx5e_mkey_set_relaxed_ordering(mdev, mkc);
	MLX5_SET(mkc, mkc, qpn, 0xffffff);
	MLX5_SET(mkc, mkc, pd, mdev->mlx5e_res.hw_objs.pdn);
	MLX5_SET64(mkc, mkc, len, npages << page_shift);
	MLX5_SET(mkc, mkc, translations_octword_size,
		 MLX5_MTT_OCTW(npages));
	MLX5_SET(mkc, mkc, log_page_size, page_shift);
	MLX5_SET(create_mkey_in, in, translations_octword_actual_size,
		 MLX5_MTT_OCTW(npages));

	/* Initialize the mkey with all MTTs pointing to a default
	 * page (filler_addr). When the channels are activated, UMR
	 * WQEs will redirect the RX WQEs to the actual memory from
	 * the RQ's pool, while the gaps (wqe_overflow) remain mapped
	 * to the default page.
	 */
	mtt = MLX5_ADDR_OF(create_mkey_in, in, klm_pas_mtt);
	for (i = 0 ; i < npages ; i++)
		mtt[i].ptag = cpu_to_be64(filler_addr);

	err = mlx5_core_create_mkey(mdev, umr_mkey, in, inlen);

	kvfree(in);
	return err;
}

static int mlx5e_create_umr_klm_mkey(struct mlx5_core_dev *mdev,
				     u64 nentries,
				     u32 *umr_mkey)
{
	int inlen;
	void *mkc;
	u32 *in;
	int err;

	inlen = MLX5_ST_SZ_BYTES(create_mkey_in);

	in = kvzalloc(inlen, GFP_KERNEL);
	if (!in)
		return -ENOMEM;

	mkc = MLX5_ADDR_OF(create_mkey_in, in, memory_key_mkey_entry);

	MLX5_SET(mkc, mkc, free, 1);
	MLX5_SET(mkc, mkc, umr_en, 1);
	MLX5_SET(mkc, mkc, lw, 1);
	MLX5_SET(mkc, mkc, lr, 1);
	MLX5_SET(mkc, mkc, access_mode_1_0, MLX5_MKC_ACCESS_MODE_KLMS);
	mlx5e_mkey_set_relaxed_ordering(mdev, mkc);
	MLX5_SET(mkc, mkc, qpn, 0xffffff);
	MLX5_SET(mkc, mkc, pd, mdev->mlx5e_res.hw_objs.pdn);
	MLX5_SET(mkc, mkc, translations_octword_size, nentries);
	MLX5_SET(mkc, mkc, length64, 1);
	err = mlx5_core_create_mkey(mdev, umr_mkey, in, inlen);

	kvfree(in);
	return err;
}

static int mlx5e_create_rq_umr_mkey(struct mlx5_core_dev *mdev, struct mlx5e_rq *rq)
{
	u64 num_mtts = MLX5E_REQUIRED_MTTS(mlx5_wq_ll_get_size(&rq->mpwqe.wq));

	return mlx5e_create_umr_mtt_mkey(mdev, num_mtts, PAGE_SHIFT,
					 &rq->umr_mkey, rq->wqe_overflow.addr);
}

static int mlx5e_create_rq_hd_umr_mkey(struct mlx5_core_dev *mdev,
				       struct mlx5e_rq *rq)
{
	u32 max_klm_size = BIT(MLX5_CAP_GEN(mdev, log_max_klm_list_size));

	if (max_klm_size < rq->mpwqe.shampo->hd_per_wq) {
		mlx5_core_err(mdev, "max klm list size 0x%x is smaller than shampo header buffer list size 0x%x\n",
			      max_klm_size, rq->mpwqe.shampo->hd_per_wq);
		return -EINVAL;
	}
	return mlx5e_create_umr_klm_mkey(mdev, rq->mpwqe.shampo->hd_per_wq,
					 &rq->mpwqe.shampo->mkey);
}

static u64 mlx5e_get_mpwqe_offset(u16 wqe_ix)
{
	return MLX5E_REQUIRED_MTTS(wqe_ix) << PAGE_SHIFT;
}

static void mlx5e_init_frags_partition(struct mlx5e_rq *rq)
{
	struct mlx5e_wqe_frag_info next_frag = {};
	struct mlx5e_wqe_frag_info *prev = NULL;
	int i;

	next_frag.di = &rq->wqe.di[0];

	for (i = 0; i < mlx5_wq_cyc_get_size(&rq->wqe.wq); i++) {
		struct mlx5e_rq_frag_info *frag_info = &rq->wqe.info.arr[0];
		struct mlx5e_wqe_frag_info *frag =
			&rq->wqe.frags[i << rq->wqe.info.log_num_frags];
		int f;

		for (f = 0; f < rq->wqe.info.num_frags; f++, frag++) {
			if (next_frag.offset + frag_info[f].frag_stride > PAGE_SIZE) {
				next_frag.di++;
				next_frag.offset = 0;
				if (prev)
					prev->last_in_page = true;
			}
			*frag = next_frag;

			/* prepare next */
			next_frag.offset += frag_info[f].frag_stride;
			prev = frag;
		}
	}

	if (prev)
		prev->last_in_page = true;
}

int mlx5e_init_di_list(struct mlx5e_rq *rq, int wq_sz, int node)
{
	int len = wq_sz << rq->wqe.info.log_num_frags;

	rq->wqe.di = kvzalloc_node(array_size(len, sizeof(*rq->wqe.di)), GFP_KERNEL, node);
	if (!rq->wqe.di)
		return -ENOMEM;

	mlx5e_init_frags_partition(rq);

	return 0;
}

void mlx5e_free_di_list(struct mlx5e_rq *rq)
{
	kvfree(rq->wqe.di);
}

static void mlx5e_rq_err_cqe_work(struct work_struct *recover_work)
{
	struct mlx5e_rq *rq = container_of(recover_work, struct mlx5e_rq, recover_work);

	mlx5e_reporter_rq_cqe_err(rq);
}

static int mlx5e_alloc_mpwqe_rq_drop_page(struct mlx5e_rq *rq)
{
	rq->wqe_overflow.page = alloc_page(GFP_KERNEL);
	if (!rq->wqe_overflow.page)
		return -ENOMEM;

	rq->wqe_overflow.addr = dma_map_page(rq->pdev, rq->wqe_overflow.page, 0,
					     PAGE_SIZE, rq->buff.map_dir);
	if (dma_mapping_error(rq->pdev, rq->wqe_overflow.addr)) {
		__free_page(rq->wqe_overflow.page);
		return -ENOMEM;
	}
	return 0;
}

static void mlx5e_free_mpwqe_rq_drop_page(struct mlx5e_rq *rq)
{
	 dma_unmap_page(rq->pdev, rq->wqe_overflow.addr, PAGE_SIZE,
			rq->buff.map_dir);
	 __free_page(rq->wqe_overflow.page);
}

static int mlx5e_init_rxq_rq(struct mlx5e_channel *c, struct mlx5e_params *params,
			     struct mlx5e_rq *rq)
{
	struct mlx5_core_dev *mdev = c->mdev;
	int err;

	rq->wq_type      = params->rq_wq_type;
	rq->pdev         = c->pdev;
	rq->netdev       = c->netdev;
	rq->priv         = c->priv;
	rq->tstamp       = c->tstamp;
	rq->clock        = &mdev->clock;
	rq->icosq        = &c->icosq;
	rq->ix           = c->ix;
	rq->mdev         = mdev;
	rq->hw_mtu       = MLX5E_SW2HW_MTU(params, params->sw_mtu);
	rq->xdpsq        = &c->rq_xdpsq;
	rq->stats        = &c->priv->channel_stats[c->ix].rq;
	rq->ptp_cyc2time = mlx5_rq_ts_translator(mdev);
	err = mlx5e_rq_set_handlers(rq, params, NULL);
	if (err)
		return err;

	return xdp_rxq_info_reg(&rq->xdp_rxq, rq->netdev, rq->ix, 0);
}

static int mlx5_rq_shampo_alloc(struct mlx5_core_dev *mdev,
				struct mlx5e_params *params,
				struct mlx5e_rq_param *rqp,
				struct mlx5e_rq *rq,
				u32 *pool_size,
				int node)
{
	void *wqc = MLX5_ADDR_OF(rqc, rqp->rqc, wq);
	int wq_size;
	int err;

	if (!test_bit(MLX5E_RQ_STATE_SHAMPO, &rq->state))
		return 0;
	err = mlx5e_rq_shampo_hd_alloc(rq, node);
	if (err)
		goto out;
	rq->mpwqe.shampo->hd_per_wq =
		mlx5e_shampo_hd_per_wq(mdev, params, rqp);
	err = mlx5e_create_rq_hd_umr_mkey(mdev, rq);
	if (err)
		goto err_shampo_hd;
	err = mlx5e_rq_shampo_hd_info_alloc(rq, node);
	if (err)
		goto err_shampo_info;
	rq->hw_gro_data = kvzalloc_node(sizeof(*rq->hw_gro_data), GFP_KERNEL, node);
	if (!rq->hw_gro_data) {
		err = -ENOMEM;
		goto err_hw_gro_data;
	}
	rq->mpwqe.shampo->key =
		cpu_to_be32(rq->mpwqe.shampo->mkey);
	rq->mpwqe.shampo->hd_per_wqe =
		mlx5e_shampo_hd_per_wqe(mdev, params, rqp);
	wq_size = BIT(MLX5_GET(wq, wqc, log_wq_sz));
	*pool_size += (rq->mpwqe.shampo->hd_per_wqe * wq_size) /
		     MLX5E_SHAMPO_WQ_HEADER_PER_PAGE;
	return 0;

err_hw_gro_data:
	mlx5e_rq_shampo_hd_info_free(rq);
err_shampo_info:
	mlx5_core_destroy_mkey(mdev, rq->mpwqe.shampo->mkey);
err_shampo_hd:
	mlx5e_rq_shampo_hd_free(rq);
out:
	return err;
}

static void mlx5e_rq_free_shampo(struct mlx5e_rq *rq)
{
	if (!test_bit(MLX5E_RQ_STATE_SHAMPO, &rq->state))
		return;

	kvfree(rq->hw_gro_data);
	mlx5e_rq_shampo_hd_info_free(rq);
	mlx5_core_destroy_mkey(rq->mdev, rq->mpwqe.shampo->mkey);
	mlx5e_rq_shampo_hd_free(rq);
}

static int mlx5e_alloc_rq(struct mlx5e_params *params,
			  struct mlx5e_xsk_param *xsk,
			  struct mlx5e_rq_param *rqp,
			  int node, struct mlx5e_rq *rq)
{
	struct page_pool_params pp_params = { 0 };
	struct mlx5_core_dev *mdev = rq->mdev;
	void *rqc = rqp->rqc;
	void *rqc_wq = MLX5_ADDR_OF(rqc, rqc, wq);
	u32 pool_size;
	int wq_sz;
	int err;
	int i;

	rqp->wq.db_numa_node = node;
	INIT_WORK(&rq->recover_work, mlx5e_rq_err_cqe_work);

	if (params->xdp_prog)
		bpf_prog_inc(params->xdp_prog);
	RCU_INIT_POINTER(rq->xdp_prog, params->xdp_prog);

	rq->buff.map_dir = params->xdp_prog ? DMA_BIDIRECTIONAL : DMA_FROM_DEVICE;
	rq->buff.headroom = mlx5e_get_rq_headroom(mdev, params, xsk);
	pool_size = 1 << params->log_rq_mtu_frames;

	switch (rq->wq_type) {
	case MLX5_WQ_TYPE_LINKED_LIST_STRIDING_RQ:
		err = mlx5_wq_ll_create(mdev, &rqp->wq, rqc_wq, &rq->mpwqe.wq,
					&rq->wq_ctrl);
		if (err)
			goto err_rq_xdp_prog;

		err = mlx5e_alloc_mpwqe_rq_drop_page(rq);
		if (err)
			goto err_rq_wq_destroy;

		rq->mpwqe.wq.db = &rq->mpwqe.wq.db[MLX5_RCV_DBR];

		wq_sz = mlx5_wq_ll_get_size(&rq->mpwqe.wq);

		pool_size = MLX5_MPWRQ_PAGES_PER_WQE <<
			mlx5e_mpwqe_get_log_rq_size(params, xsk);

		rq->mpwqe.log_stride_sz = mlx5e_mpwqe_get_log_stride_size(mdev, params, xsk);
		rq->mpwqe.num_strides =
			BIT(mlx5e_mpwqe_get_log_num_strides(mdev, params, xsk));

		rq->buff.frame0_sz = (1 << rq->mpwqe.log_stride_sz);

		err = mlx5e_create_rq_umr_mkey(mdev, rq);
		if (err)
			goto err_rq_drop_page;
		rq->mkey_be = cpu_to_be32(rq->umr_mkey);

		err = mlx5e_rq_alloc_mpwqe_info(rq, node);
		if (err)
			goto err_rq_mkey;

		err = mlx5_rq_shampo_alloc(mdev, params, rqp, rq, &pool_size, node);
		if (err)
			goto err_free_by_rq_type;

		break;
	default: /* MLX5_WQ_TYPE_CYCLIC */
		err = mlx5_wq_cyc_create(mdev, &rqp->wq, rqc_wq, &rq->wqe.wq,
					 &rq->wq_ctrl);
		if (err)
			goto err_rq_xdp_prog;

		rq->wqe.wq.db = &rq->wqe.wq.db[MLX5_RCV_DBR];

		wq_sz = mlx5_wq_cyc_get_size(&rq->wqe.wq);

		rq->wqe.info = rqp->frags_info;
		rq->buff.frame0_sz = rq->wqe.info.arr[0].frag_stride;

		rq->wqe.frags =
			kvzalloc_node(array_size(sizeof(*rq->wqe.frags),
					(wq_sz << rq->wqe.info.log_num_frags)),
				      GFP_KERNEL, node);
		if (!rq->wqe.frags) {
			err = -ENOMEM;
			goto err_rq_wq_destroy;
		}

		err = mlx5e_init_di_list(rq, wq_sz, node);
		if (err)
			goto err_rq_frags;

		rq->mkey_be = cpu_to_be32(mdev->mlx5e_res.hw_objs.mkey);
	}

	if (xsk) {
		err = xdp_rxq_info_reg_mem_model(&rq->xdp_rxq,
						 MEM_TYPE_XSK_BUFF_POOL, NULL);
		xsk_pool_set_rxq_info(rq->xsk_pool, &rq->xdp_rxq);
	} else {
		/* Create a page_pool and register it with rxq */
		pp_params.order     = 0;
		pp_params.flags     = 0; /* No-internal DMA mapping in page_pool */
		pp_params.pool_size = pool_size;
		pp_params.nid       = node;
		pp_params.dev       = rq->pdev;
		pp_params.dma_dir   = rq->buff.map_dir;

		/* page_pool can be used even when there is no rq->xdp_prog,
		 * given page_pool does not handle DMA mapping there is no
		 * required state to clear. And page_pool gracefully handle
		 * elevated refcnt.
		 */
		rq->page_pool = page_pool_create(&pp_params);
		if (IS_ERR(rq->page_pool)) {
			err = PTR_ERR(rq->page_pool);
			rq->page_pool = NULL;
			goto err_free_shampo;
		}
		if (xdp_rxq_info_is_reg(&rq->xdp_rxq))
			err = xdp_rxq_info_reg_mem_model(&rq->xdp_rxq,
							 MEM_TYPE_PAGE_POOL, rq->page_pool);
	}
	if (err)
		goto err_free_shampo;

	for (i = 0; i < wq_sz; i++) {
		if (rq->wq_type == MLX5_WQ_TYPE_LINKED_LIST_STRIDING_RQ) {
			struct mlx5e_rx_wqe_ll *wqe =
				mlx5_wq_ll_get_wqe(&rq->mpwqe.wq, i);
			u32 byte_count =
				rq->mpwqe.num_strides << rq->mpwqe.log_stride_sz;
			u64 dma_offset = mlx5e_get_mpwqe_offset(i);
			u16 headroom = test_bit(MLX5E_RQ_STATE_SHAMPO, &rq->state) ?
				       0 : rq->buff.headroom;

			wqe->data[0].addr = cpu_to_be64(dma_offset + headroom);
			wqe->data[0].byte_count = cpu_to_be32(byte_count);
			wqe->data[0].lkey = rq->mkey_be;
		} else {
			struct mlx5e_rx_wqe_cyc *wqe =
				mlx5_wq_cyc_get_wqe(&rq->wqe.wq, i);
			int f;

			for (f = 0; f < rq->wqe.info.num_frags; f++) {
				u32 frag_size = rq->wqe.info.arr[f].frag_size |
					MLX5_HW_START_PADDING;

				wqe->data[f].byte_count = cpu_to_be32(frag_size);
				wqe->data[f].lkey = rq->mkey_be;
			}
			/* check if num_frags is not a pow of two */
			if (rq->wqe.info.num_frags < (1 << rq->wqe.info.log_num_frags)) {
				wqe->data[f].byte_count = 0;
				wqe->data[f].lkey = cpu_to_be32(MLX5_INVALID_LKEY);
				wqe->data[f].addr = 0;
			}
		}
	}

	INIT_WORK(&rq->dim.work, mlx5e_rx_dim_work);

	switch (params->rx_cq_moderation.cq_period_mode) {
	case MLX5_CQ_PERIOD_MODE_START_FROM_CQE:
		rq->dim.mode = DIM_CQ_PERIOD_MODE_START_FROM_CQE;
		break;
	case MLX5_CQ_PERIOD_MODE_START_FROM_EQE:
	default:
		rq->dim.mode = DIM_CQ_PERIOD_MODE_START_FROM_EQE;
	}

	rq->page_cache.head = 0;
	rq->page_cache.tail = 0;

	return 0;

err_free_shampo:
	mlx5e_rq_free_shampo(rq);
err_free_by_rq_type:
	switch (rq->wq_type) {
	case MLX5_WQ_TYPE_LINKED_LIST_STRIDING_RQ:
		kvfree(rq->mpwqe.info);
err_rq_mkey:
		mlx5_core_destroy_mkey(mdev, rq->umr_mkey);
err_rq_drop_page:
		mlx5e_free_mpwqe_rq_drop_page(rq);
		break;
	default: /* MLX5_WQ_TYPE_CYCLIC */
		mlx5e_free_di_list(rq);
err_rq_frags:
		kvfree(rq->wqe.frags);
	}
err_rq_wq_destroy:
	mlx5_wq_destroy(&rq->wq_ctrl);
err_rq_xdp_prog:
	if (params->xdp_prog)
		bpf_prog_put(params->xdp_prog);

	return err;
}

static void mlx5e_free_rq(struct mlx5e_rq *rq)
{
	struct bpf_prog *old_prog;
	int i;

	if (xdp_rxq_info_is_reg(&rq->xdp_rxq)) {
		old_prog = rcu_dereference_protected(rq->xdp_prog,
						     lockdep_is_held(&rq->priv->state_lock));
		if (old_prog)
			bpf_prog_put(old_prog);
	}

	switch (rq->wq_type) {
	case MLX5_WQ_TYPE_LINKED_LIST_STRIDING_RQ:
		kvfree(rq->mpwqe.info);
		mlx5_core_destroy_mkey(rq->mdev, rq->umr_mkey);
		mlx5e_free_mpwqe_rq_drop_page(rq);
		mlx5e_rq_free_shampo(rq);
		break;
	default: /* MLX5_WQ_TYPE_CYCLIC */
		kvfree(rq->wqe.frags);
		mlx5e_free_di_list(rq);
	}

	for (i = rq->page_cache.head; i != rq->page_cache.tail;
	     i = (i + 1) & (MLX5E_CACHE_SIZE - 1)) {
		struct mlx5e_dma_info *dma_info = &rq->page_cache.page_cache[i];

		/* With AF_XDP, page_cache is not used, so this loop is not
		 * entered, and it's safe to call mlx5e_page_release_dynamic
		 * directly.
		 */
		mlx5e_page_release_dynamic(rq, dma_info, false);
	}

	xdp_rxq_info_unreg(&rq->xdp_rxq);
	page_pool_destroy(rq->page_pool);
	mlx5_wq_destroy(&rq->wq_ctrl);
}

int mlx5e_create_rq(struct mlx5e_rq *rq, struct mlx5e_rq_param *param)
{
	struct mlx5_core_dev *mdev = rq->mdev;
	u8 ts_format;
	void *in;
	void *rqc;
	void *wq;
	int inlen;
	int err;

	inlen = MLX5_ST_SZ_BYTES(create_rq_in) +
		sizeof(u64) * rq->wq_ctrl.buf.npages;
	in = kvzalloc(inlen, GFP_KERNEL);
	if (!in)
		return -ENOMEM;

	ts_format = mlx5_is_real_time_rq(mdev) ?
			    MLX5_TIMESTAMP_FORMAT_REAL_TIME :
			    MLX5_TIMESTAMP_FORMAT_FREE_RUNNING;
	rqc = MLX5_ADDR_OF(create_rq_in, in, ctx);
	wq  = MLX5_ADDR_OF(rqc, rqc, wq);

	memcpy(rqc, param->rqc, sizeof(param->rqc));

	MLX5_SET(rqc,  rqc, cqn,		rq->cq.mcq.cqn);
	MLX5_SET(rqc,  rqc, state,		MLX5_RQC_STATE_RST);
	MLX5_SET(rqc,  rqc, ts_format,		ts_format);
	MLX5_SET(wq,   wq,  log_wq_pg_sz,	rq->wq_ctrl.buf.page_shift -
						MLX5_ADAPTER_PAGE_SHIFT);
	MLX5_SET64(wq, wq,  dbr_addr,		rq->wq_ctrl.db.dma);

	if (test_bit(MLX5E_RQ_STATE_SHAMPO, &rq->state)) {
		MLX5_SET(wq, wq, log_headers_buffer_entry_num,
			 order_base_2(rq->mpwqe.shampo->hd_per_wq));
		MLX5_SET(wq, wq, headers_mkey, rq->mpwqe.shampo->mkey);
	}

	mlx5_fill_page_frag_array(&rq->wq_ctrl.buf,
				  (__be64 *)MLX5_ADDR_OF(wq, wq, pas));

	err = mlx5_core_create_rq(mdev, in, inlen, &rq->rqn);

	kvfree(in);

	return err;
}

int mlx5e_modify_rq_state(struct mlx5e_rq *rq, int curr_state, int next_state)
{
	struct mlx5_core_dev *mdev = rq->mdev;

	void *in;
	void *rqc;
	int inlen;
	int err;

	inlen = MLX5_ST_SZ_BYTES(modify_rq_in);
	in = kvzalloc(inlen, GFP_KERNEL);
	if (!in)
		return -ENOMEM;

	if (curr_state == MLX5_RQC_STATE_RST && next_state == MLX5_RQC_STATE_RDY)
		mlx5e_rqwq_reset(rq);

	rqc = MLX5_ADDR_OF(modify_rq_in, in, ctx);

	MLX5_SET(modify_rq_in, in, rq_state, curr_state);
	MLX5_SET(rqc, rqc, state, next_state);

	err = mlx5_core_modify_rq(mdev, rq->rqn, in);

	kvfree(in);

	return err;
}

static int mlx5e_modify_rq_scatter_fcs(struct mlx5e_rq *rq, bool enable)
{
	struct mlx5_core_dev *mdev = rq->mdev;

	void *in;
	void *rqc;
	int inlen;
	int err;

	inlen = MLX5_ST_SZ_BYTES(modify_rq_in);
	in = kvzalloc(inlen, GFP_KERNEL);
	if (!in)
		return -ENOMEM;

	rqc = MLX5_ADDR_OF(modify_rq_in, in, ctx);

	MLX5_SET(modify_rq_in, in, rq_state, MLX5_RQC_STATE_RDY);
	MLX5_SET64(modify_rq_in, in, modify_bitmask,
		   MLX5_MODIFY_RQ_IN_MODIFY_BITMASK_SCATTER_FCS);
	MLX5_SET(rqc, rqc, scatter_fcs, enable);
	MLX5_SET(rqc, rqc, state, MLX5_RQC_STATE_RDY);

	err = mlx5_core_modify_rq(mdev, rq->rqn, in);

	kvfree(in);

	return err;
}

static int mlx5e_modify_rq_vsd(struct mlx5e_rq *rq, bool vsd)
{
	struct mlx5_core_dev *mdev = rq->mdev;
	void *in;
	void *rqc;
	int inlen;
	int err;

	inlen = MLX5_ST_SZ_BYTES(modify_rq_in);
	in = kvzalloc(inlen, GFP_KERNEL);
	if (!in)
		return -ENOMEM;

	rqc = MLX5_ADDR_OF(modify_rq_in, in, ctx);

	MLX5_SET(modify_rq_in, in, rq_state, MLX5_RQC_STATE_RDY);
	MLX5_SET64(modify_rq_in, in, modify_bitmask,
		   MLX5_MODIFY_RQ_IN_MODIFY_BITMASK_VSD);
	MLX5_SET(rqc, rqc, vsd, vsd);
	MLX5_SET(rqc, rqc, state, MLX5_RQC_STATE_RDY);

	err = mlx5_core_modify_rq(mdev, rq->rqn, in);

	kvfree(in);

	return err;
}

void mlx5e_destroy_rq(struct mlx5e_rq *rq)
{
	mlx5_core_destroy_rq(rq->mdev, rq->rqn);
}

int mlx5e_wait_for_min_rx_wqes(struct mlx5e_rq *rq, int wait_time)
{
	unsigned long exp_time = jiffies + msecs_to_jiffies(wait_time);

	u16 min_wqes = mlx5_min_rx_wqes(rq->wq_type, mlx5e_rqwq_get_size(rq));

	do {
		if (mlx5e_rqwq_get_cur_sz(rq) >= min_wqes)
			return 0;

		msleep(20);
	} while (time_before(jiffies, exp_time));

	netdev_warn(rq->netdev, "Failed to get min RX wqes on Channel[%d] RQN[0x%x] wq cur_sz(%d) min_rx_wqes(%d)\n",
		    rq->ix, rq->rqn, mlx5e_rqwq_get_cur_sz(rq), min_wqes);

	mlx5e_reporter_rx_timeout(rq);
	return -ETIMEDOUT;
}

void mlx5e_free_rx_in_progress_descs(struct mlx5e_rq *rq)
{
	struct mlx5_wq_ll *wq;
	u16 head;
	int i;

	if (rq->wq_type != MLX5_WQ_TYPE_LINKED_LIST_STRIDING_RQ)
		return;

	wq = &rq->mpwqe.wq;
	head = wq->head;

	/* Outstanding UMR WQEs (in progress) start at wq->head */
	for (i = 0; i < rq->mpwqe.umr_in_progress; i++) {
		rq->dealloc_wqe(rq, head);
		head = mlx5_wq_ll_get_wqe_next_ix(wq, head);
	}

	if (test_bit(MLX5E_RQ_STATE_SHAMPO, &rq->state)) {
		u16 len;

		len = (rq->mpwqe.shampo->pi - rq->mpwqe.shampo->ci) &
		      (rq->mpwqe.shampo->hd_per_wq - 1);
		mlx5e_shampo_dealloc_hd(rq, len, rq->mpwqe.shampo->ci, false);
		rq->mpwqe.shampo->pi = rq->mpwqe.shampo->ci;
	}

	rq->mpwqe.actual_wq_head = wq->head;
	rq->mpwqe.umr_in_progress = 0;
	rq->mpwqe.umr_completed = 0;
}

void mlx5e_free_rx_descs(struct mlx5e_rq *rq)
{
	__be16 wqe_ix_be;
	u16 wqe_ix;

	if (rq->wq_type == MLX5_WQ_TYPE_LINKED_LIST_STRIDING_RQ) {
		struct mlx5_wq_ll *wq = &rq->mpwqe.wq;

		mlx5e_free_rx_in_progress_descs(rq);

		while (!mlx5_wq_ll_is_empty(wq)) {
			struct mlx5e_rx_wqe_ll *wqe;

			wqe_ix_be = *wq->tail_next;
			wqe_ix    = be16_to_cpu(wqe_ix_be);
			wqe       = mlx5_wq_ll_get_wqe(wq, wqe_ix);
			rq->dealloc_wqe(rq, wqe_ix);
			mlx5_wq_ll_pop(wq, wqe_ix_be,
				       &wqe->next.next_wqe_index);
		}

		if (test_bit(MLX5E_RQ_STATE_SHAMPO, &rq->state))
			mlx5e_shampo_dealloc_hd(rq, rq->mpwqe.shampo->hd_per_wq,
						0, true);
	} else {
		struct mlx5_wq_cyc *wq = &rq->wqe.wq;

		while (!mlx5_wq_cyc_is_empty(wq)) {
			wqe_ix = mlx5_wq_cyc_get_tail(wq);
			rq->dealloc_wqe(rq, wqe_ix);
			mlx5_wq_cyc_pop(wq);
		}
	}

}

int mlx5e_open_rq(struct mlx5e_params *params, struct mlx5e_rq_param *param,
		  struct mlx5e_xsk_param *xsk, int node,
		  struct mlx5e_rq *rq)
{
	struct mlx5_core_dev *mdev = rq->mdev;
	int err;

	if (params->packet_merge.type == MLX5E_PACKET_MERGE_SHAMPO)
		__set_bit(MLX5E_RQ_STATE_SHAMPO, &rq->state);

	err = mlx5e_alloc_rq(params, xsk, param, node, rq);
	if (err)
		return err;

	err = mlx5e_create_rq(rq, param);
	if (err)
		goto err_free_rq;

	err = mlx5e_modify_rq_state(rq, MLX5_RQC_STATE_RST, MLX5_RQC_STATE_RDY);
	if (err)
		goto err_destroy_rq;

	if (mlx5e_is_tls_on(rq->priv) && !mlx5e_accel_is_ktls_device(mdev))
		__set_bit(MLX5E_RQ_STATE_FPGA_TLS, &rq->state); /* must be FPGA */

	if (MLX5_CAP_ETH(mdev, cqe_checksum_full))
		__set_bit(MLX5E_RQ_STATE_CSUM_FULL, &rq->state);

	if (params->rx_dim_enabled)
		__set_bit(MLX5E_RQ_STATE_AM, &rq->state);

	/* We disable csum_complete when XDP is enabled since
	 * XDP programs might manipulate packets which will render
	 * skb->checksum incorrect.
	 */
	if (MLX5E_GET_PFLAG(params, MLX5E_PFLAG_RX_NO_CSUM_COMPLETE) || params->xdp_prog)
		__set_bit(MLX5E_RQ_STATE_NO_CSUM_COMPLETE, &rq->state);

	/* For CQE compression on striding RQ, use stride index provided by
	 * HW if capability is supported.
	 */
	if (MLX5E_GET_PFLAG(params, MLX5E_PFLAG_RX_STRIDING_RQ) &&
	    MLX5_CAP_GEN(mdev, mini_cqe_resp_stride_index))
		__set_bit(MLX5E_RQ_STATE_MINI_CQE_HW_STRIDX, &rq->state);

	return 0;

err_destroy_rq:
	mlx5e_destroy_rq(rq);
err_free_rq:
	mlx5e_free_rq(rq);

	return err;
}

void mlx5e_activate_rq(struct mlx5e_rq *rq)
{
	set_bit(MLX5E_RQ_STATE_ENABLED, &rq->state);
	if (rq->icosq) {
		mlx5e_trigger_irq(rq->icosq);
	} else {
		local_bh_disable();
		napi_schedule(rq->cq.napi);
		local_bh_enable();
	}
}

void mlx5e_deactivate_rq(struct mlx5e_rq *rq)
{
	clear_bit(MLX5E_RQ_STATE_ENABLED, &rq->state);
	synchronize_net(); /* Sync with NAPI to prevent mlx5e_post_rx_wqes. */
}

void mlx5e_close_rq(struct mlx5e_rq *rq)
{
	cancel_work_sync(&rq->dim.work);
	if (rq->icosq)
		cancel_work_sync(&rq->icosq->recover_work);
	cancel_work_sync(&rq->recover_work);
	mlx5e_destroy_rq(rq);
	mlx5e_free_rx_descs(rq);
	mlx5e_free_rq(rq);
}

static void mlx5e_free_xdpsq_db(struct mlx5e_xdpsq *sq)
{
	kvfree(sq->db.xdpi_fifo.xi);
	kvfree(sq->db.wqe_info);
}

static int mlx5e_alloc_xdpsq_fifo(struct mlx5e_xdpsq *sq, int numa)
{
	struct mlx5e_xdp_info_fifo *xdpi_fifo = &sq->db.xdpi_fifo;
	int wq_sz        = mlx5_wq_cyc_get_size(&sq->wq);
	int dsegs_per_wq = wq_sz * MLX5_SEND_WQEBB_NUM_DS;
	size_t size;

	size = array_size(sizeof(*xdpi_fifo->xi), dsegs_per_wq);
	xdpi_fifo->xi = kvzalloc_node(size, GFP_KERNEL, numa);
	if (!xdpi_fifo->xi)
		return -ENOMEM;

	xdpi_fifo->pc   = &sq->xdpi_fifo_pc;
	xdpi_fifo->cc   = &sq->xdpi_fifo_cc;
	xdpi_fifo->mask = dsegs_per_wq - 1;

	return 0;
}

static int mlx5e_alloc_xdpsq_db(struct mlx5e_xdpsq *sq, int numa)
{
	int wq_sz = mlx5_wq_cyc_get_size(&sq->wq);
	size_t size;
	int err;

	size = array_size(sizeof(*sq->db.wqe_info), wq_sz);
	sq->db.wqe_info = kvzalloc_node(size, GFP_KERNEL, numa);
	if (!sq->db.wqe_info)
		return -ENOMEM;

	err = mlx5e_alloc_xdpsq_fifo(sq, numa);
	if (err) {
		mlx5e_free_xdpsq_db(sq);
		return err;
	}

	return 0;
}

static int mlx5e_alloc_xdpsq(struct mlx5e_channel *c,
			     struct mlx5e_params *params,
			     struct xsk_buff_pool *xsk_pool,
			     struct mlx5e_sq_param *param,
			     struct mlx5e_xdpsq *sq,
			     bool is_redirect)
{
	void *sqc_wq               = MLX5_ADDR_OF(sqc, param->sqc, wq);
	struct mlx5_core_dev *mdev = c->mdev;
	struct mlx5_wq_cyc *wq = &sq->wq;
	int err;

	sq->pdev      = c->pdev;
	sq->mkey_be   = c->mkey_be;
	sq->channel   = c;
	sq->uar_map   = mdev->mlx5e_res.hw_objs.bfreg.map;
	sq->min_inline_mode = params->tx_min_inline_mode;
	sq->hw_mtu    = MLX5E_SW2HW_MTU(params, params->sw_mtu);
	sq->xsk_pool  = xsk_pool;

	sq->stats = sq->xsk_pool ?
		&c->priv->channel_stats[c->ix].xsksq :
		is_redirect ?
			&c->priv->channel_stats[c->ix].xdpsq :
			&c->priv->channel_stats[c->ix].rq_xdpsq;

	param->wq.db_numa_node = cpu_to_node(c->cpu);
	err = mlx5_wq_cyc_create(mdev, &param->wq, sqc_wq, wq, &sq->wq_ctrl);
	if (err)
		return err;
	wq->db = &wq->db[MLX5_SND_DBR];

	err = mlx5e_alloc_xdpsq_db(sq, cpu_to_node(c->cpu));
	if (err)
		goto err_sq_wq_destroy;

	return 0;

err_sq_wq_destroy:
	mlx5_wq_destroy(&sq->wq_ctrl);

	return err;
}

static void mlx5e_free_xdpsq(struct mlx5e_xdpsq *sq)
{
	mlx5e_free_xdpsq_db(sq);
	mlx5_wq_destroy(&sq->wq_ctrl);
}

static void mlx5e_free_icosq_db(struct mlx5e_icosq *sq)
{
	kvfree(sq->db.wqe_info);
}

static int mlx5e_alloc_icosq_db(struct mlx5e_icosq *sq, int numa)
{
	int wq_sz = mlx5_wq_cyc_get_size(&sq->wq);
	size_t size;

	size = array_size(wq_sz, sizeof(*sq->db.wqe_info));
	sq->db.wqe_info = kvzalloc_node(size, GFP_KERNEL, numa);
	if (!sq->db.wqe_info)
		return -ENOMEM;

	return 0;
}

static void mlx5e_icosq_err_cqe_work(struct work_struct *recover_work)
{
	struct mlx5e_icosq *sq = container_of(recover_work, struct mlx5e_icosq,
					      recover_work);

	mlx5e_reporter_icosq_cqe_err(sq);
}

static int mlx5e_alloc_icosq(struct mlx5e_channel *c,
			     struct mlx5e_sq_param *param,
			     struct mlx5e_icosq *sq)
{
	void *sqc_wq               = MLX5_ADDR_OF(sqc, param->sqc, wq);
	struct mlx5_core_dev *mdev = c->mdev;
	struct mlx5_wq_cyc *wq = &sq->wq;
	int err;

	sq->channel   = c;
	sq->uar_map   = mdev->mlx5e_res.hw_objs.bfreg.map;
	sq->reserved_room = param->stop_room;

	param->wq.db_numa_node = cpu_to_node(c->cpu);
	err = mlx5_wq_cyc_create(mdev, &param->wq, sqc_wq, wq, &sq->wq_ctrl);
	if (err)
		return err;
	wq->db = &wq->db[MLX5_SND_DBR];

	err = mlx5e_alloc_icosq_db(sq, cpu_to_node(c->cpu));
	if (err)
		goto err_sq_wq_destroy;

	INIT_WORK(&sq->recover_work, mlx5e_icosq_err_cqe_work);

	return 0;

err_sq_wq_destroy:
	mlx5_wq_destroy(&sq->wq_ctrl);

	return err;
}

static void mlx5e_free_icosq(struct mlx5e_icosq *sq)
{
	mlx5e_free_icosq_db(sq);
	mlx5_wq_destroy(&sq->wq_ctrl);
}

void mlx5e_free_txqsq_db(struct mlx5e_txqsq *sq)
{
	kvfree(sq->db.wqe_info);
	kvfree(sq->db.skb_fifo.fifo);
	kvfree(sq->db.dma_fifo);
}

int mlx5e_alloc_txqsq_db(struct mlx5e_txqsq *sq, int numa)
{
	int wq_sz = mlx5_wq_cyc_get_size(&sq->wq);
	int df_sz = wq_sz * MLX5_SEND_WQEBB_NUM_DS;

	sq->db.dma_fifo = kvzalloc_node(array_size(df_sz,
						   sizeof(*sq->db.dma_fifo)),
					GFP_KERNEL, numa);
	sq->db.skb_fifo.fifo = kvzalloc_node(array_size(df_sz,
							sizeof(*sq->db.skb_fifo.fifo)),
					GFP_KERNEL, numa);
	sq->db.wqe_info = kvzalloc_node(array_size(wq_sz,
						   sizeof(*sq->db.wqe_info)),
					GFP_KERNEL, numa);
	if (!sq->db.dma_fifo || !sq->db.skb_fifo.fifo || !sq->db.wqe_info) {
		mlx5e_free_txqsq_db(sq);
		return -ENOMEM;
	}

	sq->dma_fifo_mask = df_sz - 1;

	sq->db.skb_fifo.pc   = &sq->skb_fifo_pc;
	sq->db.skb_fifo.cc   = &sq->skb_fifo_cc;
	sq->db.skb_fifo.mask = df_sz - 1;

	return 0;
}

static int mlx5e_alloc_txqsq(struct mlx5e_channel *c,
			     int txq_ix,
			     struct mlx5e_params *params,
			     struct mlx5e_sq_param *param,
			     struct mlx5e_txqsq *sq,
			     int tc)
{
	void *sqc_wq               = MLX5_ADDR_OF(sqc, param->sqc, wq);
	struct mlx5_core_dev *mdev = c->mdev;
	struct mlx5_wq_cyc *wq = &sq->wq;
	int err;

	sq->pdev      = c->pdev;
	sq->tstamp    = c->tstamp;
	sq->clock     = &mdev->clock;
	sq->mkey_be   = c->mkey_be;
	sq->netdev    = c->netdev;
	sq->mdev      = c->mdev;
	sq->priv      = c->priv;
	sq->ch_ix     = c->ix;
	sq->txq_ix    = txq_ix;
	sq->uar_map   = mdev->mlx5e_res.hw_objs.bfreg.map;
	sq->min_inline_mode = params->tx_min_inline_mode;
	sq->hw_mtu    = MLX5E_SW2HW_MTU(params, params->sw_mtu);
	INIT_WORK(&sq->recover_work, mlx5e_tx_err_cqe_work);
	if (!MLX5_CAP_ETH(mdev, wqe_vlan_insert))
		set_bit(MLX5E_SQ_STATE_VLAN_NEED_L2_INLINE, &sq->state);
	if (MLX5_IPSEC_DEV(c->priv->mdev))
		set_bit(MLX5E_SQ_STATE_IPSEC, &sq->state);
	if (param->is_mpw)
		set_bit(MLX5E_SQ_STATE_MPWQE, &sq->state);
	sq->stop_room = param->stop_room;
	sq->ptp_cyc2time = mlx5_sq_ts_translator(mdev);

	param->wq.db_numa_node = cpu_to_node(c->cpu);
	err = mlx5_wq_cyc_create(mdev, &param->wq, sqc_wq, wq, &sq->wq_ctrl);
	if (err)
		return err;
	wq->db    = &wq->db[MLX5_SND_DBR];

	err = mlx5e_alloc_txqsq_db(sq, cpu_to_node(c->cpu));
	if (err)
		goto err_sq_wq_destroy;

	INIT_WORK(&sq->dim.work, mlx5e_tx_dim_work);
	sq->dim.mode = params->tx_cq_moderation.cq_period_mode;

	return 0;

err_sq_wq_destroy:
	mlx5_wq_destroy(&sq->wq_ctrl);

	return err;
}

void mlx5e_free_txqsq(struct mlx5e_txqsq *sq)
{
	mlx5e_free_txqsq_db(sq);
	mlx5_wq_destroy(&sq->wq_ctrl);
}

static int mlx5e_create_sq(struct mlx5_core_dev *mdev,
			   struct mlx5e_sq_param *param,
			   struct mlx5e_create_sq_param *csp,
			   u32 *sqn)
{
	u8 ts_format;
	void *in;
	void *sqc;
	void *wq;
	int inlen;
	int err;

	inlen = MLX5_ST_SZ_BYTES(create_sq_in) +
		sizeof(u64) * csp->wq_ctrl->buf.npages;
	in = kvzalloc(inlen, GFP_KERNEL);
	if (!in)
		return -ENOMEM;

	ts_format = mlx5_is_real_time_sq(mdev) ?
			    MLX5_TIMESTAMP_FORMAT_REAL_TIME :
			    MLX5_TIMESTAMP_FORMAT_FREE_RUNNING;
	sqc = MLX5_ADDR_OF(create_sq_in, in, ctx);
	wq = MLX5_ADDR_OF(sqc, sqc, wq);

	memcpy(sqc, param->sqc, sizeof(param->sqc));
	MLX5_SET(sqc,  sqc, tis_lst_sz, csp->tis_lst_sz);
	MLX5_SET(sqc,  sqc, tis_num_0, csp->tisn);
	MLX5_SET(sqc,  sqc, cqn, csp->cqn);
	MLX5_SET(sqc,  sqc, ts_cqe_to_dest_cqn, csp->ts_cqe_to_dest_cqn);
	MLX5_SET(sqc,  sqc, ts_format, ts_format);


	if (MLX5_CAP_ETH(mdev, wqe_inline_mode) == MLX5_CAP_INLINE_MODE_VPORT_CONTEXT)
		MLX5_SET(sqc,  sqc, min_wqe_inline_mode, csp->min_inline_mode);

	MLX5_SET(sqc,  sqc, state, MLX5_SQC_STATE_RST);
	MLX5_SET(sqc,  sqc, flush_in_error_en, 1);

	MLX5_SET(wq,   wq, wq_type,       MLX5_WQ_TYPE_CYCLIC);
	MLX5_SET(wq,   wq, uar_page,      mdev->mlx5e_res.hw_objs.bfreg.index);
	MLX5_SET(wq,   wq, log_wq_pg_sz,  csp->wq_ctrl->buf.page_shift -
					  MLX5_ADAPTER_PAGE_SHIFT);
	MLX5_SET64(wq, wq, dbr_addr,      csp->wq_ctrl->db.dma);

	mlx5_fill_page_frag_array(&csp->wq_ctrl->buf,
				  (__be64 *)MLX5_ADDR_OF(wq, wq, pas));

	err = mlx5_core_create_sq(mdev, in, inlen, sqn);

	kvfree(in);

	return err;
}

int mlx5e_modify_sq(struct mlx5_core_dev *mdev, u32 sqn,
		    struct mlx5e_modify_sq_param *p)
{
	u64 bitmask = 0;
	void *in;
	void *sqc;
	int inlen;
	int err;

	inlen = MLX5_ST_SZ_BYTES(modify_sq_in);
	in = kvzalloc(inlen, GFP_KERNEL);
	if (!in)
		return -ENOMEM;

	sqc = MLX5_ADDR_OF(modify_sq_in, in, ctx);

	MLX5_SET(modify_sq_in, in, sq_state, p->curr_state);
	MLX5_SET(sqc, sqc, state, p->next_state);
	if (p->rl_update && p->next_state == MLX5_SQC_STATE_RDY) {
		bitmask |= 1;
		MLX5_SET(sqc, sqc, packet_pacing_rate_limit_index, p->rl_index);
	}
	if (p->qos_update && p->next_state == MLX5_SQC_STATE_RDY) {
		bitmask |= 1 << 2;
		MLX5_SET(sqc, sqc, qos_queue_group_id, p->qos_queue_group_id);
	}
	MLX5_SET64(modify_sq_in, in, modify_bitmask, bitmask);

	err = mlx5_core_modify_sq(mdev, sqn, in);

	kvfree(in);

	return err;
}

static void mlx5e_destroy_sq(struct mlx5_core_dev *mdev, u32 sqn)
{
	mlx5_core_destroy_sq(mdev, sqn);
}

int mlx5e_create_sq_rdy(struct mlx5_core_dev *mdev,
			struct mlx5e_sq_param *param,
			struct mlx5e_create_sq_param *csp,
			u16 qos_queue_group_id,
			u32 *sqn)
{
	struct mlx5e_modify_sq_param msp = {0};
	int err;

	err = mlx5e_create_sq(mdev, param, csp, sqn);
	if (err)
		return err;

	msp.curr_state = MLX5_SQC_STATE_RST;
	msp.next_state = MLX5_SQC_STATE_RDY;
	if (qos_queue_group_id) {
		msp.qos_update = true;
		msp.qos_queue_group_id = qos_queue_group_id;
	}
	err = mlx5e_modify_sq(mdev, *sqn, &msp);
	if (err)
		mlx5e_destroy_sq(mdev, *sqn);

	return err;
}

static int mlx5e_set_sq_maxrate(struct net_device *dev,
				struct mlx5e_txqsq *sq, u32 rate);

int mlx5e_open_txqsq(struct mlx5e_channel *c, u32 tisn, int txq_ix,
		     struct mlx5e_params *params, struct mlx5e_sq_param *param,
		     struct mlx5e_txqsq *sq, int tc, u16 qos_queue_group_id,
		     struct mlx5e_sq_stats *sq_stats)
{
	struct mlx5e_create_sq_param csp = {};
	u32 tx_rate;
	int err;

	err = mlx5e_alloc_txqsq(c, txq_ix, params, param, sq, tc);
	if (err)
		return err;

	sq->stats = sq_stats;

	csp.tisn            = tisn;
	csp.tis_lst_sz      = 1;
	csp.cqn             = sq->cq.mcq.cqn;
	csp.wq_ctrl         = &sq->wq_ctrl;
	csp.min_inline_mode = sq->min_inline_mode;
	err = mlx5e_create_sq_rdy(c->mdev, param, &csp, qos_queue_group_id, &sq->sqn);
	if (err)
		goto err_free_txqsq;

	tx_rate = c->priv->tx_rates[sq->txq_ix];
	if (tx_rate)
		mlx5e_set_sq_maxrate(c->netdev, sq, tx_rate);

	if (params->tx_dim_enabled)
		sq->state |= BIT(MLX5E_SQ_STATE_AM);

	return 0;

err_free_txqsq:
	mlx5e_free_txqsq(sq);

	return err;
}

void mlx5e_activate_txqsq(struct mlx5e_txqsq *sq)
{
	sq->txq = netdev_get_tx_queue(sq->netdev, sq->txq_ix);
	set_bit(MLX5E_SQ_STATE_ENABLED, &sq->state);
	netdev_tx_reset_queue(sq->txq);
	netif_tx_start_queue(sq->txq);
}

void mlx5e_tx_disable_queue(struct netdev_queue *txq)
{
	__netif_tx_lock_bh(txq);
	netif_tx_stop_queue(txq);
	__netif_tx_unlock_bh(txq);
}

void mlx5e_deactivate_txqsq(struct mlx5e_txqsq *sq)
{
	struct mlx5_wq_cyc *wq = &sq->wq;

	clear_bit(MLX5E_SQ_STATE_ENABLED, &sq->state);
	synchronize_net(); /* Sync with NAPI to prevent netif_tx_wake_queue. */

	mlx5e_tx_disable_queue(sq->txq);

	/* last doorbell out, godspeed .. */
	if (mlx5e_wqc_has_room_for(wq, sq->cc, sq->pc, 1)) {
		u16 pi = mlx5_wq_cyc_ctr2ix(wq, sq->pc);
		struct mlx5e_tx_wqe *nop;

		sq->db.wqe_info[pi] = (struct mlx5e_tx_wqe_info) {
			.num_wqebbs = 1,
		};

		nop = mlx5e_post_nop(wq, sq->sqn, &sq->pc);
		mlx5e_notify_hw(wq, sq->pc, sq->uar_map, &nop->ctrl);
	}
}

void mlx5e_close_txqsq(struct mlx5e_txqsq *sq)
{
	struct mlx5_core_dev *mdev = sq->mdev;
	struct mlx5_rate_limit rl = {0};

	cancel_work_sync(&sq->dim.work);
	cancel_work_sync(&sq->recover_work);
	mlx5e_destroy_sq(mdev, sq->sqn);
	if (sq->rate_limit) {
		rl.rate = sq->rate_limit;
		mlx5_rl_remove_rate(mdev, &rl);
	}
	mlx5e_free_txqsq_descs(sq);
	mlx5e_free_txqsq(sq);
}

void mlx5e_tx_err_cqe_work(struct work_struct *recover_work)
{
	struct mlx5e_txqsq *sq = container_of(recover_work, struct mlx5e_txqsq,
					      recover_work);

	mlx5e_reporter_tx_err_cqe(sq);
}

int mlx5e_open_icosq(struct mlx5e_channel *c, struct mlx5e_params *params,
		     struct mlx5e_sq_param *param, struct mlx5e_icosq *sq)
{
	struct mlx5e_create_sq_param csp = {};
	int err;

	err = mlx5e_alloc_icosq(c, param, sq);
	if (err)
		return err;

	csp.cqn             = sq->cq.mcq.cqn;
	csp.wq_ctrl         = &sq->wq_ctrl;
	csp.min_inline_mode = params->tx_min_inline_mode;
	err = mlx5e_create_sq_rdy(c->mdev, param, &csp, 0, &sq->sqn);
	if (err)
		goto err_free_icosq;

	if (param->is_tls) {
		sq->ktls_resync = mlx5e_ktls_rx_resync_create_resp_list();
		if (IS_ERR(sq->ktls_resync)) {
			err = PTR_ERR(sq->ktls_resync);
			goto err_destroy_icosq;
		}
	}
	return 0;

err_destroy_icosq:
	mlx5e_destroy_sq(c->mdev, sq->sqn);
err_free_icosq:
	mlx5e_free_icosq(sq);

	return err;
}

void mlx5e_activate_icosq(struct mlx5e_icosq *icosq)
{
	set_bit(MLX5E_SQ_STATE_ENABLED, &icosq->state);
}

void mlx5e_deactivate_icosq(struct mlx5e_icosq *icosq)
{
	clear_bit(MLX5E_SQ_STATE_ENABLED, &icosq->state);
	synchronize_net(); /* Sync with NAPI. */
}

void mlx5e_close_icosq(struct mlx5e_icosq *sq)
{
	struct mlx5e_channel *c = sq->channel;

	if (sq->ktls_resync)
		mlx5e_ktls_rx_resync_destroy_resp_list(sq->ktls_resync);
	mlx5e_destroy_sq(c->mdev, sq->sqn);
	mlx5e_free_icosq_descs(sq);
	mlx5e_free_icosq(sq);
}

int mlx5e_open_xdpsq(struct mlx5e_channel *c, struct mlx5e_params *params,
		     struct mlx5e_sq_param *param, struct xsk_buff_pool *xsk_pool,
		     struct mlx5e_xdpsq *sq, bool is_redirect)
{
	struct mlx5e_create_sq_param csp = {};
	int err;

	err = mlx5e_alloc_xdpsq(c, params, xsk_pool, param, sq, is_redirect);
	if (err)
		return err;

	csp.tis_lst_sz      = 1;
	csp.tisn            = c->priv->tisn[c->lag_port][0]; /* tc = 0 */
	csp.cqn             = sq->cq.mcq.cqn;
	csp.wq_ctrl         = &sq->wq_ctrl;
	csp.min_inline_mode = sq->min_inline_mode;
	set_bit(MLX5E_SQ_STATE_ENABLED, &sq->state);
	err = mlx5e_create_sq_rdy(c->mdev, param, &csp, 0, &sq->sqn);
	if (err)
		goto err_free_xdpsq;

	mlx5e_set_xmit_fp(sq, param->is_mpw);

	if (!param->is_mpw) {
		unsigned int ds_cnt = MLX5E_XDP_TX_DS_COUNT;
		unsigned int inline_hdr_sz = 0;
		int i;

		if (sq->min_inline_mode != MLX5_INLINE_MODE_NONE) {
			inline_hdr_sz = MLX5E_XDP_MIN_INLINE;
			ds_cnt++;
		}

		/* Pre initialize fixed WQE fields */
		for (i = 0; i < mlx5_wq_cyc_get_size(&sq->wq); i++) {
			struct mlx5e_tx_wqe      *wqe  = mlx5_wq_cyc_get_wqe(&sq->wq, i);
			struct mlx5_wqe_ctrl_seg *cseg = &wqe->ctrl;
			struct mlx5_wqe_eth_seg  *eseg = &wqe->eth;
			struct mlx5_wqe_data_seg *dseg;

			sq->db.wqe_info[i] = (struct mlx5e_xdp_wqe_info) {
				.num_wqebbs = 1,
				.num_pkts   = 1,
			};

			cseg->qpn_ds = cpu_to_be32((sq->sqn << 8) | ds_cnt);
			eseg->inline_hdr.sz = cpu_to_be16(inline_hdr_sz);

			dseg = (struct mlx5_wqe_data_seg *)cseg + (ds_cnt - 1);
			dseg->lkey = sq->mkey_be;
		}
	}

	return 0;

err_free_xdpsq:
	clear_bit(MLX5E_SQ_STATE_ENABLED, &sq->state);
	mlx5e_free_xdpsq(sq);

	return err;
}

void mlx5e_close_xdpsq(struct mlx5e_xdpsq *sq)
{
	struct mlx5e_channel *c = sq->channel;

	clear_bit(MLX5E_SQ_STATE_ENABLED, &sq->state);
	synchronize_net(); /* Sync with NAPI. */

	mlx5e_destroy_sq(c->mdev, sq->sqn);
	mlx5e_free_xdpsq_descs(sq);
	mlx5e_free_xdpsq(sq);
}

static int mlx5e_alloc_cq_common(struct mlx5e_priv *priv,
				 struct mlx5e_cq_param *param,
				 struct mlx5e_cq *cq)
{
	struct mlx5_core_dev *mdev = priv->mdev;
	struct mlx5_core_cq *mcq = &cq->mcq;
	int err;
	u32 i;

	err = mlx5_cqwq_create(mdev, &param->wq, param->cqc, &cq->wq,
			       &cq->wq_ctrl);
	if (err)
		return err;

	mcq->cqe_sz     = 64;
	mcq->set_ci_db  = cq->wq_ctrl.db.db;
	mcq->arm_db     = cq->wq_ctrl.db.db + 1;
	*mcq->set_ci_db = 0;
	*mcq->arm_db    = 0;
	mcq->vector     = param->eq_ix;
	mcq->comp       = mlx5e_completion_event;
	mcq->event      = mlx5e_cq_error_event;

	for (i = 0; i < mlx5_cqwq_get_size(&cq->wq); i++) {
		struct mlx5_cqe64 *cqe = mlx5_cqwq_get_wqe(&cq->wq, i);

		cqe->op_own = 0xf1;
	}

	cq->mdev = mdev;
	cq->netdev = priv->netdev;
	cq->priv = priv;

	return 0;
}

static int mlx5e_alloc_cq(struct mlx5e_priv *priv,
			  struct mlx5e_cq_param *param,
			  struct mlx5e_create_cq_param *ccp,
			  struct mlx5e_cq *cq)
{
	int err;

	param->wq.buf_numa_node = ccp->node;
	param->wq.db_numa_node  = ccp->node;
	param->eq_ix            = ccp->ix;

	err = mlx5e_alloc_cq_common(priv, param, cq);

	cq->napi     = ccp->napi;
	cq->ch_stats = ccp->ch_stats;

	return err;
}

static void mlx5e_free_cq(struct mlx5e_cq *cq)
{
	mlx5_wq_destroy(&cq->wq_ctrl);
}

static int mlx5e_create_cq(struct mlx5e_cq *cq, struct mlx5e_cq_param *param)
{
	u32 out[MLX5_ST_SZ_DW(create_cq_out)];
	struct mlx5_core_dev *mdev = cq->mdev;
	struct mlx5_core_cq *mcq = &cq->mcq;

	void *in;
	void *cqc;
	int inlen;
	int eqn;
	int err;

	err = mlx5_vector2eqn(mdev, param->eq_ix, &eqn);
	if (err)
		return err;

	inlen = MLX5_ST_SZ_BYTES(create_cq_in) +
		sizeof(u64) * cq->wq_ctrl.buf.npages;
	in = kvzalloc(inlen, GFP_KERNEL);
	if (!in)
		return -ENOMEM;

	cqc = MLX5_ADDR_OF(create_cq_in, in, cq_context);

	memcpy(cqc, param->cqc, sizeof(param->cqc));

	mlx5_fill_page_frag_array(&cq->wq_ctrl.buf,
				  (__be64 *)MLX5_ADDR_OF(create_cq_in, in, pas));

	MLX5_SET(cqc,   cqc, cq_period_mode, param->cq_period_mode);
	MLX5_SET(cqc,   cqc, c_eqn_or_apu_element, eqn);
	MLX5_SET(cqc,   cqc, uar_page,      mdev->priv.uar->index);
	MLX5_SET(cqc,   cqc, log_page_size, cq->wq_ctrl.buf.page_shift -
					    MLX5_ADAPTER_PAGE_SHIFT);
	MLX5_SET64(cqc, cqc, dbr_addr,      cq->wq_ctrl.db.dma);

	err = mlx5_core_create_cq(mdev, mcq, in, inlen, out, sizeof(out));

	kvfree(in);

	if (err)
		return err;

	mlx5e_cq_arm(cq);

	return 0;
}

static void mlx5e_destroy_cq(struct mlx5e_cq *cq)
{
	mlx5_core_destroy_cq(cq->mdev, &cq->mcq);
}

int mlx5e_open_cq(struct mlx5e_priv *priv, struct dim_cq_moder moder,
		  struct mlx5e_cq_param *param, struct mlx5e_create_cq_param *ccp,
		  struct mlx5e_cq *cq)
{
	struct mlx5_core_dev *mdev = priv->mdev;
	int err;

	err = mlx5e_alloc_cq(priv, param, ccp, cq);
	if (err)
		return err;

	err = mlx5e_create_cq(cq, param);
	if (err)
		goto err_free_cq;

	if (MLX5_CAP_GEN(mdev, cq_moderation))
		mlx5_core_modify_cq_moderation(mdev, &cq->mcq, moder.usec, moder.pkts);
	return 0;

err_free_cq:
	mlx5e_free_cq(cq);

	return err;
}

void mlx5e_close_cq(struct mlx5e_cq *cq)
{
	mlx5e_destroy_cq(cq);
	mlx5e_free_cq(cq);
}

static int mlx5e_open_tx_cqs(struct mlx5e_channel *c,
			     struct mlx5e_params *params,
			     struct mlx5e_create_cq_param *ccp,
			     struct mlx5e_channel_param *cparam)
{
	int err;
	int tc;

	for (tc = 0; tc < c->num_tc; tc++) {
		err = mlx5e_open_cq(c->priv, params->tx_cq_moderation, &cparam->txq_sq.cqp,
				    ccp, &c->sq[tc].cq);
		if (err)
			goto err_close_tx_cqs;
	}

	return 0;

err_close_tx_cqs:
	for (tc--; tc >= 0; tc--)
		mlx5e_close_cq(&c->sq[tc].cq);

	return err;
}

static void mlx5e_close_tx_cqs(struct mlx5e_channel *c)
{
	int tc;

	for (tc = 0; tc < c->num_tc; tc++)
		mlx5e_close_cq(&c->sq[tc].cq);
}

static int mlx5e_mqprio_txq_to_tc(struct netdev_tc_txq *tc_to_txq, unsigned int txq)
{
	int tc;

	for (tc = 0; tc < TC_MAX_QUEUE; tc++)
		if (txq - tc_to_txq[tc].offset < tc_to_txq[tc].count)
			return tc;

	WARN(1, "Unexpected TCs configuration. No match found for txq %u", txq);
	return -ENOENT;
}

static int mlx5e_txq_get_qos_node_hw_id(struct mlx5e_params *params, int txq_ix,
					u32 *hw_id)
{
	int tc;

	if (params->mqprio.mode != TC_MQPRIO_MODE_CHANNEL ||
	    !params->mqprio.channel.rl) {
		*hw_id = 0;
		return 0;
	}

	tc = mlx5e_mqprio_txq_to_tc(params->mqprio.tc_to_txq, txq_ix);
	if (tc < 0)
		return tc;

	return mlx5e_mqprio_rl_get_node_hw_id(params->mqprio.channel.rl, tc, hw_id);
}

static int mlx5e_open_sqs(struct mlx5e_channel *c,
			  struct mlx5e_params *params,
			  struct mlx5e_channel_param *cparam)
{
	int err, tc;

	for (tc = 0; tc < mlx5e_get_dcb_num_tc(params); tc++) {
		int txq_ix = c->ix + tc * params->num_channels;
		u32 qos_queue_group_id;

		err = mlx5e_txq_get_qos_node_hw_id(params, txq_ix, &qos_queue_group_id);
		if (err)
			goto err_close_sqs;

		err = mlx5e_open_txqsq(c, c->priv->tisn[c->lag_port][tc], txq_ix,
				       params, &cparam->txq_sq, &c->sq[tc], tc,
				       qos_queue_group_id,
				       &c->priv->channel_stats[c->ix].sq[tc]);
		if (err)
			goto err_close_sqs;
	}

	return 0;

err_close_sqs:
	for (tc--; tc >= 0; tc--)
		mlx5e_close_txqsq(&c->sq[tc]);

	return err;
}

static void mlx5e_close_sqs(struct mlx5e_channel *c)
{
	int tc;

	for (tc = 0; tc < c->num_tc; tc++)
		mlx5e_close_txqsq(&c->sq[tc]);
}

static int mlx5e_set_sq_maxrate(struct net_device *dev,
				struct mlx5e_txqsq *sq, u32 rate)
{
	struct mlx5e_priv *priv = netdev_priv(dev);
	struct mlx5_core_dev *mdev = priv->mdev;
	struct mlx5e_modify_sq_param msp = {0};
	struct mlx5_rate_limit rl = {0};
	u16 rl_index = 0;
	int err;

	if (rate == sq->rate_limit)
		/* nothing to do */
		return 0;

	if (sq->rate_limit) {
		rl.rate = sq->rate_limit;
		/* remove current rl index to free space to next ones */
		mlx5_rl_remove_rate(mdev, &rl);
	}

	sq->rate_limit = 0;

	if (rate) {
		rl.rate = rate;
		err = mlx5_rl_add_rate(mdev, &rl_index, &rl);
		if (err) {
			netdev_err(dev, "Failed configuring rate %u: %d\n",
				   rate, err);
			return err;
		}
	}

	msp.curr_state = MLX5_SQC_STATE_RDY;
	msp.next_state = MLX5_SQC_STATE_RDY;
	msp.rl_index   = rl_index;
	msp.rl_update  = true;
	err = mlx5e_modify_sq(mdev, sq->sqn, &msp);
	if (err) {
		netdev_err(dev, "Failed configuring rate %u: %d\n",
			   rate, err);
		/* remove the rate from the table */
		if (rate)
			mlx5_rl_remove_rate(mdev, &rl);
		return err;
	}

	sq->rate_limit = rate;
	return 0;
}

static int mlx5e_set_tx_maxrate(struct net_device *dev, int index, u32 rate)
{
	struct mlx5e_priv *priv = netdev_priv(dev);
	struct mlx5_core_dev *mdev = priv->mdev;
	struct mlx5e_txqsq *sq = priv->txq2sq[index];
	int err = 0;

	if (!mlx5_rl_is_supported(mdev)) {
		netdev_err(dev, "Rate limiting is not supported on this device\n");
		return -EINVAL;
	}

	/* rate is given in Mb/sec, HW config is in Kb/sec */
	rate = rate << 10;

	/* Check whether rate in valid range, 0 is always valid */
	if (rate && !mlx5_rl_is_in_range(mdev, rate)) {
		netdev_err(dev, "TX rate %u, is not in range\n", rate);
		return -ERANGE;
	}

	mutex_lock(&priv->state_lock);
	if (test_bit(MLX5E_STATE_OPENED, &priv->state))
		err = mlx5e_set_sq_maxrate(dev, sq, rate);
	if (!err)
		priv->tx_rates[index] = rate;
	mutex_unlock(&priv->state_lock);

	return err;
}

static int mlx5e_open_rxq_rq(struct mlx5e_channel *c, struct mlx5e_params *params,
			     struct mlx5e_rq_param *rq_params)
{
	int err;

	err = mlx5e_init_rxq_rq(c, params, &c->rq);
	if (err)
		return err;

	return mlx5e_open_rq(params, rq_params, NULL, cpu_to_node(c->cpu), &c->rq);
}

static int mlx5e_open_queues(struct mlx5e_channel *c,
			     struct mlx5e_params *params,
			     struct mlx5e_channel_param *cparam)
{
	struct dim_cq_moder icocq_moder = {0, 0};
	struct mlx5e_create_cq_param ccp;
	int err;

	mlx5e_build_create_cq_param(&ccp, c);

	err = mlx5e_open_cq(c->priv, icocq_moder, &cparam->async_icosq.cqp, &ccp,
			    &c->async_icosq.cq);
	if (err)
		return err;

	err = mlx5e_open_cq(c->priv, icocq_moder, &cparam->icosq.cqp, &ccp,
			    &c->icosq.cq);
	if (err)
		goto err_close_async_icosq_cq;

	err = mlx5e_open_tx_cqs(c, params, &ccp, cparam);
	if (err)
		goto err_close_icosq_cq;

	err = mlx5e_open_cq(c->priv, params->tx_cq_moderation, &cparam->xdp_sq.cqp, &ccp,
			    &c->xdpsq.cq);
	if (err)
		goto err_close_tx_cqs;

	err = mlx5e_open_cq(c->priv, params->rx_cq_moderation, &cparam->rq.cqp, &ccp,
			    &c->rq.cq);
	if (err)
		goto err_close_xdp_tx_cqs;

	err = c->xdp ? mlx5e_open_cq(c->priv, params->tx_cq_moderation, &cparam->xdp_sq.cqp,
				     &ccp, &c->rq_xdpsq.cq) : 0;
	if (err)
		goto err_close_rx_cq;

	spin_lock_init(&c->async_icosq_lock);

	err = mlx5e_open_icosq(c, params, &cparam->async_icosq, &c->async_icosq);
	if (err)
		goto err_close_xdpsq_cq;

	err = mlx5e_open_icosq(c, params, &cparam->icosq, &c->icosq);
	if (err)
		goto err_close_async_icosq;

	err = mlx5e_open_sqs(c, params, cparam);
	if (err)
		goto err_close_icosq;

	err = mlx5e_open_rxq_rq(c, params, &cparam->rq);
	if (err)
		goto err_close_sqs;

	if (c->xdp) {
		err = mlx5e_open_xdpsq(c, params, &cparam->xdp_sq, NULL,
				       &c->rq_xdpsq, false);
		if (err)
			goto err_close_rq;
	}

	err = mlx5e_open_xdpsq(c, params, &cparam->xdp_sq, NULL, &c->xdpsq, true);
	if (err)
		goto err_close_xdp_sq;

	return 0;

err_close_xdp_sq:
	if (c->xdp)
		mlx5e_close_xdpsq(&c->rq_xdpsq);

err_close_rq:
	mlx5e_close_rq(&c->rq);

err_close_sqs:
	mlx5e_close_sqs(c);

err_close_icosq:
	mlx5e_close_icosq(&c->icosq);

err_close_async_icosq:
	mlx5e_close_icosq(&c->async_icosq);

err_close_xdpsq_cq:
	if (c->xdp)
		mlx5e_close_cq(&c->rq_xdpsq.cq);

err_close_rx_cq:
	mlx5e_close_cq(&c->rq.cq);

err_close_xdp_tx_cqs:
	mlx5e_close_cq(&c->xdpsq.cq);

err_close_tx_cqs:
	mlx5e_close_tx_cqs(c);

err_close_icosq_cq:
	mlx5e_close_cq(&c->icosq.cq);

err_close_async_icosq_cq:
	mlx5e_close_cq(&c->async_icosq.cq);

	return err;
}

static void mlx5e_close_queues(struct mlx5e_channel *c)
{
	mlx5e_close_xdpsq(&c->xdpsq);
	if (c->xdp)
		mlx5e_close_xdpsq(&c->rq_xdpsq);
	mlx5e_close_rq(&c->rq);
	mlx5e_close_sqs(c);
	mlx5e_close_icosq(&c->icosq);
	mlx5e_close_icosq(&c->async_icosq);
	if (c->xdp)
		mlx5e_close_cq(&c->rq_xdpsq.cq);
	mlx5e_close_cq(&c->rq.cq);
	mlx5e_close_cq(&c->xdpsq.cq);
	mlx5e_close_tx_cqs(c);
	mlx5e_close_cq(&c->icosq.cq);
	mlx5e_close_cq(&c->async_icosq.cq);
}

static u8 mlx5e_enumerate_lag_port(struct mlx5_core_dev *mdev, int ix)
{
	u16 port_aff_bias = mlx5_core_is_pf(mdev) ? 0 : MLX5_CAP_GEN(mdev, vhca_id);

	return (ix + port_aff_bias) % mlx5e_get_num_lag_ports(mdev);
}

static int mlx5e_open_channel(struct mlx5e_priv *priv, int ix,
			      struct mlx5e_params *params,
			      struct mlx5e_channel_param *cparam,
			      struct xsk_buff_pool *xsk_pool,
			      struct mlx5e_channel **cp)
{
	int cpu = cpumask_first(mlx5_comp_irq_get_affinity_mask(priv->mdev, ix));
	struct net_device *netdev = priv->netdev;
	struct mlx5e_xsk_param xsk;
	struct mlx5e_channel *c;
	unsigned int irq;
	int err;

	err = mlx5_vector2irqn(priv->mdev, ix, &irq);
	if (err)
		return err;

	c = kvzalloc_node(sizeof(*c), GFP_KERNEL, cpu_to_node(cpu));
	if (!c)
		return -ENOMEM;

	c->priv     = priv;
	c->mdev     = priv->mdev;
	c->tstamp   = &priv->tstamp;
	c->ix       = ix;
	c->cpu      = cpu;
	c->pdev     = mlx5_core_dma_dev(priv->mdev);
	c->netdev   = priv->netdev;
	c->mkey_be  = cpu_to_be32(priv->mdev->mlx5e_res.hw_objs.mkey);
	c->num_tc   = mlx5e_get_dcb_num_tc(params);
	c->xdp      = !!params->xdp_prog;
	c->stats    = &priv->channel_stats[ix].ch;
	c->aff_mask = irq_get_effective_affinity_mask(irq);
	c->lag_port = mlx5e_enumerate_lag_port(priv->mdev, ix);

	netif_napi_add(netdev, &c->napi, mlx5e_napi_poll, 64);

	err = mlx5e_open_queues(c, params, cparam);
	if (unlikely(err))
		goto err_napi_del;

	if (xsk_pool) {
		mlx5e_build_xsk_param(xsk_pool, &xsk);
		err = mlx5e_open_xsk(priv, params, &xsk, xsk_pool, c);
		if (unlikely(err))
			goto err_close_queues;
	}

	*cp = c;

	return 0;

err_close_queues:
	mlx5e_close_queues(c);

err_napi_del:
	netif_napi_del(&c->napi);

	kvfree(c);

	return err;
}

static void mlx5e_activate_channel(struct mlx5e_channel *c)
{
	int tc;

	napi_enable(&c->napi);

	for (tc = 0; tc < c->num_tc; tc++)
		mlx5e_activate_txqsq(&c->sq[tc]);
	mlx5e_activate_icosq(&c->icosq);
	mlx5e_activate_icosq(&c->async_icosq);
	mlx5e_activate_rq(&c->rq);

	if (test_bit(MLX5E_CHANNEL_STATE_XSK, c->state))
		mlx5e_activate_xsk(c);
}

static void mlx5e_deactivate_channel(struct mlx5e_channel *c)
{
	int tc;

	if (test_bit(MLX5E_CHANNEL_STATE_XSK, c->state))
		mlx5e_deactivate_xsk(c);

	mlx5e_deactivate_rq(&c->rq);
	mlx5e_deactivate_icosq(&c->async_icosq);
	mlx5e_deactivate_icosq(&c->icosq);
	for (tc = 0; tc < c->num_tc; tc++)
		mlx5e_deactivate_txqsq(&c->sq[tc]);
	mlx5e_qos_deactivate_queues(c);

	napi_disable(&c->napi);
}

static void mlx5e_close_channel(struct mlx5e_channel *c)
{
	if (test_bit(MLX5E_CHANNEL_STATE_XSK, c->state))
		mlx5e_close_xsk(c);
	mlx5e_close_queues(c);
	mlx5e_qos_close_queues(c);
	netif_napi_del(&c->napi);

	kvfree(c);
}

int mlx5e_open_channels(struct mlx5e_priv *priv,
			struct mlx5e_channels *chs)
{
	struct mlx5e_channel_param *cparam;
	int err = -ENOMEM;
	int i;

	chs->num = chs->params.num_channels;

	chs->c = kcalloc(chs->num, sizeof(struct mlx5e_channel *), GFP_KERNEL);
	cparam = kvzalloc(sizeof(struct mlx5e_channel_param), GFP_KERNEL);
	if (!chs->c || !cparam)
		goto err_free;

	err = mlx5e_build_channel_param(priv->mdev, &chs->params, priv->q_counter, cparam);
	if (err)
		goto err_free;

	for (i = 0; i < chs->num; i++) {
		struct xsk_buff_pool *xsk_pool = NULL;

		if (chs->params.xdp_prog)
			xsk_pool = mlx5e_xsk_get_pool(&chs->params, chs->params.xsk, i);

		err = mlx5e_open_channel(priv, i, &chs->params, cparam, xsk_pool, &chs->c[i]);
		if (err)
			goto err_close_channels;
	}

	if (MLX5E_GET_PFLAG(&chs->params, MLX5E_PFLAG_TX_PORT_TS) || chs->params.ptp_rx) {
		err = mlx5e_ptp_open(priv, &chs->params, chs->c[0]->lag_port, &chs->ptp);
		if (err)
			goto err_close_channels;
	}

	err = mlx5e_qos_open_queues(priv, chs);
	if (err)
		goto err_close_ptp;

	mlx5e_health_channels_update(priv);
	kvfree(cparam);
	return 0;

err_close_ptp:
	if (chs->ptp)
		mlx5e_ptp_close(chs->ptp);

err_close_channels:
	for (i--; i >= 0; i--)
		mlx5e_close_channel(chs->c[i]);

err_free:
	kfree(chs->c);
	kvfree(cparam);
	chs->num = 0;
	return err;
}

static void mlx5e_activate_channels(struct mlx5e_channels *chs)
{
	int i;

	for (i = 0; i < chs->num; i++)
		mlx5e_activate_channel(chs->c[i]);

	if (chs->ptp)
		mlx5e_ptp_activate_channel(chs->ptp);
}

#define MLX5E_RQ_WQES_TIMEOUT 20000 /* msecs */

static int mlx5e_wait_channels_min_rx_wqes(struct mlx5e_channels *chs)
{
	int err = 0;
	int i;

	for (i = 0; i < chs->num; i++) {
		int timeout = err ? 0 : MLX5E_RQ_WQES_TIMEOUT;

		err |= mlx5e_wait_for_min_rx_wqes(&chs->c[i]->rq, timeout);

		/* Don't wait on the XSK RQ, because the newer xdpsock sample
		 * doesn't provide any Fill Ring entries at the setup stage.
		 */
	}

	return err ? -ETIMEDOUT : 0;
}

static void mlx5e_deactivate_channels(struct mlx5e_channels *chs)
{
	int i;

	if (chs->ptp)
		mlx5e_ptp_deactivate_channel(chs->ptp);

	for (i = 0; i < chs->num; i++)
		mlx5e_deactivate_channel(chs->c[i]);
}

void mlx5e_close_channels(struct mlx5e_channels *chs)
{
	int i;

	if (chs->ptp) {
		mlx5e_ptp_close(chs->ptp);
		chs->ptp = NULL;
	}
	for (i = 0; i < chs->num; i++)
		mlx5e_close_channel(chs->c[i]);

	kfree(chs->c);
	chs->num = 0;
}

static int mlx5e_modify_tirs_packet_merge(struct mlx5e_priv *priv)
{
	struct mlx5e_rx_res *res = priv->rx_res;

	return mlx5e_rx_res_packet_merge_set_param(res, &priv->channels.params.packet_merge);
}

static MLX5E_DEFINE_PREACTIVATE_WRAPPER_CTX(mlx5e_modify_tirs_packet_merge);

static int mlx5e_set_mtu(struct mlx5_core_dev *mdev,
			 struct mlx5e_params *params, u16 mtu)
{
	u16 hw_mtu = MLX5E_SW2HW_MTU(params, mtu);
	int err;

	err = mlx5_set_port_mtu(mdev, hw_mtu, 1);
	if (err)
		return err;

	/* Update vport context MTU */
	mlx5_modify_nic_vport_mtu(mdev, hw_mtu);
	return 0;
}

static void mlx5e_query_mtu(struct mlx5_core_dev *mdev,
			    struct mlx5e_params *params, u16 *mtu)
{
	u16 hw_mtu = 0;
	int err;

	err = mlx5_query_nic_vport_mtu(mdev, &hw_mtu);
	if (err || !hw_mtu) /* fallback to port oper mtu */
		mlx5_query_port_oper_mtu(mdev, &hw_mtu, 1);

	*mtu = MLX5E_HW2SW_MTU(params, hw_mtu);
}

int mlx5e_set_dev_port_mtu(struct mlx5e_priv *priv)
{
	struct mlx5e_params *params = &priv->channels.params;
	struct net_device *netdev = priv->netdev;
	struct mlx5_core_dev *mdev = priv->mdev;
	u16 mtu;
	int err;

	err = mlx5e_set_mtu(mdev, params, params->sw_mtu);
	if (err)
		return err;

	mlx5e_query_mtu(mdev, params, &mtu);
	if (mtu != params->sw_mtu)
		netdev_warn(netdev, "%s: VPort MTU %d is different than netdev mtu %d\n",
			    __func__, mtu, params->sw_mtu);

	params->sw_mtu = mtu;
	return 0;
}

MLX5E_DEFINE_PREACTIVATE_WRAPPER_CTX(mlx5e_set_dev_port_mtu);

void mlx5e_set_netdev_mtu_boundaries(struct mlx5e_priv *priv)
{
	struct mlx5e_params *params = &priv->channels.params;
	struct net_device *netdev   = priv->netdev;
	struct mlx5_core_dev *mdev  = priv->mdev;
	u16 max_mtu;

	/* MTU range: 68 - hw-specific max */
	netdev->min_mtu = ETH_MIN_MTU;

	mlx5_query_port_max_mtu(mdev, &max_mtu, 1);
	netdev->max_mtu = min_t(unsigned int, MLX5E_HW2SW_MTU(params, max_mtu),
				ETH_MAX_MTU);
}

static int mlx5e_netdev_set_tcs(struct net_device *netdev, u16 nch, u8 ntc,
				struct netdev_tc_txq *tc_to_txq)
{
	int tc, err;

	netdev_reset_tc(netdev);

	if (ntc == 1)
		return 0;

	err = netdev_set_num_tc(netdev, ntc);
	if (err) {
		netdev_WARN(netdev, "netdev_set_num_tc failed (%d), ntc = %d\n", err, ntc);
		return err;
	}

	for (tc = 0; tc < ntc; tc++) {
		u16 count, offset;

		count = tc_to_txq[tc].count;
		offset = tc_to_txq[tc].offset;
		netdev_set_tc_queue(netdev, tc, count, offset);
	}

	return 0;
}

int mlx5e_update_tx_netdev_queues(struct mlx5e_priv *priv)
{
	int qos_queues, nch, ntc, num_txqs, err;

	qos_queues = mlx5e_qos_cur_leaf_nodes(priv);

	nch = priv->channels.params.num_channels;
	ntc = mlx5e_get_dcb_num_tc(&priv->channels.params);
	num_txqs = nch * ntc + qos_queues;
	if (MLX5E_GET_PFLAG(&priv->channels.params, MLX5E_PFLAG_TX_PORT_TS))
		num_txqs += ntc;

	mlx5e_dbg(DRV, priv, "Setting num_txqs %d\n", num_txqs);
	err = netif_set_real_num_tx_queues(priv->netdev, num_txqs);
	if (err)
		netdev_warn(priv->netdev, "netif_set_real_num_tx_queues failed, %d\n", err);

	return err;
}

static int mlx5e_update_netdev_queues(struct mlx5e_priv *priv)
{
	struct netdev_tc_txq old_tc_to_txq[TC_MAX_QUEUE], *tc_to_txq;
	struct net_device *netdev = priv->netdev;
	int old_num_txqs, old_ntc;
	int num_rxqs, nch, ntc;
	int err;
	int i;

	old_num_txqs = netdev->real_num_tx_queues;
	old_ntc = netdev->num_tc ? : 1;
	for (i = 0; i < ARRAY_SIZE(old_tc_to_txq); i++)
		old_tc_to_txq[i] = netdev->tc_to_txq[i];

	nch = priv->channels.params.num_channels;
	ntc = priv->channels.params.mqprio.num_tc;
	num_rxqs = nch * priv->profile->rq_groups;
	tc_to_txq = priv->channels.params.mqprio.tc_to_txq;

	err = mlx5e_netdev_set_tcs(netdev, nch, ntc, tc_to_txq);
	if (err)
		goto err_out;
	err = mlx5e_update_tx_netdev_queues(priv);
	if (err)
		goto err_tcs;
	err = netif_set_real_num_rx_queues(netdev, num_rxqs);
	if (err) {
		netdev_warn(netdev, "netif_set_real_num_rx_queues failed, %d\n", err);
		goto err_txqs;
	}
	if (priv->mqprio_rl != priv->channels.params.mqprio.channel.rl) {
		if (priv->mqprio_rl) {
			mlx5e_mqprio_rl_cleanup(priv->mqprio_rl);
			mlx5e_mqprio_rl_free(priv->mqprio_rl);
		}
		priv->mqprio_rl = priv->channels.params.mqprio.channel.rl;
	}

	return 0;

err_txqs:
	/* netif_set_real_num_rx_queues could fail only when nch increased. Only
	 * one of nch and ntc is changed in this function. That means, the call
	 * to netif_set_real_num_tx_queues below should not fail, because it
	 * decreases the number of TX queues.
	 */
	WARN_ON_ONCE(netif_set_real_num_tx_queues(netdev, old_num_txqs));

err_tcs:
	WARN_ON_ONCE(mlx5e_netdev_set_tcs(netdev, old_num_txqs / old_ntc, old_ntc,
					  old_tc_to_txq));
err_out:
	return err;
}

static MLX5E_DEFINE_PREACTIVATE_WRAPPER_CTX(mlx5e_update_netdev_queues);

static void mlx5e_set_default_xps_cpumasks(struct mlx5e_priv *priv,
					   struct mlx5e_params *params)
{
	struct mlx5_core_dev *mdev = priv->mdev;
	int num_comp_vectors, ix, irq;

	num_comp_vectors = mlx5_comp_vectors_count(mdev);

	for (ix = 0; ix < params->num_channels; ix++) {
		cpumask_clear(priv->scratchpad.cpumask);

		for (irq = ix; irq < num_comp_vectors; irq += params->num_channels) {
			int cpu = cpumask_first(mlx5_comp_irq_get_affinity_mask(mdev, irq));

			cpumask_set_cpu(cpu, priv->scratchpad.cpumask);
		}

		netif_set_xps_queue(priv->netdev, priv->scratchpad.cpumask, ix);
	}
}

int mlx5e_num_channels_changed(struct mlx5e_priv *priv)
{
	u16 count = priv->channels.params.num_channels;
	int err;

	err = mlx5e_update_netdev_queues(priv);
	if (err)
		return err;

	mlx5e_set_default_xps_cpumasks(priv, &priv->channels.params);

	/* This function may be called on attach, before priv->rx_res is created. */
	if (!netif_is_rxfh_configured(priv->netdev) && priv->rx_res)
		mlx5e_rx_res_rss_set_indir_uniform(priv->rx_res, count);

	return 0;
}

MLX5E_DEFINE_PREACTIVATE_WRAPPER_CTX(mlx5e_num_channels_changed);

static void mlx5e_build_txq_maps(struct mlx5e_priv *priv)
{
	int i, ch, tc, num_tc;

	ch = priv->channels.num;
	num_tc = mlx5e_get_dcb_num_tc(&priv->channels.params);

	for (i = 0; i < ch; i++) {
		for (tc = 0; tc < num_tc; tc++) {
			struct mlx5e_channel *c = priv->channels.c[i];
			struct mlx5e_txqsq *sq = &c->sq[tc];

			priv->txq2sq[sq->txq_ix] = sq;
			priv->channel_tc2realtxq[i][tc] = i + tc * ch;
		}
	}

	if (!priv->channels.ptp)
		return;

	if (!test_bit(MLX5E_PTP_STATE_TX, priv->channels.ptp->state))
		return;

	for (tc = 0; tc < num_tc; tc++) {
		struct mlx5e_ptp *c = priv->channels.ptp;
		struct mlx5e_txqsq *sq = &c->ptpsq[tc].txqsq;

		priv->txq2sq[sq->txq_ix] = sq;
		priv->port_ptp_tc2realtxq[tc] = priv->num_tc_x_num_ch + tc;
	}
}

static void mlx5e_update_num_tc_x_num_ch(struct mlx5e_priv *priv)
{
	/* Sync with mlx5e_select_queue. */
	WRITE_ONCE(priv->num_tc_x_num_ch,
		   mlx5e_get_dcb_num_tc(&priv->channels.params) * priv->channels.num);
}

void mlx5e_activate_priv_channels(struct mlx5e_priv *priv)
{
	mlx5e_update_num_tc_x_num_ch(priv);
	mlx5e_build_txq_maps(priv);
	mlx5e_activate_channels(&priv->channels);
	mlx5e_qos_activate_queues(priv);
	mlx5e_xdp_tx_enable(priv);
	netif_tx_start_all_queues(priv->netdev);

	if (mlx5e_is_vport_rep(priv))
		mlx5e_add_sqs_fwd_rules(priv);

	mlx5e_wait_channels_min_rx_wqes(&priv->channels);

	if (priv->rx_res)
		mlx5e_rx_res_channels_activate(priv->rx_res, &priv->channels);
}

void mlx5e_deactivate_priv_channels(struct mlx5e_priv *priv)
{
	if (priv->rx_res)
		mlx5e_rx_res_channels_deactivate(priv->rx_res);

	if (mlx5e_is_vport_rep(priv))
		mlx5e_remove_sqs_fwd_rules(priv);

	/* FIXME: This is a W/A only for tx timeout watch dog false alarm when
	 * polling for inactive tx queues.
	 */
	netif_tx_stop_all_queues(priv->netdev);
	netif_tx_disable(priv->netdev);
	mlx5e_xdp_tx_disable(priv);
	mlx5e_deactivate_channels(&priv->channels);
}

static int mlx5e_switch_priv_params(struct mlx5e_priv *priv,
				    struct mlx5e_params *new_params,
				    mlx5e_fp_preactivate preactivate,
				    void *context)
{
	struct mlx5e_params old_params;

	old_params = priv->channels.params;
	priv->channels.params = *new_params;

	if (preactivate) {
		int err;

		err = preactivate(priv, context);
		if (err) {
			priv->channels.params = old_params;
			return err;
		}
	}

	return 0;
}

static int mlx5e_switch_priv_channels(struct mlx5e_priv *priv,
				      struct mlx5e_channels *new_chs,
				      mlx5e_fp_preactivate preactivate,
				      void *context)
{
	struct net_device *netdev = priv->netdev;
	struct mlx5e_channels old_chs;
	int carrier_ok;
	int err = 0;

	carrier_ok = netif_carrier_ok(netdev);
	netif_carrier_off(netdev);

	mlx5e_deactivate_priv_channels(priv);

	old_chs = priv->channels;
	priv->channels = *new_chs;

	/* New channels are ready to roll, call the preactivate hook if needed
	 * to modify HW settings or update kernel parameters.
	 */
	if (preactivate) {
		err = preactivate(priv, context);
		if (err) {
			priv->channels = old_chs;
			goto out;
		}
	}

	mlx5e_close_channels(&old_chs);
	priv->profile->update_rx(priv);

out:
	mlx5e_activate_priv_channels(priv);

	/* return carrier back if needed */
	if (carrier_ok)
		netif_carrier_on(netdev);

	return err;
}

int mlx5e_safe_switch_params(struct mlx5e_priv *priv,
			     struct mlx5e_params *params,
			     mlx5e_fp_preactivate preactivate,
			     void *context, bool reset)
{
	struct mlx5e_channels new_chs = {};
	int err;

	reset &= test_bit(MLX5E_STATE_OPENED, &priv->state);
	if (!reset)
		return mlx5e_switch_priv_params(priv, params, preactivate, context);

	new_chs.params = *params;
	err = mlx5e_open_channels(priv, &new_chs);
	if (err)
		return err;
	err = mlx5e_switch_priv_channels(priv, &new_chs, preactivate, context);
	if (err)
		mlx5e_close_channels(&new_chs);

	return err;
}

int mlx5e_safe_reopen_channels(struct mlx5e_priv *priv)
{
	return mlx5e_safe_switch_params(priv, &priv->channels.params, NULL, NULL, true);
}

void mlx5e_timestamp_init(struct mlx5e_priv *priv)
{
	priv->tstamp.tx_type   = HWTSTAMP_TX_OFF;
	priv->tstamp.rx_filter = HWTSTAMP_FILTER_NONE;
}

static void mlx5e_modify_admin_state(struct mlx5_core_dev *mdev,
				     enum mlx5_port_status state)
{
	struct mlx5_eswitch *esw = mdev->priv.eswitch;
	int vport_admin_state;

	mlx5_set_port_admin_status(mdev, state);

	if (mlx5_eswitch_mode(mdev) == MLX5_ESWITCH_OFFLOADS ||
	    !MLX5_CAP_GEN(mdev, uplink_follow))
		return;

	if (state == MLX5_PORT_UP)
		vport_admin_state = MLX5_VPORT_ADMIN_STATE_AUTO;
	else
		vport_admin_state = MLX5_VPORT_ADMIN_STATE_DOWN;

	mlx5_eswitch_set_vport_state(esw, MLX5_VPORT_UPLINK, vport_admin_state);
}

int mlx5e_open_locked(struct net_device *netdev)
{
	struct mlx5e_priv *priv = netdev_priv(netdev);
	int err;

	set_bit(MLX5E_STATE_OPENED, &priv->state);

	err = mlx5e_open_channels(priv, &priv->channels);
	if (err)
		goto err_clear_state_opened_flag;

	priv->profile->update_rx(priv);
	mlx5e_activate_priv_channels(priv);
	mlx5e_apply_traps(priv, true);
	if (priv->profile->update_carrier)
		priv->profile->update_carrier(priv);

	mlx5e_queue_update_stats(priv);
	return 0;

err_clear_state_opened_flag:
	clear_bit(MLX5E_STATE_OPENED, &priv->state);
	return err;
}

int mlx5e_open(struct net_device *netdev)
{
	struct mlx5e_priv *priv = netdev_priv(netdev);
	int err;

	mutex_lock(&priv->state_lock);
	err = mlx5e_open_locked(netdev);
	if (!err)
		mlx5e_modify_admin_state(priv->mdev, MLX5_PORT_UP);
	mutex_unlock(&priv->state_lock);

	return err;
}

int mlx5e_close_locked(struct net_device *netdev)
{
	struct mlx5e_priv *priv = netdev_priv(netdev);

	/* May already be CLOSED in case a previous configuration operation
	 * (e.g RX/TX queue size change) that involves close&open failed.
	 */
	if (!test_bit(MLX5E_STATE_OPENED, &priv->state))
		return 0;

	mlx5e_apply_traps(priv, false);
	clear_bit(MLX5E_STATE_OPENED, &priv->state);

	netif_carrier_off(priv->netdev);
	mlx5e_deactivate_priv_channels(priv);
	mlx5e_close_channels(&priv->channels);

	return 0;
}

int mlx5e_close(struct net_device *netdev)
{
	struct mlx5e_priv *priv = netdev_priv(netdev);
	int err;

	if (!netif_device_present(netdev))
		return -ENODEV;

	mutex_lock(&priv->state_lock);
	mlx5e_modify_admin_state(priv->mdev, MLX5_PORT_DOWN);
	err = mlx5e_close_locked(netdev);
	mutex_unlock(&priv->state_lock);

	return err;
}

static void mlx5e_free_drop_rq(struct mlx5e_rq *rq)
{
	mlx5_wq_destroy(&rq->wq_ctrl);
}

static int mlx5e_alloc_drop_rq(struct mlx5_core_dev *mdev,
			       struct mlx5e_rq *rq,
			       struct mlx5e_rq_param *param)
{
	void *rqc = param->rqc;
	void *rqc_wq = MLX5_ADDR_OF(rqc, rqc, wq);
	int err;

	param->wq.db_numa_node = param->wq.buf_numa_node;

	err = mlx5_wq_cyc_create(mdev, &param->wq, rqc_wq, &rq->wqe.wq,
				 &rq->wq_ctrl);
	if (err)
		return err;

	/* Mark as unused given "Drop-RQ" packets never reach XDP */
	xdp_rxq_info_unused(&rq->xdp_rxq);

	rq->mdev = mdev;

	return 0;
}

static int mlx5e_alloc_drop_cq(struct mlx5e_priv *priv,
			       struct mlx5e_cq *cq,
			       struct mlx5e_cq_param *param)
{
	struct mlx5_core_dev *mdev = priv->mdev;

	param->wq.buf_numa_node = dev_to_node(mlx5_core_dma_dev(mdev));
	param->wq.db_numa_node  = dev_to_node(mlx5_core_dma_dev(mdev));

	return mlx5e_alloc_cq_common(priv, param, cq);
}

int mlx5e_open_drop_rq(struct mlx5e_priv *priv,
		       struct mlx5e_rq *drop_rq)
{
	struct mlx5_core_dev *mdev = priv->mdev;
	struct mlx5e_cq_param cq_param = {};
	struct mlx5e_rq_param rq_param = {};
	struct mlx5e_cq *cq = &drop_rq->cq;
	int err;

	mlx5e_build_drop_rq_param(mdev, priv->drop_rq_q_counter, &rq_param);

	err = mlx5e_alloc_drop_cq(priv, cq, &cq_param);
	if (err)
		return err;

	err = mlx5e_create_cq(cq, &cq_param);
	if (err)
		goto err_free_cq;

	err = mlx5e_alloc_drop_rq(mdev, drop_rq, &rq_param);
	if (err)
		goto err_destroy_cq;

	err = mlx5e_create_rq(drop_rq, &rq_param);
	if (err)
		goto err_free_rq;

	err = mlx5e_modify_rq_state(drop_rq, MLX5_RQC_STATE_RST, MLX5_RQC_STATE_RDY);
	if (err)
		mlx5_core_warn(priv->mdev, "modify_rq_state failed, rx_if_down_packets won't be counted %d\n", err);

	return 0;

err_free_rq:
	mlx5e_free_drop_rq(drop_rq);

err_destroy_cq:
	mlx5e_destroy_cq(cq);

err_free_cq:
	mlx5e_free_cq(cq);

	return err;
}

void mlx5e_close_drop_rq(struct mlx5e_rq *drop_rq)
{
	mlx5e_destroy_rq(drop_rq);
	mlx5e_free_drop_rq(drop_rq);
	mlx5e_destroy_cq(&drop_rq->cq);
	mlx5e_free_cq(&drop_rq->cq);
}

int mlx5e_create_tis(struct mlx5_core_dev *mdev, void *in, u32 *tisn)
{
	void *tisc = MLX5_ADDR_OF(create_tis_in, in, ctx);

	MLX5_SET(tisc, tisc, transport_domain, mdev->mlx5e_res.hw_objs.td.tdn);

	if (MLX5_GET(tisc, tisc, tls_en))
		MLX5_SET(tisc, tisc, pd, mdev->mlx5e_res.hw_objs.pdn);

	if (mlx5_lag_is_lacp_owner(mdev))
		MLX5_SET(tisc, tisc, strict_lag_tx_port_affinity, 1);

	return mlx5_core_create_tis(mdev, in, tisn);
}

void mlx5e_destroy_tis(struct mlx5_core_dev *mdev, u32 tisn)
{
	mlx5_core_destroy_tis(mdev, tisn);
}

void mlx5e_destroy_tises(struct mlx5e_priv *priv)
{
	int tc, i;

	for (i = 0; i < mlx5e_get_num_lag_ports(priv->mdev); i++)
		for (tc = 0; tc < priv->profile->max_tc; tc++)
			mlx5e_destroy_tis(priv->mdev, priv->tisn[i][tc]);
}

static bool mlx5e_lag_should_assign_affinity(struct mlx5_core_dev *mdev)
{
	return MLX5_CAP_GEN(mdev, lag_tx_port_affinity) && mlx5e_get_num_lag_ports(mdev) > 1;
}

int mlx5e_create_tises(struct mlx5e_priv *priv)
{
	int tc, i;
	int err;

	for (i = 0; i < mlx5e_get_num_lag_ports(priv->mdev); i++) {
		for (tc = 0; tc < priv->profile->max_tc; tc++) {
			u32 in[MLX5_ST_SZ_DW(create_tis_in)] = {};
			void *tisc;

			tisc = MLX5_ADDR_OF(create_tis_in, in, ctx);

			MLX5_SET(tisc, tisc, prio, tc << 1);

			if (mlx5e_lag_should_assign_affinity(priv->mdev))
				MLX5_SET(tisc, tisc, lag_tx_port_affinity, i + 1);

			err = mlx5e_create_tis(priv->mdev, in, &priv->tisn[i][tc]);
			if (err)
				goto err_close_tises;
		}
	}

	return 0;

err_close_tises:
	for (; i >= 0; i--) {
		for (tc--; tc >= 0; tc--)
			mlx5e_destroy_tis(priv->mdev, priv->tisn[i][tc]);
		tc = priv->profile->max_tc;
	}

	return err;
}

static void mlx5e_cleanup_nic_tx(struct mlx5e_priv *priv)
{
	mlx5e_destroy_tises(priv);
}

static int mlx5e_modify_channels_scatter_fcs(struct mlx5e_channels *chs, bool enable)
{
	int err = 0;
	int i;

	for (i = 0; i < chs->num; i++) {
		err = mlx5e_modify_rq_scatter_fcs(&chs->c[i]->rq, enable);
		if (err)
			return err;
	}

	return 0;
}

static int mlx5e_modify_channels_vsd(struct mlx5e_channels *chs, bool vsd)
{
	int err;
	int i;

	for (i = 0; i < chs->num; i++) {
		err = mlx5e_modify_rq_vsd(&chs->c[i]->rq, vsd);
		if (err)
			return err;
	}
	if (chs->ptp && test_bit(MLX5E_PTP_STATE_RX, chs->ptp->state))
		return mlx5e_modify_rq_vsd(&chs->ptp->rq, vsd);

	return 0;
}

static void mlx5e_mqprio_build_default_tc_to_txq(struct netdev_tc_txq *tc_to_txq,
						 int ntc, int nch)
{
	int tc;

	memset(tc_to_txq, 0, sizeof(*tc_to_txq) * TC_MAX_QUEUE);

	/* Map netdev TCs to offset 0.
	 * We have our own UP to TXQ mapping for DCB mode of QoS
	 */
	for (tc = 0; tc < ntc; tc++) {
		tc_to_txq[tc] = (struct netdev_tc_txq) {
			.count = nch,
			.offset = 0,
		};
	}
}

static void mlx5e_mqprio_build_tc_to_txq(struct netdev_tc_txq *tc_to_txq,
					 struct tc_mqprio_qopt *qopt)
{
	int tc;

	for (tc = 0; tc < TC_MAX_QUEUE; tc++) {
		tc_to_txq[tc] = (struct netdev_tc_txq) {
			.count = qopt->count[tc],
			.offset = qopt->offset[tc],
		};
	}
}

static void mlx5e_params_mqprio_dcb_set(struct mlx5e_params *params, u8 num_tc)
{
	params->mqprio.mode = TC_MQPRIO_MODE_DCB;
	params->mqprio.num_tc = num_tc;
	params->mqprio.channel.rl = NULL;
	mlx5e_mqprio_build_default_tc_to_txq(params->mqprio.tc_to_txq, num_tc,
					     params->num_channels);
}

static void mlx5e_params_mqprio_channel_set(struct mlx5e_params *params,
					    struct tc_mqprio_qopt *qopt,
					    struct mlx5e_mqprio_rl *rl)
{
	params->mqprio.mode = TC_MQPRIO_MODE_CHANNEL;
	params->mqprio.num_tc = qopt->num_tc;
	params->mqprio.channel.rl = rl;
	mlx5e_mqprio_build_tc_to_txq(params->mqprio.tc_to_txq, qopt);
}

static void mlx5e_params_mqprio_reset(struct mlx5e_params *params)
{
	mlx5e_params_mqprio_dcb_set(params, 1);
}

static int mlx5e_setup_tc_mqprio_dcb(struct mlx5e_priv *priv,
				     struct tc_mqprio_qopt *mqprio)
{
	struct mlx5e_params new_params;
	u8 tc = mqprio->num_tc;
	int err;

	mqprio->hw = TC_MQPRIO_HW_OFFLOAD_TCS;

	if (tc && tc != MLX5E_MAX_NUM_TC)
		return -EINVAL;

	new_params = priv->channels.params;
	mlx5e_params_mqprio_dcb_set(&new_params, tc ? tc : 1);

	err = mlx5e_safe_switch_params(priv, &new_params,
				       mlx5e_num_channels_changed_ctx, NULL, true);

	priv->max_opened_tc = max_t(u8, priv->max_opened_tc,
				    mlx5e_get_dcb_num_tc(&priv->channels.params));
	return err;
}

static int mlx5e_mqprio_channel_validate(struct mlx5e_priv *priv,
					 struct tc_mqprio_qopt_offload *mqprio)
{
	struct net_device *netdev = priv->netdev;
	struct mlx5e_ptp *ptp_channel;
	int agg_count = 0;
	int i;

	ptp_channel = priv->channels.ptp;
	if (ptp_channel && test_bit(MLX5E_PTP_STATE_TX, ptp_channel->state)) {
		netdev_err(netdev,
			   "Cannot activate MQPRIO mode channel since it conflicts with TX port TS\n");
		return -EINVAL;
	}

	if (mqprio->qopt.offset[0] != 0 || mqprio->qopt.num_tc < 1 ||
	    mqprio->qopt.num_tc > MLX5E_MAX_NUM_MQPRIO_CH_TC)
		return -EINVAL;

	for (i = 0; i < mqprio->qopt.num_tc; i++) {
		if (!mqprio->qopt.count[i]) {
			netdev_err(netdev, "Zero size for queue-group (%d) is not supported\n", i);
			return -EINVAL;
		}
		if (mqprio->min_rate[i]) {
			netdev_err(netdev, "Min tx rate is not supported\n");
			return -EINVAL;
		}

		if (mqprio->max_rate[i]) {
			int err;

			err = mlx5e_qos_bytes_rate_check(priv->mdev, mqprio->max_rate[i]);
			if (err)
				return err;
		}

		if (mqprio->qopt.offset[i] != agg_count) {
			netdev_err(netdev, "Discontinuous queues config is not supported\n");
			return -EINVAL;
		}
		agg_count += mqprio->qopt.count[i];
	}

	if (priv->channels.params.num_channels != agg_count) {
		netdev_err(netdev, "Num of queues (%d) does not match available (%d)\n",
			   agg_count, priv->channels.params.num_channels);
		return -EINVAL;
	}

	return 0;
}

static bool mlx5e_mqprio_rate_limit(struct tc_mqprio_qopt_offload *mqprio)
{
	int tc;

	for (tc = 0; tc < mqprio->qopt.num_tc; tc++)
		if (mqprio->max_rate[tc])
			return true;
	return false;
}

static int mlx5e_setup_tc_mqprio_channel(struct mlx5e_priv *priv,
					 struct tc_mqprio_qopt_offload *mqprio)
{
	mlx5e_fp_preactivate preactivate;
	struct mlx5e_params new_params;
	struct mlx5e_mqprio_rl *rl;
	bool nch_changed;
	int err;

	err = mlx5e_mqprio_channel_validate(priv, mqprio);
	if (err)
		return err;

	rl = NULL;
	if (mlx5e_mqprio_rate_limit(mqprio)) {
		rl = mlx5e_mqprio_rl_alloc();
		if (!rl)
			return -ENOMEM;
		err = mlx5e_mqprio_rl_init(rl, priv->mdev, mqprio->qopt.num_tc,
					   mqprio->max_rate);
		if (err) {
			mlx5e_mqprio_rl_free(rl);
			return err;
		}
	}

	new_params = priv->channels.params;
	mlx5e_params_mqprio_channel_set(&new_params, &mqprio->qopt, rl);

	nch_changed = mlx5e_get_dcb_num_tc(&priv->channels.params) > 1;
	preactivate = nch_changed ? mlx5e_num_channels_changed_ctx :
		mlx5e_update_netdev_queues_ctx;
	err = mlx5e_safe_switch_params(priv, &new_params, preactivate, NULL, true);
	if (err && rl) {
		mlx5e_mqprio_rl_cleanup(rl);
		mlx5e_mqprio_rl_free(rl);
	}

	return err;
}

static int mlx5e_setup_tc_mqprio(struct mlx5e_priv *priv,
				 struct tc_mqprio_qopt_offload *mqprio)
{
	/* MQPRIO is another toplevel qdisc that can't be attached
	 * simultaneously with the offloaded HTB.
	 */
	if (WARN_ON(priv->htb.maj_id))
		return -EINVAL;

	switch (mqprio->mode) {
	case TC_MQPRIO_MODE_DCB:
		return mlx5e_setup_tc_mqprio_dcb(priv, &mqprio->qopt);
	case TC_MQPRIO_MODE_CHANNEL:
		return mlx5e_setup_tc_mqprio_channel(priv, mqprio);
	default:
		return -EOPNOTSUPP;
	}
}

static int mlx5e_setup_tc_htb(struct mlx5e_priv *priv, struct tc_htb_qopt_offload *htb)
{
	int res;

	switch (htb->command) {
	case TC_HTB_CREATE:
		return mlx5e_htb_root_add(priv, htb->parent_classid, htb->classid,
					  htb->extack);
	case TC_HTB_DESTROY:
		return mlx5e_htb_root_del(priv);
	case TC_HTB_LEAF_ALLOC_QUEUE:
		res = mlx5e_htb_leaf_alloc_queue(priv, htb->classid, htb->parent_classid,
						 htb->rate, htb->ceil, htb->extack);
		if (res < 0)
			return res;
		htb->qid = res;
		return 0;
	case TC_HTB_LEAF_TO_INNER:
		return mlx5e_htb_leaf_to_inner(priv, htb->parent_classid, htb->classid,
					       htb->rate, htb->ceil, htb->extack);
	case TC_HTB_LEAF_DEL:
		return mlx5e_htb_leaf_del(priv, &htb->classid, htb->extack);
	case TC_HTB_LEAF_DEL_LAST:
	case TC_HTB_LEAF_DEL_LAST_FORCE:
		return mlx5e_htb_leaf_del_last(priv, htb->classid,
					       htb->command == TC_HTB_LEAF_DEL_LAST_FORCE,
					       htb->extack);
	case TC_HTB_NODE_MODIFY:
		return mlx5e_htb_node_modify(priv, htb->classid, htb->rate, htb->ceil,
					     htb->extack);
	case TC_HTB_LEAF_QUERY_QUEUE:
		res = mlx5e_get_txq_by_classid(priv, htb->classid);
		if (res < 0)
			return res;
		htb->qid = res;
		return 0;
	default:
		return -EOPNOTSUPP;
	}
}

static LIST_HEAD(mlx5e_block_cb_list);

static int mlx5e_setup_tc(struct net_device *dev, enum tc_setup_type type,
			  void *type_data)
{
	struct mlx5e_priv *priv = netdev_priv(dev);
	bool tc_unbind = false;
	int err;

	if (type == TC_SETUP_BLOCK &&
	    ((struct flow_block_offload *)type_data)->command == FLOW_BLOCK_UNBIND)
		tc_unbind = true;

	if (!netif_device_present(dev) && !tc_unbind)
		return -ENODEV;

	switch (type) {
	case TC_SETUP_BLOCK: {
		struct flow_block_offload *f = type_data;

		f->unlocked_driver_cb = true;
		return flow_block_cb_setup_simple(type_data,
						  &mlx5e_block_cb_list,
						  mlx5e_setup_tc_block_cb,
						  priv, priv, true);
	}
	case TC_SETUP_QDISC_MQPRIO:
		mutex_lock(&priv->state_lock);
		err = mlx5e_setup_tc_mqprio(priv, type_data);
		mutex_unlock(&priv->state_lock);
		return err;
	case TC_SETUP_QDISC_HTB:
		mutex_lock(&priv->state_lock);
		err = mlx5e_setup_tc_htb(priv, type_data);
		mutex_unlock(&priv->state_lock);
		return err;
	default:
		return -EOPNOTSUPP;
	}
}

void mlx5e_fold_sw_stats64(struct mlx5e_priv *priv, struct rtnl_link_stats64 *s)
{
	int i;

	for (i = 0; i < priv->stats_nch; i++) {
		struct mlx5e_channel_stats *channel_stats = &priv->channel_stats[i];
		struct mlx5e_rq_stats *xskrq_stats = &channel_stats->xskrq;
		struct mlx5e_rq_stats *rq_stats = &channel_stats->rq;
		int j;

		s->rx_packets   += rq_stats->packets + xskrq_stats->packets;
		s->rx_bytes     += rq_stats->bytes + xskrq_stats->bytes;
		s->multicast    += rq_stats->mcast_packets + xskrq_stats->mcast_packets;

		for (j = 0; j < priv->max_opened_tc; j++) {
			struct mlx5e_sq_stats *sq_stats = &channel_stats->sq[j];

			s->tx_packets    += sq_stats->packets;
			s->tx_bytes      += sq_stats->bytes;
			s->tx_dropped    += sq_stats->dropped;
		}
	}
	if (priv->tx_ptp_opened) {
		for (i = 0; i < priv->max_opened_tc; i++) {
			struct mlx5e_sq_stats *sq_stats = &priv->ptp_stats.sq[i];

			s->tx_packets    += sq_stats->packets;
			s->tx_bytes      += sq_stats->bytes;
			s->tx_dropped    += sq_stats->dropped;
		}
	}
	if (priv->rx_ptp_opened) {
		struct mlx5e_rq_stats *rq_stats = &priv->ptp_stats.rq;

		s->rx_packets   += rq_stats->packets;
		s->rx_bytes     += rq_stats->bytes;
		s->multicast    += rq_stats->mcast_packets;
	}
}

void
mlx5e_get_stats(struct net_device *dev, struct rtnl_link_stats64 *stats)
{
	struct mlx5e_priv *priv = netdev_priv(dev);
	struct mlx5e_pport_stats *pstats = &priv->stats.pport;

	if (!netif_device_present(dev))
		return;

	/* In switchdev mode, monitor counters doesn't monitor
	 * rx/tx stats of 802_3. The update stats mechanism
	 * should keep the 802_3 layout counters updated
	 */
	if (!mlx5e_monitor_counter_supported(priv) ||
	    mlx5e_is_uplink_rep(priv)) {
		/* update HW stats in background for next time */
		mlx5e_queue_update_stats(priv);
	}

	if (mlx5e_is_uplink_rep(priv)) {
		struct mlx5e_vport_stats *vstats = &priv->stats.vport;

		stats->rx_packets = PPORT_802_3_GET(pstats, a_frames_received_ok);
		stats->rx_bytes   = PPORT_802_3_GET(pstats, a_octets_received_ok);
		stats->tx_packets = PPORT_802_3_GET(pstats, a_frames_transmitted_ok);
		stats->tx_bytes   = PPORT_802_3_GET(pstats, a_octets_transmitted_ok);

		/* vport multicast also counts packets that are dropped due to steering
		 * or rx out of buffer
		 */
		stats->multicast = VPORT_COUNTER_GET(vstats, received_eth_multicast.packets);
	} else {
		mlx5e_fold_sw_stats64(priv, stats);
	}

	stats->rx_dropped = priv->stats.qcnt.rx_out_of_buffer;

	stats->rx_length_errors =
		PPORT_802_3_GET(pstats, a_in_range_length_errors) +
		PPORT_802_3_GET(pstats, a_out_of_range_length_field) +
		PPORT_802_3_GET(pstats, a_frame_too_long_errors);
	stats->rx_crc_errors =
		PPORT_802_3_GET(pstats, a_frame_check_sequence_errors);
	stats->rx_frame_errors = PPORT_802_3_GET(pstats, a_alignment_errors);
	stats->tx_aborted_errors = PPORT_2863_GET(pstats, if_out_discards);
	stats->rx_errors = stats->rx_length_errors + stats->rx_crc_errors +
			   stats->rx_frame_errors;
	stats->tx_errors = stats->tx_aborted_errors + stats->tx_carrier_errors;
}

static void mlx5e_nic_set_rx_mode(struct mlx5e_priv *priv)
{
	if (mlx5e_is_uplink_rep(priv))
		return; /* no rx mode for uplink rep */

	queue_work(priv->wq, &priv->set_rx_mode_work);
}

static void mlx5e_set_rx_mode(struct net_device *dev)
{
	struct mlx5e_priv *priv = netdev_priv(dev);

	mlx5e_nic_set_rx_mode(priv);
}

static int mlx5e_set_mac(struct net_device *netdev, void *addr)
{
	struct mlx5e_priv *priv = netdev_priv(netdev);
	struct sockaddr *saddr = addr;

	if (!is_valid_ether_addr(saddr->sa_data))
		return -EADDRNOTAVAIL;

	netif_addr_lock_bh(netdev);
	eth_hw_addr_set(netdev, saddr->sa_data);
	netif_addr_unlock_bh(netdev);

	mlx5e_nic_set_rx_mode(priv);

	return 0;
}

#define MLX5E_SET_FEATURE(features, feature, enable)	\
	do {						\
		if (enable)				\
			*features |= feature;		\
		else					\
			*features &= ~feature;		\
	} while (0)

typedef int (*mlx5e_feature_handler)(struct net_device *netdev, bool enable);

static int set_feature_lro(struct net_device *netdev, bool enable)
{
	struct mlx5e_priv *priv = netdev_priv(netdev);
	struct mlx5_core_dev *mdev = priv->mdev;
	struct mlx5e_params *cur_params;
	struct mlx5e_params new_params;
	bool reset = true;
	int err = 0;

	mutex_lock(&priv->state_lock);

	if (enable && priv->xsk.refcnt) {
		netdev_warn(netdev, "LRO is incompatible with AF_XDP (%u XSKs are active)\n",
			    priv->xsk.refcnt);
		err = -EINVAL;
		goto out;
	}

	cur_params = &priv->channels.params;
	if (enable && !MLX5E_GET_PFLAG(cur_params, MLX5E_PFLAG_RX_STRIDING_RQ)) {
		netdev_warn(netdev, "can't set LRO with legacy RQ\n");
		err = -EINVAL;
		goto out;
	}

	new_params = *cur_params;

	if (enable)
		new_params.packet_merge.type = MLX5E_PACKET_MERGE_LRO;
	else if (new_params.packet_merge.type == MLX5E_PACKET_MERGE_LRO)
		new_params.packet_merge.type = MLX5E_PACKET_MERGE_NONE;
	else
		goto out;

	if (!(cur_params->packet_merge.type == MLX5E_PACKET_MERGE_SHAMPO &&
	      new_params.packet_merge.type == MLX5E_PACKET_MERGE_LRO)) {
		if (cur_params->rq_wq_type == MLX5_WQ_TYPE_LINKED_LIST_STRIDING_RQ) {
			if (mlx5e_rx_mpwqe_is_linear_skb(mdev, cur_params, NULL) ==
			    mlx5e_rx_mpwqe_is_linear_skb(mdev, &new_params, NULL))
				reset = false;
		}
	}

	err = mlx5e_safe_switch_params(priv, &new_params,
				       mlx5e_modify_tirs_packet_merge_ctx, NULL, reset);
out:
	mutex_unlock(&priv->state_lock);
	return err;
}

static int set_feature_hw_gro(struct net_device *netdev, bool enable)
{
	struct mlx5e_priv *priv = netdev_priv(netdev);
	struct mlx5e_params new_params;
	bool reset = true;
	int err = 0;

	mutex_lock(&priv->state_lock);
	new_params = priv->channels.params;

	if (enable) {
		if (MLX5E_GET_PFLAG(&new_params, MLX5E_PFLAG_RX_CQE_COMPRESS)) {
			netdev_warn(netdev, "Can't set HW-GRO when CQE compress is active\n");
			err = -EINVAL;
			goto out;
		}
		new_params.packet_merge.type = MLX5E_PACKET_MERGE_SHAMPO;
		new_params.packet_merge.shampo.match_criteria_type =
			MLX5_RQC_SHAMPO_MATCH_CRITERIA_TYPE_EXTENDED;
		new_params.packet_merge.shampo.alignment_granularity =
			MLX5_RQC_SHAMPO_NO_MATCH_ALIGNMENT_GRANULARITY_STRIDE;
	} else if (new_params.packet_merge.type == MLX5E_PACKET_MERGE_SHAMPO) {
		new_params.packet_merge.type = MLX5E_PACKET_MERGE_NONE;
	} else {
		goto out;
	}

	err = mlx5e_safe_switch_params(priv, &new_params,
				       mlx5e_modify_tirs_packet_merge_ctx, NULL, reset);
out:
	mutex_unlock(&priv->state_lock);
	return err;
}

static int set_feature_cvlan_filter(struct net_device *netdev, bool enable)
{
	struct mlx5e_priv *priv = netdev_priv(netdev);

	if (enable)
		mlx5e_enable_cvlan_filter(priv);
	else
		mlx5e_disable_cvlan_filter(priv);

	return 0;
}

static int set_feature_hw_tc(struct net_device *netdev, bool enable)
{
	struct mlx5e_priv *priv = netdev_priv(netdev);

#if IS_ENABLED(CONFIG_MLX5_CLS_ACT)
	if (!enable && mlx5e_tc_num_filters(priv, MLX5_TC_FLAG(NIC_OFFLOAD))) {
		netdev_err(netdev,
			   "Active offloaded tc filters, can't turn hw_tc_offload off\n");
		return -EINVAL;
	}
#endif

	if (!enable && priv->htb.maj_id) {
		netdev_err(netdev, "Active HTB offload, can't turn hw_tc_offload off\n");
		return -EINVAL;
	}

	return 0;
}

static int set_feature_rx_all(struct net_device *netdev, bool enable)
{
	struct mlx5e_priv *priv = netdev_priv(netdev);
	struct mlx5_core_dev *mdev = priv->mdev;

	return mlx5_set_port_fcs(mdev, !enable);
}

static int mlx5e_set_rx_port_ts(struct mlx5_core_dev *mdev, bool enable)
{
	u32 in[MLX5_ST_SZ_DW(pcmr_reg)] = {};
	bool supported, curr_state;
	int err;

	if (!MLX5_CAP_GEN(mdev, ports_check))
		return 0;

	err = mlx5_query_ports_check(mdev, in, sizeof(in));
	if (err)
		return err;

	supported = MLX5_GET(pcmr_reg, in, rx_ts_over_crc_cap);
	curr_state = MLX5_GET(pcmr_reg, in, rx_ts_over_crc);

	if (!supported || enable == curr_state)
		return 0;

	MLX5_SET(pcmr_reg, in, local_port, 1);
	MLX5_SET(pcmr_reg, in, rx_ts_over_crc, enable);

	return mlx5_set_ports_check(mdev, in, sizeof(in));
}

static int set_feature_rx_fcs(struct net_device *netdev, bool enable)
{
	struct mlx5e_priv *priv = netdev_priv(netdev);
	struct mlx5e_channels *chs = &priv->channels;
	struct mlx5_core_dev *mdev = priv->mdev;
	int err;

	mutex_lock(&priv->state_lock);

	if (enable) {
		err = mlx5e_set_rx_port_ts(mdev, false);
		if (err)
			goto out;

		chs->params.scatter_fcs_en = true;
		err = mlx5e_modify_channels_scatter_fcs(chs, true);
		if (err) {
			chs->params.scatter_fcs_en = false;
			mlx5e_set_rx_port_ts(mdev, true);
		}
	} else {
		chs->params.scatter_fcs_en = false;
		err = mlx5e_modify_channels_scatter_fcs(chs, false);
		if (err) {
			chs->params.scatter_fcs_en = true;
			goto out;
		}
		err = mlx5e_set_rx_port_ts(mdev, true);
		if (err) {
			mlx5_core_warn(mdev, "Failed to set RX port timestamp %d\n", err);
			err = 0;
		}
	}

out:
	mutex_unlock(&priv->state_lock);
	return err;
}

static int set_feature_rx_vlan(struct net_device *netdev, bool enable)
{
	struct mlx5e_priv *priv = netdev_priv(netdev);
	int err = 0;

	mutex_lock(&priv->state_lock);

	priv->channels.params.vlan_strip_disable = !enable;
	if (!test_bit(MLX5E_STATE_OPENED, &priv->state))
		goto unlock;

	err = mlx5e_modify_channels_vsd(&priv->channels, !enable);
	if (err)
		priv->channels.params.vlan_strip_disable = enable;

unlock:
	mutex_unlock(&priv->state_lock);

	return err;
}

#ifdef CONFIG_MLX5_EN_ARFS
static int set_feature_arfs(struct net_device *netdev, bool enable)
{
	struct mlx5e_priv *priv = netdev_priv(netdev);
	int err;

	if (enable)
		err = mlx5e_arfs_enable(priv);
	else
		err = mlx5e_arfs_disable(priv);

	return err;
}
#endif

static int mlx5e_handle_feature(struct net_device *netdev,
				netdev_features_t *features,
				netdev_features_t wanted_features,
				netdev_features_t feature,
				mlx5e_feature_handler feature_handler)
{
	netdev_features_t changes = wanted_features ^ netdev->features;
	bool enable = !!(wanted_features & feature);
	int err;

	if (!(changes & feature))
		return 0;

	err = feature_handler(netdev, enable);
	if (err) {
		netdev_err(netdev, "%s feature %pNF failed, err %d\n",
			   enable ? "Enable" : "Disable", &feature, err);
		return err;
	}

	MLX5E_SET_FEATURE(features, feature, enable);
	return 0;
}

int mlx5e_set_features(struct net_device *netdev, netdev_features_t features)
{
	netdev_features_t oper_features = netdev->features;
	int err = 0;

#define MLX5E_HANDLE_FEATURE(feature, handler) \
	mlx5e_handle_feature(netdev, &oper_features, features, feature, handler)

	err |= MLX5E_HANDLE_FEATURE(NETIF_F_LRO, set_feature_lro);
	err |= MLX5E_HANDLE_FEATURE(NETIF_F_GRO_HW, set_feature_hw_gro);
	err |= MLX5E_HANDLE_FEATURE(NETIF_F_HW_VLAN_CTAG_FILTER,
				    set_feature_cvlan_filter);
	err |= MLX5E_HANDLE_FEATURE(NETIF_F_HW_TC, set_feature_hw_tc);
	err |= MLX5E_HANDLE_FEATURE(NETIF_F_RXALL, set_feature_rx_all);
	err |= MLX5E_HANDLE_FEATURE(NETIF_F_RXFCS, set_feature_rx_fcs);
	err |= MLX5E_HANDLE_FEATURE(NETIF_F_HW_VLAN_CTAG_RX, set_feature_rx_vlan);
#ifdef CONFIG_MLX5_EN_ARFS
	err |= MLX5E_HANDLE_FEATURE(NETIF_F_NTUPLE, set_feature_arfs);
#endif
	err |= MLX5E_HANDLE_FEATURE(NETIF_F_HW_TLS_RX, mlx5e_ktls_set_feature_rx);

	if (err) {
		netdev->features = oper_features;
		return -EINVAL;
	}

	return 0;
}

static netdev_features_t mlx5e_fix_uplink_rep_features(struct net_device *netdev,
						       netdev_features_t features)
{
	features &= ~NETIF_F_HW_TLS_RX;
	if (netdev->features & NETIF_F_HW_TLS_RX)
		netdev_warn(netdev, "Disabling hw_tls_rx, not supported in switchdev mode\n");

	features &= ~NETIF_F_HW_TLS_TX;
	if (netdev->features & NETIF_F_HW_TLS_TX)
		netdev_warn(netdev, "Disabling hw_tls_tx, not supported in switchdev mode\n");

	features &= ~NETIF_F_NTUPLE;
	if (netdev->features & NETIF_F_NTUPLE)
		netdev_warn(netdev, "Disabling ntuple, not supported in switchdev mode\n");

	return features;
}

static netdev_features_t mlx5e_fix_features(struct net_device *netdev,
					    netdev_features_t features)
{
	struct mlx5e_priv *priv = netdev_priv(netdev);
	struct mlx5e_params *params;

	mutex_lock(&priv->state_lock);
	params = &priv->channels.params;
	if (!priv->fs.vlan ||
	    !bitmap_empty(mlx5e_vlan_get_active_svlans(priv->fs.vlan), VLAN_N_VID)) {
		/* HW strips the outer C-tag header, this is a problem
		 * for S-tag traffic.
		 */
		features &= ~NETIF_F_HW_VLAN_CTAG_RX;
		if (!params->vlan_strip_disable)
			netdev_warn(netdev, "Dropping C-tag vlan stripping offload due to S-tag vlan\n");
	}

	if (!MLX5E_GET_PFLAG(params, MLX5E_PFLAG_RX_STRIDING_RQ)) {
		if (features & NETIF_F_LRO) {
			netdev_warn(netdev, "Disabling LRO, not supported in legacy RQ\n");
			features &= ~NETIF_F_LRO;
		}
		if (features & NETIF_F_GRO_HW) {
			netdev_warn(netdev, "Disabling HW-GRO, not supported in legacy RQ\n");
			features &= ~NETIF_F_GRO_HW;
		}
	}

	if (MLX5E_GET_PFLAG(params, MLX5E_PFLAG_RX_CQE_COMPRESS)) {
		features &= ~NETIF_F_RXHASH;
		if (netdev->features & NETIF_F_RXHASH)
			netdev_warn(netdev, "Disabling rxhash, not supported when CQE compress is active\n");
	}

	if (mlx5e_is_uplink_rep(priv))
		features = mlx5e_fix_uplink_rep_features(netdev, features);

	mutex_unlock(&priv->state_lock);

	return features;
}

static bool mlx5e_xsk_validate_mtu(struct net_device *netdev,
				   struct mlx5e_channels *chs,
				   struct mlx5e_params *new_params,
				   struct mlx5_core_dev *mdev)
{
	u16 ix;

	for (ix = 0; ix < chs->params.num_channels; ix++) {
		struct xsk_buff_pool *xsk_pool =
			mlx5e_xsk_get_pool(&chs->params, chs->params.xsk, ix);
		struct mlx5e_xsk_param xsk;

		if (!xsk_pool)
			continue;

		mlx5e_build_xsk_param(xsk_pool, &xsk);

		if (!mlx5e_validate_xsk_param(new_params, &xsk, mdev)) {
			u32 hr = mlx5e_get_linear_rq_headroom(new_params, &xsk);
			int max_mtu_frame, max_mtu_page, max_mtu;

			/* Two criteria must be met:
			 * 1. HW MTU + all headrooms <= XSK frame size.
			 * 2. Size of SKBs allocated on XDP_PASS <= PAGE_SIZE.
			 */
			max_mtu_frame = MLX5E_HW2SW_MTU(new_params, xsk.chunk_size - hr);
			max_mtu_page = mlx5e_xdp_max_mtu(new_params, &xsk);
			max_mtu = min(max_mtu_frame, max_mtu_page);

			netdev_err(netdev, "MTU %d is too big for an XSK running on channel %u. Try MTU <= %d\n",
				   new_params->sw_mtu, ix, max_mtu);
			return false;
		}
	}

	return true;
}

int mlx5e_change_mtu(struct net_device *netdev, int new_mtu,
		     mlx5e_fp_preactivate preactivate)
{
	struct mlx5e_priv *priv = netdev_priv(netdev);
	struct mlx5e_params new_params;
	struct mlx5e_params *params;
	bool reset = true;
	int err = 0;

	mutex_lock(&priv->state_lock);

	params = &priv->channels.params;

	new_params = *params;
	new_params.sw_mtu = new_mtu;
	err = mlx5e_validate_params(priv->mdev, &new_params);
	if (err)
		goto out;

	if (params->xdp_prog &&
	    !mlx5e_rx_is_linear_skb(&new_params, NULL)) {
		netdev_err(netdev, "MTU(%d) > %d is not allowed while XDP enabled\n",
			   new_mtu, mlx5e_xdp_max_mtu(params, NULL));
		err = -EINVAL;
		goto out;
	}

	if (priv->xsk.refcnt &&
	    !mlx5e_xsk_validate_mtu(netdev, &priv->channels,
				    &new_params, priv->mdev)) {
		err = -EINVAL;
		goto out;
	}

	if (params->packet_merge.type == MLX5E_PACKET_MERGE_LRO)
		reset = false;

	if (params->rq_wq_type == MLX5_WQ_TYPE_LINKED_LIST_STRIDING_RQ) {
		bool is_linear_old = mlx5e_rx_mpwqe_is_linear_skb(priv->mdev, params, NULL);
		bool is_linear_new = mlx5e_rx_mpwqe_is_linear_skb(priv->mdev,
								  &new_params, NULL);
		u8 ppw_old = mlx5e_mpwqe_log_pkts_per_wqe(params, NULL);
		u8 ppw_new = mlx5e_mpwqe_log_pkts_per_wqe(&new_params, NULL);

		/* Always reset in linear mode - hw_mtu is used in data path.
		 * Check that the mode was non-linear and didn't change.
		 * If XSK is active, XSK RQs are linear.
		 */
		if (!is_linear_old && !is_linear_new && !priv->xsk.refcnt &&
		    ppw_old == ppw_new)
			reset = false;
	}

	err = mlx5e_safe_switch_params(priv, &new_params, preactivate, NULL, reset);

out:
	netdev->mtu = params->sw_mtu;
	mutex_unlock(&priv->state_lock);
	return err;
}

static int mlx5e_change_nic_mtu(struct net_device *netdev, int new_mtu)
{
	return mlx5e_change_mtu(netdev, new_mtu, mlx5e_set_dev_port_mtu_ctx);
}

int mlx5e_ptp_rx_manage_fs_ctx(struct mlx5e_priv *priv, void *ctx)
{
	bool set  = *(bool *)ctx;

	return mlx5e_ptp_rx_manage_fs(priv, set);
}

static int mlx5e_hwstamp_config_no_ptp_rx(struct mlx5e_priv *priv, bool rx_filter)
{
	bool rx_cqe_compress_def = priv->channels.params.rx_cqe_compress_def;
	int err;

	if (!rx_filter)
		/* Reset CQE compression to Admin default */
		return mlx5e_modify_rx_cqe_compression_locked(priv, rx_cqe_compress_def, false);

	if (!MLX5E_GET_PFLAG(&priv->channels.params, MLX5E_PFLAG_RX_CQE_COMPRESS))
		return 0;

	/* Disable CQE compression */
	netdev_warn(priv->netdev, "Disabling RX cqe compression\n");
	err = mlx5e_modify_rx_cqe_compression_locked(priv, false, true);
	if (err)
		netdev_err(priv->netdev, "Failed disabling cqe compression err=%d\n", err);

	return err;
}

static int mlx5e_hwstamp_config_ptp_rx(struct mlx5e_priv *priv, bool ptp_rx)
{
	struct mlx5e_params new_params;

	if (ptp_rx == priv->channels.params.ptp_rx)
		return 0;

	new_params = priv->channels.params;
	new_params.ptp_rx = ptp_rx;
	return mlx5e_safe_switch_params(priv, &new_params, mlx5e_ptp_rx_manage_fs_ctx,
					&new_params.ptp_rx, true);
}

int mlx5e_hwstamp_set(struct mlx5e_priv *priv, struct ifreq *ifr)
{
	struct hwtstamp_config config;
	bool rx_cqe_compress_def;
	bool ptp_rx;
	int err;

	if (!MLX5_CAP_GEN(priv->mdev, device_frequency_khz) ||
	    (mlx5_clock_get_ptp_index(priv->mdev) == -1))
		return -EOPNOTSUPP;

	if (copy_from_user(&config, ifr->ifr_data, sizeof(config)))
		return -EFAULT;

	/* TX HW timestamp */
	switch (config.tx_type) {
	case HWTSTAMP_TX_OFF:
	case HWTSTAMP_TX_ON:
		break;
	default:
		return -ERANGE;
	}

	mutex_lock(&priv->state_lock);
	rx_cqe_compress_def = priv->channels.params.rx_cqe_compress_def;

	/* RX HW timestamp */
	switch (config.rx_filter) {
	case HWTSTAMP_FILTER_NONE:
		ptp_rx = false;
		break;
	case HWTSTAMP_FILTER_ALL:
	case HWTSTAMP_FILTER_SOME:
	case HWTSTAMP_FILTER_PTP_V1_L4_EVENT:
	case HWTSTAMP_FILTER_PTP_V1_L4_SYNC:
	case HWTSTAMP_FILTER_PTP_V1_L4_DELAY_REQ:
	case HWTSTAMP_FILTER_PTP_V2_L4_EVENT:
	case HWTSTAMP_FILTER_PTP_V2_L4_SYNC:
	case HWTSTAMP_FILTER_PTP_V2_L4_DELAY_REQ:
	case HWTSTAMP_FILTER_PTP_V2_L2_EVENT:
	case HWTSTAMP_FILTER_PTP_V2_L2_SYNC:
	case HWTSTAMP_FILTER_PTP_V2_L2_DELAY_REQ:
	case HWTSTAMP_FILTER_PTP_V2_EVENT:
	case HWTSTAMP_FILTER_PTP_V2_SYNC:
	case HWTSTAMP_FILTER_PTP_V2_DELAY_REQ:
	case HWTSTAMP_FILTER_NTP_ALL:
		config.rx_filter = HWTSTAMP_FILTER_ALL;
		/* ptp_rx is set if both HW TS is set and CQE
		 * compression is set
		 */
		ptp_rx = rx_cqe_compress_def;
		break;
	default:
		err = -ERANGE;
		goto err_unlock;
	}

	if (!priv->profile->rx_ptp_support)
		err = mlx5e_hwstamp_config_no_ptp_rx(priv,
						     config.rx_filter != HWTSTAMP_FILTER_NONE);
	else
		err = mlx5e_hwstamp_config_ptp_rx(priv, ptp_rx);
	if (err)
		goto err_unlock;

	memcpy(&priv->tstamp, &config, sizeof(config));
	mutex_unlock(&priv->state_lock);

	/* might need to fix some features */
	netdev_update_features(priv->netdev);

	return copy_to_user(ifr->ifr_data, &config,
			    sizeof(config)) ? -EFAULT : 0;
err_unlock:
	mutex_unlock(&priv->state_lock);
	return err;
}

int mlx5e_hwstamp_get(struct mlx5e_priv *priv, struct ifreq *ifr)
{
	struct hwtstamp_config *cfg = &priv->tstamp;

	if (!MLX5_CAP_GEN(priv->mdev, device_frequency_khz))
		return -EOPNOTSUPP;

	return copy_to_user(ifr->ifr_data, cfg, sizeof(*cfg)) ? -EFAULT : 0;
}

static int mlx5e_ioctl(struct net_device *dev, struct ifreq *ifr, int cmd)
{
	struct mlx5e_priv *priv = netdev_priv(dev);

	switch (cmd) {
	case SIOCSHWTSTAMP:
		return mlx5e_hwstamp_set(priv, ifr);
	case SIOCGHWTSTAMP:
		return mlx5e_hwstamp_get(priv, ifr);
	default:
		return -EOPNOTSUPP;
	}
}

#ifdef CONFIG_MLX5_ESWITCH
int mlx5e_set_vf_mac(struct net_device *dev, int vf, u8 *mac)
{
	struct mlx5e_priv *priv = netdev_priv(dev);
	struct mlx5_core_dev *mdev = priv->mdev;

	return mlx5_eswitch_set_vport_mac(mdev->priv.eswitch, vf + 1, mac);
}

static int mlx5e_set_vf_vlan(struct net_device *dev, int vf, u16 vlan, u8 qos,
			     __be16 vlan_proto)
{
	struct mlx5e_priv *priv = netdev_priv(dev);
	struct mlx5_core_dev *mdev = priv->mdev;

	if (vlan_proto != htons(ETH_P_8021Q))
		return -EPROTONOSUPPORT;

	return mlx5_eswitch_set_vport_vlan(mdev->priv.eswitch, vf + 1,
					   vlan, qos);
}

static int mlx5e_set_vf_spoofchk(struct net_device *dev, int vf, bool setting)
{
	struct mlx5e_priv *priv = netdev_priv(dev);
	struct mlx5_core_dev *mdev = priv->mdev;

	return mlx5_eswitch_set_vport_spoofchk(mdev->priv.eswitch, vf + 1, setting);
}

static int mlx5e_set_vf_trust(struct net_device *dev, int vf, bool setting)
{
	struct mlx5e_priv *priv = netdev_priv(dev);
	struct mlx5_core_dev *mdev = priv->mdev;

	return mlx5_eswitch_set_vport_trust(mdev->priv.eswitch, vf + 1, setting);
}

int mlx5e_set_vf_rate(struct net_device *dev, int vf, int min_tx_rate,
		      int max_tx_rate)
{
	struct mlx5e_priv *priv = netdev_priv(dev);
	struct mlx5_core_dev *mdev = priv->mdev;

	return mlx5_eswitch_set_vport_rate(mdev->priv.eswitch, vf + 1,
					   max_tx_rate, min_tx_rate);
}

static int mlx5_vport_link2ifla(u8 esw_link)
{
	switch (esw_link) {
	case MLX5_VPORT_ADMIN_STATE_DOWN:
		return IFLA_VF_LINK_STATE_DISABLE;
	case MLX5_VPORT_ADMIN_STATE_UP:
		return IFLA_VF_LINK_STATE_ENABLE;
	}
	return IFLA_VF_LINK_STATE_AUTO;
}

static int mlx5_ifla_link2vport(u8 ifla_link)
{
	switch (ifla_link) {
	case IFLA_VF_LINK_STATE_DISABLE:
		return MLX5_VPORT_ADMIN_STATE_DOWN;
	case IFLA_VF_LINK_STATE_ENABLE:
		return MLX5_VPORT_ADMIN_STATE_UP;
	}
	return MLX5_VPORT_ADMIN_STATE_AUTO;
}

static int mlx5e_set_vf_link_state(struct net_device *dev, int vf,
				   int link_state)
{
	struct mlx5e_priv *priv = netdev_priv(dev);
	struct mlx5_core_dev *mdev = priv->mdev;

	if (mlx5e_is_uplink_rep(priv))
		return -EOPNOTSUPP;

	return mlx5_eswitch_set_vport_state(mdev->priv.eswitch, vf + 1,
					    mlx5_ifla_link2vport(link_state));
}

int mlx5e_get_vf_config(struct net_device *dev,
			int vf, struct ifla_vf_info *ivi)
{
	struct mlx5e_priv *priv = netdev_priv(dev);
	struct mlx5_core_dev *mdev = priv->mdev;
	int err;

	if (!netif_device_present(dev))
		return -EOPNOTSUPP;

	err = mlx5_eswitch_get_vport_config(mdev->priv.eswitch, vf + 1, ivi);
	if (err)
		return err;
	ivi->linkstate = mlx5_vport_link2ifla(ivi->linkstate);
	return 0;
}

int mlx5e_get_vf_stats(struct net_device *dev,
		       int vf, struct ifla_vf_stats *vf_stats)
{
	struct mlx5e_priv *priv = netdev_priv(dev);
	struct mlx5_core_dev *mdev = priv->mdev;

	return mlx5_eswitch_get_vport_stats(mdev->priv.eswitch, vf + 1,
					    vf_stats);
}

static bool
mlx5e_has_offload_stats(const struct net_device *dev, int attr_id)
{
	struct mlx5e_priv *priv = netdev_priv(dev);

	if (!netif_device_present(dev))
		return false;

	if (!mlx5e_is_uplink_rep(priv))
		return false;

	return mlx5e_rep_has_offload_stats(dev, attr_id);
}

static int
mlx5e_get_offload_stats(int attr_id, const struct net_device *dev,
			void *sp)
{
	struct mlx5e_priv *priv = netdev_priv(dev);

	if (!mlx5e_is_uplink_rep(priv))
		return -EOPNOTSUPP;

	return mlx5e_rep_get_offload_stats(attr_id, dev, sp);
}
#endif

static bool mlx5e_tunnel_proto_supported_tx(struct mlx5_core_dev *mdev, u8 proto_type)
{
	switch (proto_type) {
	case IPPROTO_GRE:
		return MLX5_CAP_ETH(mdev, tunnel_stateless_gre);
	case IPPROTO_IPIP:
	case IPPROTO_IPV6:
		return (MLX5_CAP_ETH(mdev, tunnel_stateless_ip_over_ip) ||
			MLX5_CAP_ETH(mdev, tunnel_stateless_ip_over_ip_tx));
	default:
		return false;
	}
}

static bool mlx5e_gre_tunnel_inner_proto_offload_supported(struct mlx5_core_dev *mdev,
							   struct sk_buff *skb)
{
	switch (skb->inner_protocol) {
	case htons(ETH_P_IP):
	case htons(ETH_P_IPV6):
	case htons(ETH_P_TEB):
		return true;
	case htons(ETH_P_MPLS_UC):
	case htons(ETH_P_MPLS_MC):
		return MLX5_CAP_ETH(mdev, tunnel_stateless_mpls_over_gre);
	}
	return false;
}

static netdev_features_t mlx5e_tunnel_features_check(struct mlx5e_priv *priv,
						     struct sk_buff *skb,
						     netdev_features_t features)
{
	unsigned int offset = 0;
	struct udphdr *udph;
	u8 proto;
	u16 port;

	switch (vlan_get_protocol(skb)) {
	case htons(ETH_P_IP):
		proto = ip_hdr(skb)->protocol;
		break;
	case htons(ETH_P_IPV6):
		proto = ipv6_find_hdr(skb, &offset, -1, NULL, NULL);
		break;
	default:
		goto out;
	}

	switch (proto) {
	case IPPROTO_GRE:
		if (mlx5e_gre_tunnel_inner_proto_offload_supported(priv->mdev, skb))
			return features;
		break;
	case IPPROTO_IPIP:
	case IPPROTO_IPV6:
		if (mlx5e_tunnel_proto_supported_tx(priv->mdev, IPPROTO_IPIP))
			return features;
		break;
	case IPPROTO_UDP:
		udph = udp_hdr(skb);
		port = be16_to_cpu(udph->dest);

		/* Verify if UDP port is being offloaded by HW */
		if (mlx5_vxlan_lookup_port(priv->mdev->vxlan, port))
			return features;

#if IS_ENABLED(CONFIG_GENEVE)
		/* Support Geneve offload for default UDP port */
		if (port == GENEVE_UDP_PORT && mlx5_geneve_tx_allowed(priv->mdev))
			return features;
#endif
		break;
#ifdef CONFIG_MLX5_EN_IPSEC
	case IPPROTO_ESP:
		return mlx5e_ipsec_feature_check(skb, features);
#endif
	}

out:
	/* Disable CSUM and GSO if the udp dport is not offloaded by HW */
	return features & ~(NETIF_F_CSUM_MASK | NETIF_F_GSO_MASK);
}

netdev_features_t mlx5e_features_check(struct sk_buff *skb,
				       struct net_device *netdev,
				       netdev_features_t features)
{
	struct mlx5e_priv *priv = netdev_priv(netdev);

	features = vlan_features_check(skb, features);
	features = vxlan_features_check(skb, features);

	/* Validate if the tunneled packet is being offloaded by HW */
	if (skb->encapsulation &&
	    (features & NETIF_F_CSUM_MASK || features & NETIF_F_GSO_MASK))
		return mlx5e_tunnel_features_check(priv, skb, features);

	return features;
}

static void mlx5e_tx_timeout_work(struct work_struct *work)
{
	struct mlx5e_priv *priv = container_of(work, struct mlx5e_priv,
					       tx_timeout_work);
	struct net_device *netdev = priv->netdev;
	int i;

	rtnl_lock();
	mutex_lock(&priv->state_lock);

	if (!test_bit(MLX5E_STATE_OPENED, &priv->state))
		goto unlock;

	for (i = 0; i < netdev->real_num_tx_queues; i++) {
		struct netdev_queue *dev_queue =
			netdev_get_tx_queue(netdev, i);
		struct mlx5e_txqsq *sq = priv->txq2sq[i];

		if (!netif_xmit_stopped(dev_queue))
			continue;

		if (mlx5e_reporter_tx_timeout(sq))
		/* break if tried to reopened channels */
			break;
	}

unlock:
	mutex_unlock(&priv->state_lock);
	rtnl_unlock();
}

static void mlx5e_tx_timeout(struct net_device *dev, unsigned int txqueue)
{
	struct mlx5e_priv *priv = netdev_priv(dev);

	netdev_err(dev, "TX timeout detected\n");
	queue_work(priv->wq, &priv->tx_timeout_work);
}

static int mlx5e_xdp_allowed(struct mlx5e_priv *priv, struct bpf_prog *prog)
{
	struct net_device *netdev = priv->netdev;
	struct mlx5e_params new_params;

	if (priv->channels.params.packet_merge.type != MLX5E_PACKET_MERGE_NONE) {
		netdev_warn(netdev, "can't set XDP while HW-GRO/LRO is on, disable them first\n");
		return -EINVAL;
	}

	if (mlx5_fpga_is_ipsec_device(priv->mdev)) {
		netdev_warn(netdev,
			    "XDP is not available on Innova cards with IPsec support\n");
		return -EINVAL;
	}

	new_params = priv->channels.params;
	new_params.xdp_prog = prog;

	/* No XSK params: AF_XDP can't be enabled yet at the point of setting
	 * the XDP program.
	 */
	if (!mlx5e_rx_is_linear_skb(&new_params, NULL)) {
		netdev_warn(netdev, "XDP is not allowed with MTU(%d) > %d\n",
			    new_params.sw_mtu,
			    mlx5e_xdp_max_mtu(&new_params, NULL));
		return -EINVAL;
	}

	return 0;
}

static void mlx5e_rq_replace_xdp_prog(struct mlx5e_rq *rq, struct bpf_prog *prog)
{
	struct bpf_prog *old_prog;

	old_prog = rcu_replace_pointer(rq->xdp_prog, prog,
				       lockdep_is_held(&rq->priv->state_lock));
	if (old_prog)
		bpf_prog_put(old_prog);
}

static int mlx5e_xdp_set(struct net_device *netdev, struct bpf_prog *prog)
{
	struct mlx5e_priv *priv = netdev_priv(netdev);
	struct mlx5e_params new_params;
	struct bpf_prog *old_prog;
	int err = 0;
	bool reset;
	int i;

	mutex_lock(&priv->state_lock);

	if (prog) {
		err = mlx5e_xdp_allowed(priv, prog);
		if (err)
			goto unlock;
	}

	/* no need for full reset when exchanging programs */
	reset = (!priv->channels.params.xdp_prog || !prog);

	new_params = priv->channels.params;
	new_params.xdp_prog = prog;
	if (reset)
		mlx5e_set_rq_type(priv->mdev, &new_params);
	old_prog = priv->channels.params.xdp_prog;

	err = mlx5e_safe_switch_params(priv, &new_params, NULL, NULL, reset);
	if (err)
		goto unlock;

	if (old_prog)
		bpf_prog_put(old_prog);

	if (!test_bit(MLX5E_STATE_OPENED, &priv->state) || reset)
		goto unlock;

	/* exchanging programs w/o reset, we update ref counts on behalf
	 * of the channels RQs here.
	 */
	bpf_prog_add(prog, priv->channels.num);
	for (i = 0; i < priv->channels.num; i++) {
		struct mlx5e_channel *c = priv->channels.c[i];

		mlx5e_rq_replace_xdp_prog(&c->rq, prog);
		if (test_bit(MLX5E_CHANNEL_STATE_XSK, c->state)) {
			bpf_prog_inc(prog);
			mlx5e_rq_replace_xdp_prog(&c->xskrq, prog);
		}
	}

unlock:
	mutex_unlock(&priv->state_lock);
	return err;
}

static int mlx5e_xdp(struct net_device *dev, struct netdev_bpf *xdp)
{
	switch (xdp->command) {
	case XDP_SETUP_PROG:
		return mlx5e_xdp_set(dev, xdp->prog);
	case XDP_SETUP_XSK_POOL:
		return mlx5e_xsk_setup_pool(dev, xdp->xsk.pool,
					    xdp->xsk.queue_id);
	default:
		return -EINVAL;
	}
}

#ifdef CONFIG_MLX5_ESWITCH
static int mlx5e_bridge_getlink(struct sk_buff *skb, u32 pid, u32 seq,
				struct net_device *dev, u32 filter_mask,
				int nlflags)
{
	struct mlx5e_priv *priv = netdev_priv(dev);
	struct mlx5_core_dev *mdev = priv->mdev;
	u8 mode, setting;
	int err;

	err = mlx5_eswitch_get_vepa(mdev->priv.eswitch, &setting);
	if (err)
		return err;
	mode = setting ? BRIDGE_MODE_VEPA : BRIDGE_MODE_VEB;
	return ndo_dflt_bridge_getlink(skb, pid, seq, dev,
				       mode,
				       0, 0, nlflags, filter_mask, NULL);
}

static int mlx5e_bridge_setlink(struct net_device *dev, struct nlmsghdr *nlh,
				u16 flags, struct netlink_ext_ack *extack)
{
	struct mlx5e_priv *priv = netdev_priv(dev);
	struct mlx5_core_dev *mdev = priv->mdev;
	struct nlattr *attr, *br_spec;
	u16 mode = BRIDGE_MODE_UNDEF;
	u8 setting;
	int rem;

	br_spec = nlmsg_find_attr(nlh, sizeof(struct ifinfomsg), IFLA_AF_SPEC);
	if (!br_spec)
		return -EINVAL;

	nla_for_each_nested(attr, br_spec, rem) {
		if (nla_type(attr) != IFLA_BRIDGE_MODE)
			continue;

		if (nla_len(attr) < sizeof(mode))
			return -EINVAL;

		mode = nla_get_u16(attr);
		if (mode > BRIDGE_MODE_VEPA)
			return -EINVAL;

		break;
	}

	if (mode == BRIDGE_MODE_UNDEF)
		return -EINVAL;

	setting = (mode == BRIDGE_MODE_VEPA) ?  1 : 0;
	return mlx5_eswitch_set_vepa(mdev->priv.eswitch, setting);
}
#endif

const struct net_device_ops mlx5e_netdev_ops = {
	.ndo_open                = mlx5e_open,
	.ndo_stop                = mlx5e_close,
	.ndo_start_xmit          = mlx5e_xmit,
	.ndo_setup_tc            = mlx5e_setup_tc,
	.ndo_select_queue        = mlx5e_select_queue,
	.ndo_get_stats64         = mlx5e_get_stats,
	.ndo_set_rx_mode         = mlx5e_set_rx_mode,
	.ndo_set_mac_address     = mlx5e_set_mac,
	.ndo_vlan_rx_add_vid     = mlx5e_vlan_rx_add_vid,
	.ndo_vlan_rx_kill_vid    = mlx5e_vlan_rx_kill_vid,
	.ndo_set_features        = mlx5e_set_features,
	.ndo_fix_features        = mlx5e_fix_features,
	.ndo_change_mtu          = mlx5e_change_nic_mtu,
	.ndo_eth_ioctl            = mlx5e_ioctl,
	.ndo_set_tx_maxrate      = mlx5e_set_tx_maxrate,
	.ndo_features_check      = mlx5e_features_check,
	.ndo_tx_timeout          = mlx5e_tx_timeout,
	.ndo_bpf		 = mlx5e_xdp,
	.ndo_xdp_xmit            = mlx5e_xdp_xmit,
	.ndo_xsk_wakeup          = mlx5e_xsk_wakeup,
#ifdef CONFIG_MLX5_EN_ARFS
	.ndo_rx_flow_steer	 = mlx5e_rx_flow_steer,
#endif
#ifdef CONFIG_MLX5_ESWITCH
	.ndo_bridge_setlink      = mlx5e_bridge_setlink,
	.ndo_bridge_getlink      = mlx5e_bridge_getlink,

	/* SRIOV E-Switch NDOs */
	.ndo_set_vf_mac          = mlx5e_set_vf_mac,
	.ndo_set_vf_vlan         = mlx5e_set_vf_vlan,
	.ndo_set_vf_spoofchk     = mlx5e_set_vf_spoofchk,
	.ndo_set_vf_trust        = mlx5e_set_vf_trust,
	.ndo_set_vf_rate         = mlx5e_set_vf_rate,
	.ndo_get_vf_config       = mlx5e_get_vf_config,
	.ndo_set_vf_link_state   = mlx5e_set_vf_link_state,
	.ndo_get_vf_stats        = mlx5e_get_vf_stats,
	.ndo_has_offload_stats   = mlx5e_has_offload_stats,
	.ndo_get_offload_stats   = mlx5e_get_offload_stats,
#endif
	.ndo_get_devlink_port    = mlx5e_get_devlink_port,
};

static u32 mlx5e_choose_lro_timeout(struct mlx5_core_dev *mdev, u32 wanted_timeout)
{
	int i;

	/* The supported periods are organized in ascending order */
	for (i = 0; i < MLX5E_LRO_TIMEOUT_ARR_SIZE - 1; i++)
		if (MLX5_CAP_ETH(mdev, lro_timer_supported_periods[i]) >= wanted_timeout)
			break;

	return MLX5_CAP_ETH(mdev, lro_timer_supported_periods[i]);
}

void mlx5e_build_nic_params(struct mlx5e_priv *priv, struct mlx5e_xsk *xsk, u16 mtu)
{
	struct mlx5e_params *params = &priv->channels.params;
	struct mlx5_core_dev *mdev = priv->mdev;
	u8 rx_cq_period_mode;

	params->sw_mtu = mtu;
	params->hard_mtu = MLX5E_ETH_HARD_MTU;
	params->num_channels = min_t(unsigned int, MLX5E_MAX_NUM_CHANNELS / 2,
				     priv->max_nch);
	mlx5e_params_mqprio_reset(params);

	/* Set an initial non-zero value, so that mlx5e_select_queue won't
	 * divide by zero if called before first activating channels.
	 */
	priv->num_tc_x_num_ch = params->num_channels * params->mqprio.num_tc;

	/* SQ */
	params->log_sq_size = is_kdump_kernel() ?
		MLX5E_PARAMS_MINIMUM_LOG_SQ_SIZE :
		MLX5E_PARAMS_DEFAULT_LOG_SQ_SIZE;
	MLX5E_SET_PFLAG(params, MLX5E_PFLAG_SKB_TX_MPWQE, mlx5e_tx_mpwqe_supported(mdev));

	/* XDP SQ */
	MLX5E_SET_PFLAG(params, MLX5E_PFLAG_XDP_TX_MPWQE, mlx5e_tx_mpwqe_supported(mdev));

	/* set CQE compression */
	params->rx_cqe_compress_def = false;
	if (MLX5_CAP_GEN(mdev, cqe_compression) &&
	    MLX5_CAP_GEN(mdev, vport_group_manager))
		params->rx_cqe_compress_def = slow_pci_heuristic(mdev);

	MLX5E_SET_PFLAG(params, MLX5E_PFLAG_RX_CQE_COMPRESS, params->rx_cqe_compress_def);
	MLX5E_SET_PFLAG(params, MLX5E_PFLAG_RX_NO_CSUM_COMPLETE, false);

	/* RQ */
	mlx5e_build_rq_params(mdev, params);

	/* HW LRO */
	if (MLX5_CAP_ETH(mdev, lro_cap) &&
	    params->rq_wq_type == MLX5_WQ_TYPE_LINKED_LIST_STRIDING_RQ) {
		/* No XSK params: checking the availability of striding RQ in general. */
		if (!mlx5e_rx_mpwqe_is_linear_skb(mdev, params, NULL))
			params->packet_merge.type = slow_pci_heuristic(mdev) ?
				MLX5E_PACKET_MERGE_NONE : MLX5E_PACKET_MERGE_LRO;
	}
	params->packet_merge.timeout = mlx5e_choose_lro_timeout(mdev, MLX5E_DEFAULT_LRO_TIMEOUT);

	/* CQ moderation params */
	rx_cq_period_mode = MLX5_CAP_GEN(mdev, cq_period_start_from_cqe) ?
			MLX5_CQ_PERIOD_MODE_START_FROM_CQE :
			MLX5_CQ_PERIOD_MODE_START_FROM_EQE;
	params->rx_dim_enabled = MLX5_CAP_GEN(mdev, cq_moderation);
	params->tx_dim_enabled = MLX5_CAP_GEN(mdev, cq_moderation);
	mlx5e_set_rx_cq_mode_params(params, rx_cq_period_mode);
	mlx5e_set_tx_cq_mode_params(params, MLX5_CQ_PERIOD_MODE_START_FROM_EQE);

	/* TX inline */
	mlx5_query_min_inline(mdev, &params->tx_min_inline_mode);

	params->tunneled_offload_en = mlx5_tunnel_inner_ft_supported(mdev);

	/* AF_XDP */
	params->xsk = xsk;

	/* Do not update netdev->features directly in here
	 * on mlx5e_attach_netdev() we will call mlx5e_update_features()
	 * To update netdev->features please modify mlx5e_fix_features()
	 */
}

static void mlx5e_set_netdev_dev_addr(struct net_device *netdev)
{
	struct mlx5e_priv *priv = netdev_priv(netdev);
	u8 addr[ETH_ALEN];

	mlx5_query_mac_address(priv->mdev, addr);
	if (is_zero_ether_addr(addr) &&
	    !MLX5_CAP_GEN(priv->mdev, vport_group_manager)) {
		eth_hw_addr_random(netdev);
		mlx5_core_info(priv->mdev, "Assigned random MAC address %pM\n", netdev->dev_addr);
		return;
	}

	eth_hw_addr_set(netdev, addr);
}

static int mlx5e_vxlan_set_port(struct net_device *netdev, unsigned int table,
				unsigned int entry, struct udp_tunnel_info *ti)
{
	struct mlx5e_priv *priv = netdev_priv(netdev);

	return mlx5_vxlan_add_port(priv->mdev->vxlan, ntohs(ti->port));
}

static int mlx5e_vxlan_unset_port(struct net_device *netdev, unsigned int table,
				  unsigned int entry, struct udp_tunnel_info *ti)
{
	struct mlx5e_priv *priv = netdev_priv(netdev);

	return mlx5_vxlan_del_port(priv->mdev->vxlan, ntohs(ti->port));
}

void mlx5e_vxlan_set_netdev_info(struct mlx5e_priv *priv)
{
	if (!mlx5_vxlan_allowed(priv->mdev->vxlan))
		return;

	priv->nic_info.set_port = mlx5e_vxlan_set_port;
	priv->nic_info.unset_port = mlx5e_vxlan_unset_port;
	priv->nic_info.flags = UDP_TUNNEL_NIC_INFO_MAY_SLEEP |
				UDP_TUNNEL_NIC_INFO_STATIC_IANA_VXLAN;
	priv->nic_info.tables[0].tunnel_types = UDP_TUNNEL_TYPE_VXLAN;
	/* Don't count the space hard-coded to the IANA port */
	priv->nic_info.tables[0].n_entries =
		mlx5_vxlan_max_udp_ports(priv->mdev) - 1;

	priv->netdev->udp_tunnel_nic_info = &priv->nic_info;
}

static bool mlx5e_tunnel_any_tx_proto_supported(struct mlx5_core_dev *mdev)
{
	int tt;

	for (tt = 0; tt < MLX5_NUM_TUNNEL_TT; tt++) {
		if (mlx5e_tunnel_proto_supported_tx(mdev, mlx5_get_proto_by_tunnel_type(tt)))
			return true;
	}
	return (mlx5_vxlan_allowed(mdev->vxlan) || mlx5_geneve_tx_allowed(mdev));
}

static void mlx5e_build_nic_netdev(struct net_device *netdev)
{
	struct mlx5e_priv *priv = netdev_priv(netdev);
	struct mlx5_core_dev *mdev = priv->mdev;
	bool fcs_supported;
	bool fcs_enabled;

	SET_NETDEV_DEV(netdev, mdev->device);

	netdev->netdev_ops = &mlx5e_netdev_ops;

	mlx5e_dcbnl_build_netdev(netdev);

	netdev->watchdog_timeo    = 15 * HZ;

	netdev->ethtool_ops	  = &mlx5e_ethtool_ops;

	netdev->vlan_features    |= NETIF_F_SG;
	netdev->vlan_features    |= NETIF_F_HW_CSUM;
	netdev->vlan_features    |= NETIF_F_GRO;
	netdev->vlan_features    |= NETIF_F_TSO;
	netdev->vlan_features    |= NETIF_F_TSO6;
	netdev->vlan_features    |= NETIF_F_RXCSUM;
	netdev->vlan_features    |= NETIF_F_RXHASH;

	netdev->mpls_features    |= NETIF_F_SG;
	netdev->mpls_features    |= NETIF_F_HW_CSUM;
	netdev->mpls_features    |= NETIF_F_TSO;
	netdev->mpls_features    |= NETIF_F_TSO6;

	netdev->hw_enc_features  |= NETIF_F_HW_VLAN_CTAG_TX;
	netdev->hw_enc_features  |= NETIF_F_HW_VLAN_CTAG_RX;

	/* Tunneled LRO is not supported in the driver, and the same RQs are
	 * shared between inner and outer TIRs, so the driver can't disable LRO
	 * for inner TIRs while having it enabled for outer TIRs. Due to this,
	 * block LRO altogether if the firmware declares tunneled LRO support.
	 */
	if (!!MLX5_CAP_ETH(mdev, lro_cap) &&
	    !MLX5_CAP_ETH(mdev, tunnel_lro_vxlan) &&
	    !MLX5_CAP_ETH(mdev, tunnel_lro_gre) &&
	    mlx5e_check_fragmented_striding_rq_cap(mdev))
		netdev->vlan_features    |= NETIF_F_LRO;

	netdev->hw_features       = netdev->vlan_features;
	netdev->hw_features      |= NETIF_F_HW_VLAN_CTAG_TX;
	netdev->hw_features      |= NETIF_F_HW_VLAN_CTAG_RX;
	netdev->hw_features      |= NETIF_F_HW_VLAN_CTAG_FILTER;
	netdev->hw_features      |= NETIF_F_HW_VLAN_STAG_TX;

	if (!!MLX5_CAP_GEN(mdev, shampo) &&
	    mlx5e_check_fragmented_striding_rq_cap(mdev))
		netdev->hw_features    |= NETIF_F_GRO_HW;

	if (mlx5e_tunnel_any_tx_proto_supported(mdev)) {
		netdev->hw_enc_features |= NETIF_F_HW_CSUM;
		netdev->hw_enc_features |= NETIF_F_TSO;
		netdev->hw_enc_features |= NETIF_F_TSO6;
		netdev->hw_enc_features |= NETIF_F_GSO_PARTIAL;
	}

	if (mlx5_vxlan_allowed(mdev->vxlan) || mlx5_geneve_tx_allowed(mdev)) {
		netdev->hw_features     |= NETIF_F_GSO_UDP_TUNNEL;
		netdev->hw_enc_features |= NETIF_F_GSO_UDP_TUNNEL;
		netdev->vlan_features |= NETIF_F_GSO_UDP_TUNNEL;
	}

	if (mlx5e_tunnel_proto_supported_tx(mdev, IPPROTO_GRE)) {
		netdev->hw_features     |= NETIF_F_GSO_GRE;
		netdev->hw_enc_features |= NETIF_F_GSO_GRE;
		netdev->gso_partial_features |= NETIF_F_GSO_GRE;
	}

	if (mlx5e_tunnel_proto_supported_tx(mdev, IPPROTO_IPIP)) {
		netdev->hw_features |= NETIF_F_GSO_IPXIP4 |
				       NETIF_F_GSO_IPXIP6;
		netdev->hw_enc_features |= NETIF_F_GSO_IPXIP4 |
					   NETIF_F_GSO_IPXIP6;
		netdev->gso_partial_features |= NETIF_F_GSO_IPXIP4 |
						NETIF_F_GSO_IPXIP6;
	}

	netdev->hw_features	                 |= NETIF_F_GSO_PARTIAL;
	netdev->gso_partial_features             |= NETIF_F_GSO_UDP_L4;
	netdev->hw_features                      |= NETIF_F_GSO_UDP_L4;
	netdev->features                         |= NETIF_F_GSO_UDP_L4;

	mlx5_query_port_fcs(mdev, &fcs_supported, &fcs_enabled);

	if (fcs_supported)
		netdev->hw_features |= NETIF_F_RXALL;

	if (MLX5_CAP_ETH(mdev, scatter_fcs))
		netdev->hw_features |= NETIF_F_RXFCS;

	if (mlx5_qos_is_supported(mdev))
		netdev->hw_features |= NETIF_F_HW_TC;

	netdev->features          = netdev->hw_features;

	/* Defaults */
	if (fcs_enabled)
		netdev->features  &= ~NETIF_F_RXALL;
	netdev->features  &= ~NETIF_F_LRO;
	netdev->features  &= ~NETIF_F_GRO_HW;
	netdev->features  &= ~NETIF_F_RXFCS;

#define FT_CAP(f) MLX5_CAP_FLOWTABLE(mdev, flow_table_properties_nic_receive.f)
	if (FT_CAP(flow_modify_en) &&
	    FT_CAP(modify_root) &&
	    FT_CAP(identified_miss_table_mode) &&
	    FT_CAP(flow_table_modify)) {
#if IS_ENABLED(CONFIG_MLX5_CLS_ACT)
		netdev->hw_features      |= NETIF_F_HW_TC;
#endif
#ifdef CONFIG_MLX5_EN_ARFS
		netdev->hw_features	 |= NETIF_F_NTUPLE;
#endif
	}

	netdev->features         |= NETIF_F_HIGHDMA;
	netdev->features         |= NETIF_F_HW_VLAN_STAG_FILTER;

	netdev->priv_flags       |= IFF_UNICAST_FLT;

	mlx5e_set_netdev_dev_addr(netdev);
	mlx5e_ipsec_build_netdev(priv);
	mlx5e_tls_build_netdev(priv);
}

void mlx5e_create_q_counters(struct mlx5e_priv *priv)
{
	u32 out[MLX5_ST_SZ_DW(alloc_q_counter_out)] = {};
	u32 in[MLX5_ST_SZ_DW(alloc_q_counter_in)] = {};
	struct mlx5_core_dev *mdev = priv->mdev;
	int err;

	MLX5_SET(alloc_q_counter_in, in, opcode, MLX5_CMD_OP_ALLOC_Q_COUNTER);
	err = mlx5_cmd_exec_inout(mdev, alloc_q_counter, in, out);
	if (!err)
		priv->q_counter =
			MLX5_GET(alloc_q_counter_out, out, counter_set_id);

	err = mlx5_cmd_exec_inout(mdev, alloc_q_counter, in, out);
	if (!err)
		priv->drop_rq_q_counter =
			MLX5_GET(alloc_q_counter_out, out, counter_set_id);
}

void mlx5e_destroy_q_counters(struct mlx5e_priv *priv)
{
	u32 in[MLX5_ST_SZ_DW(dealloc_q_counter_in)] = {};

	MLX5_SET(dealloc_q_counter_in, in, opcode,
		 MLX5_CMD_OP_DEALLOC_Q_COUNTER);
	if (priv->q_counter) {
		MLX5_SET(dealloc_q_counter_in, in, counter_set_id,
			 priv->q_counter);
		mlx5_cmd_exec_in(priv->mdev, dealloc_q_counter, in);
	}

	if (priv->drop_rq_q_counter) {
		MLX5_SET(dealloc_q_counter_in, in, counter_set_id,
			 priv->drop_rq_q_counter);
		mlx5_cmd_exec_in(priv->mdev, dealloc_q_counter, in);
	}
}

static int mlx5e_nic_init(struct mlx5_core_dev *mdev,
			  struct net_device *netdev)
{
	struct mlx5e_priv *priv = netdev_priv(netdev);
	int err;

	mlx5e_build_nic_params(priv, &priv->xsk, netdev->mtu);
	mlx5e_vxlan_set_netdev_info(priv);

	mlx5e_timestamp_init(priv);

	err = mlx5e_fs_init(priv);
	if (err) {
		mlx5_core_err(mdev, "FS initialization failed, %d\n", err);
		return err;
	}

	err = mlx5e_ipsec_init(priv);
	if (err)
		mlx5_core_err(mdev, "IPSec initialization failed, %d\n", err);

	err = mlx5e_tls_init(priv);
	if (err)
		mlx5_core_err(mdev, "TLS initialization failed, %d\n", err);

	mlx5e_health_create_reporters(priv);
	return 0;
}

static void mlx5e_nic_cleanup(struct mlx5e_priv *priv)
{
	mlx5e_health_destroy_reporters(priv);
	mlx5e_tls_cleanup(priv);
	mlx5e_ipsec_cleanup(priv);
	mlx5e_fs_cleanup(priv);
}

static int mlx5e_init_nic_rx(struct mlx5e_priv *priv)
{
	struct mlx5_core_dev *mdev = priv->mdev;
	enum mlx5e_rx_res_features features;
	int err;

	priv->rx_res = mlx5e_rx_res_alloc();
	if (!priv->rx_res)
		return -ENOMEM;

	mlx5e_create_q_counters(priv);

	err = mlx5e_open_drop_rq(priv, &priv->drop_rq);
	if (err) {
		mlx5_core_err(mdev, "open drop rq failed, %d\n", err);
		goto err_destroy_q_counters;
	}

	features = MLX5E_RX_RES_FEATURE_XSK | MLX5E_RX_RES_FEATURE_PTP;
	if (priv->channels.params.tunneled_offload_en)
		features |= MLX5E_RX_RES_FEATURE_INNER_FT;
	err = mlx5e_rx_res_init(priv->rx_res, priv->mdev, features,
				priv->max_nch, priv->drop_rq.rqn,
				&priv->channels.params.packet_merge,
				priv->channels.params.num_channels);
	if (err)
		goto err_close_drop_rq;

	err = mlx5e_create_flow_steering(priv);
	if (err) {
		mlx5_core_warn(mdev, "create flow steering failed, %d\n", err);
		goto err_destroy_rx_res;
	}

	err = mlx5e_tc_nic_init(priv);
	if (err)
		goto err_destroy_flow_steering;

	err = mlx5e_accel_init_rx(priv);
	if (err)
		goto err_tc_nic_cleanup;

#ifdef CONFIG_MLX5_EN_ARFS
	priv->netdev->rx_cpu_rmap =  mlx5_eq_table_get_rmap(priv->mdev);
#endif

	return 0;

err_tc_nic_cleanup:
	mlx5e_tc_nic_cleanup(priv);
err_destroy_flow_steering:
	mlx5e_destroy_flow_steering(priv);
err_destroy_rx_res:
	mlx5e_rx_res_destroy(priv->rx_res);
err_close_drop_rq:
	mlx5e_close_drop_rq(&priv->drop_rq);
err_destroy_q_counters:
	mlx5e_destroy_q_counters(priv);
	mlx5e_rx_res_free(priv->rx_res);
	priv->rx_res = NULL;
	return err;
}

static void mlx5e_cleanup_nic_rx(struct mlx5e_priv *priv)
{
	mlx5e_accel_cleanup_rx(priv);
	mlx5e_tc_nic_cleanup(priv);
	mlx5e_destroy_flow_steering(priv);
	mlx5e_rx_res_destroy(priv->rx_res);
	mlx5e_close_drop_rq(&priv->drop_rq);
	mlx5e_destroy_q_counters(priv);
	mlx5e_rx_res_free(priv->rx_res);
	priv->rx_res = NULL;
}

static int mlx5e_init_nic_tx(struct mlx5e_priv *priv)
{
	int err;

	err = mlx5e_create_tises(priv);
	if (err) {
		mlx5_core_warn(priv->mdev, "create tises failed, %d\n", err);
		return err;
	}

	mlx5e_dcbnl_initialize(priv);
	return 0;
}

static void mlx5e_nic_enable(struct mlx5e_priv *priv)
{
	struct net_device *netdev = priv->netdev;
	struct mlx5_core_dev *mdev = priv->mdev;

	mlx5e_init_l2_addr(priv);

	/* Marking the link as currently not needed by the Driver */
	if (!netif_running(netdev))
		mlx5e_modify_admin_state(mdev, MLX5_PORT_DOWN);

	mlx5e_set_netdev_mtu_boundaries(priv);
	mlx5e_set_dev_port_mtu(priv);

	mlx5_lag_add_netdev(mdev, netdev);

	mlx5e_enable_async_events(priv);
	mlx5e_enable_blocking_events(priv);
	if (mlx5e_monitor_counter_supported(priv))
		mlx5e_monitor_counter_init(priv);

	mlx5e_hv_vhca_stats_create(priv);
	if (netdev->reg_state != NETREG_REGISTERED)
		return;
	mlx5e_dcbnl_init_app(priv);

	mlx5e_nic_set_rx_mode(priv);

	rtnl_lock();
	if (netif_running(netdev))
		mlx5e_open(netdev);
	udp_tunnel_nic_reset_ntf(priv->netdev);
	netif_device_attach(netdev);
	rtnl_unlock();
}

static void mlx5e_nic_disable(struct mlx5e_priv *priv)
{
	struct mlx5_core_dev *mdev = priv->mdev;

	if (priv->netdev->reg_state == NETREG_REGISTERED)
		mlx5e_dcbnl_delete_app(priv);

	rtnl_lock();
	if (netif_running(priv->netdev))
		mlx5e_close(priv->netdev);
	netif_device_detach(priv->netdev);
	rtnl_unlock();

	mlx5e_nic_set_rx_mode(priv);

	mlx5e_hv_vhca_stats_destroy(priv);
	if (mlx5e_monitor_counter_supported(priv))
		mlx5e_monitor_counter_cleanup(priv);

	mlx5e_disable_blocking_events(priv);
	if (priv->en_trap) {
		mlx5e_deactivate_trap(priv);
		mlx5e_close_trap(priv->en_trap);
		priv->en_trap = NULL;
	}
	mlx5e_disable_async_events(priv);
	mlx5_lag_remove_netdev(mdev, priv->netdev);
	mlx5_vxlan_reset_to_default(mdev->vxlan);
}

int mlx5e_update_nic_rx(struct mlx5e_priv *priv)
{
	return mlx5e_refresh_tirs(priv, false, false);
}

static const struct mlx5e_profile mlx5e_nic_profile = {
	.init		   = mlx5e_nic_init,
	.cleanup	   = mlx5e_nic_cleanup,
	.init_rx	   = mlx5e_init_nic_rx,
	.cleanup_rx	   = mlx5e_cleanup_nic_rx,
	.init_tx	   = mlx5e_init_nic_tx,
	.cleanup_tx	   = mlx5e_cleanup_nic_tx,
	.enable		   = mlx5e_nic_enable,
	.disable	   = mlx5e_nic_disable,
	.update_rx	   = mlx5e_update_nic_rx,
	.update_stats	   = mlx5e_stats_update_ndo_stats,
	.update_carrier	   = mlx5e_update_carrier,
	.rx_handlers       = &mlx5e_rx_handlers_nic,
	.max_tc		   = MLX5E_MAX_NUM_TC,
	.rq_groups	   = MLX5E_NUM_RQ_GROUPS(XSK),
	.stats_grps	   = mlx5e_nic_stats_grps,
	.stats_grps_num	   = mlx5e_nic_stats_grps_num,
	.rx_ptp_support    = true,
};

static unsigned int
mlx5e_calc_max_nch(struct mlx5_core_dev *mdev, struct net_device *netdev,
		   const struct mlx5e_profile *profile)

{
	unsigned int max_nch, tmp;

	/* core resources */
	max_nch = mlx5e_get_max_num_channels(mdev);

	/* netdev rx queues */
	tmp = netdev->num_rx_queues / max_t(u8, profile->rq_groups, 1);
	max_nch = min_t(unsigned int, max_nch, tmp);

	/* netdev tx queues */
	tmp = netdev->num_tx_queues;
	if (mlx5_qos_is_supported(mdev))
		tmp -= mlx5e_qos_max_leaf_nodes(mdev);
	if (MLX5_CAP_GEN(mdev, ts_cqe_to_dest_cqn))
		tmp -= profile->max_tc;
	tmp = tmp / profile->max_tc;
	max_nch = min_t(unsigned int, max_nch, tmp);

	return max_nch;
}

/* mlx5e generic netdev management API (move to en_common.c) */
int mlx5e_priv_init(struct mlx5e_priv *priv,
		    const struct mlx5e_profile *profile,
		    struct net_device *netdev,
		    struct mlx5_core_dev *mdev)
{
	/* priv init */
	priv->mdev        = mdev;
	priv->netdev      = netdev;
	priv->msglevel    = MLX5E_MSG_LEVEL;
	priv->max_nch     = mlx5e_calc_max_nch(mdev, netdev, profile);
	priv->stats_nch   = priv->max_nch;
	priv->max_opened_tc = 1;

	if (!alloc_cpumask_var(&priv->scratchpad.cpumask, GFP_KERNEL))
		return -ENOMEM;

	mutex_init(&priv->state_lock);
	hash_init(priv->htb.qos_tc2node);
	INIT_WORK(&priv->update_carrier_work, mlx5e_update_carrier_work);
	INIT_WORK(&priv->set_rx_mode_work, mlx5e_set_rx_mode_work);
	INIT_WORK(&priv->tx_timeout_work, mlx5e_tx_timeout_work);
	INIT_WORK(&priv->update_stats_work, mlx5e_update_stats_work);

	priv->wq = create_singlethread_workqueue("mlx5e");
	if (!priv->wq)
		goto err_free_cpumask;

	return 0;

err_free_cpumask:
	free_cpumask_var(priv->scratchpad.cpumask);

	return -ENOMEM;
}

void mlx5e_priv_cleanup(struct mlx5e_priv *priv)
{
	int i;

	/* bail if change profile failed and also rollback failed */
	if (!priv->mdev)
		return;

	destroy_workqueue(priv->wq);
	free_cpumask_var(priv->scratchpad.cpumask);

	for (i = 0; i < priv->htb.max_qos_sqs; i++)
		kfree(priv->htb.qos_sq_stats[i]);
	kvfree(priv->htb.qos_sq_stats);

	if (priv->mqprio_rl) {
		mlx5e_mqprio_rl_cleanup(priv->mqprio_rl);
		mlx5e_mqprio_rl_free(priv->mqprio_rl);
	}

	memset(priv, 0, sizeof(*priv));
}

struct net_device *
mlx5e_create_netdev(struct mlx5_core_dev *mdev, const struct mlx5e_profile *profile,
		    unsigned int txqs, unsigned int rxqs)
{
	struct net_device *netdev;
	int err;

	netdev = alloc_etherdev_mqs(sizeof(struct mlx5e_priv), txqs, rxqs);
	if (!netdev) {
		mlx5_core_err(mdev, "alloc_etherdev_mqs() failed\n");
		return NULL;
	}

	err = mlx5e_priv_init(netdev_priv(netdev), profile, netdev, mdev);
	if (err) {
		mlx5_core_err(mdev, "mlx5e_priv_init failed, err=%d\n", err);
		goto err_free_netdev;
	}

	netif_carrier_off(netdev);
	dev_net_set(netdev, mlx5_core_net(mdev));

	return netdev;

err_free_netdev:
	free_netdev(netdev);

	return NULL;
}

static void mlx5e_update_features(struct net_device *netdev)
{
	if (netdev->reg_state != NETREG_REGISTERED)
		return; /* features will be updated on netdev registration */

	rtnl_lock();
	netdev_update_features(netdev);
	rtnl_unlock();
}

static void mlx5e_reset_channels(struct net_device *netdev)
{
	netdev_reset_tc(netdev);
}

int mlx5e_attach_netdev(struct mlx5e_priv *priv)
{
	const bool take_rtnl = priv->netdev->reg_state == NETREG_REGISTERED;
	const struct mlx5e_profile *profile = priv->profile;
	int max_nch;
	int err;

	clear_bit(MLX5E_STATE_DESTROYING, &priv->state);

	/* max number of channels may have changed */
	max_nch = mlx5e_calc_max_nch(priv->mdev, priv->netdev, profile);
	if (priv->channels.params.num_channels > max_nch) {
		mlx5_core_warn(priv->mdev, "MLX5E: Reducing number of channels to %d\n", max_nch);
		/* Reducing the number of channels - RXFH has to be reset, and
		 * mlx5e_num_channels_changed below will build the RQT.
		 */
		priv->netdev->priv_flags &= ~IFF_RXFH_CONFIGURED;
		priv->channels.params.num_channels = max_nch;
		if (priv->channels.params.mqprio.mode == TC_MQPRIO_MODE_CHANNEL) {
			mlx5_core_warn(priv->mdev, "MLX5E: Disabling MQPRIO channel mode\n");
			mlx5e_params_mqprio_reset(&priv->channels.params);
		}
	}
	if (max_nch != priv->max_nch) {
		mlx5_core_warn(priv->mdev,
			       "MLX5E: Updating max number of channels from %u to %u\n",
			       priv->max_nch, max_nch);
		priv->max_nch = max_nch;
	}

	/* 1. Set the real number of queues in the kernel the first time.
	 * 2. Set our default XPS cpumask.
	 * 3. Build the RQT.
	 *
	 * rtnl_lock is required by netif_set_real_num_*_queues in case the
	 * netdev has been registered by this point (if this function was called
	 * in the reload or resume flow).
	 */
	if (take_rtnl)
		rtnl_lock();
	err = mlx5e_num_channels_changed(priv);
	if (take_rtnl)
		rtnl_unlock();
	if (err)
		goto out;

	err = profile->init_tx(priv);
	if (err)
		goto out;

	err = profile->init_rx(priv);
	if (err)
		goto err_cleanup_tx;

	if (profile->enable)
		profile->enable(priv);

	mlx5e_update_features(priv->netdev);

	return 0;

err_cleanup_tx:
	profile->cleanup_tx(priv);

out:
	mlx5e_reset_channels(priv->netdev);
	set_bit(MLX5E_STATE_DESTROYING, &priv->state);
	cancel_work_sync(&priv->update_stats_work);
	return err;
}

void mlx5e_detach_netdev(struct mlx5e_priv *priv)
{
	const struct mlx5e_profile *profile = priv->profile;

	set_bit(MLX5E_STATE_DESTROYING, &priv->state);

	if (profile->disable)
		profile->disable(priv);
	flush_workqueue(priv->wq);

	profile->cleanup_rx(priv);
	profile->cleanup_tx(priv);
	mlx5e_reset_channels(priv->netdev);
	cancel_work_sync(&priv->update_stats_work);
}

static int
mlx5e_netdev_attach_profile(struct net_device *netdev, struct mlx5_core_dev *mdev,
			    const struct mlx5e_profile *new_profile, void *new_ppriv)
{
	struct mlx5e_priv *priv = netdev_priv(netdev);
	int err;

	err = mlx5e_priv_init(priv, new_profile, netdev, mdev);
	if (err) {
		mlx5_core_err(mdev, "mlx5e_priv_init failed, err=%d\n", err);
		return err;
	}
	netif_carrier_off(netdev);
	priv->profile = new_profile;
	priv->ppriv = new_ppriv;
	err = new_profile->init(priv->mdev, priv->netdev);
	if (err)
		goto priv_cleanup;
	err = mlx5e_attach_netdev(priv);
	if (err)
		goto profile_cleanup;
	return err;

profile_cleanup:
	new_profile->cleanup(priv);
priv_cleanup:
	mlx5e_priv_cleanup(priv);
	return err;
}

int mlx5e_netdev_change_profile(struct mlx5e_priv *priv,
				const struct mlx5e_profile *new_profile, void *new_ppriv)
{
	const struct mlx5e_profile *orig_profile = priv->profile;
	struct net_device *netdev = priv->netdev;
	struct mlx5_core_dev *mdev = priv->mdev;
	void *orig_ppriv = priv->ppriv;
	int err, rollback_err;

	/* cleanup old profile */
	mlx5e_detach_netdev(priv);
	priv->profile->cleanup(priv);
	mlx5e_priv_cleanup(priv);

	err = mlx5e_netdev_attach_profile(netdev, mdev, new_profile, new_ppriv);
	if (err) { /* roll back to original profile */
		netdev_warn(netdev, "%s: new profile init failed, %d\n", __func__, err);
		goto rollback;
	}

	return 0;

rollback:
	rollback_err = mlx5e_netdev_attach_profile(netdev, mdev, orig_profile, orig_ppriv);
	if (rollback_err)
		netdev_err(netdev, "%s: failed to rollback to orig profile, %d\n",
			   __func__, rollback_err);
	return err;
}

void mlx5e_netdev_attach_nic_profile(struct mlx5e_priv *priv)
{
	mlx5e_netdev_change_profile(priv, &mlx5e_nic_profile, NULL);
}

void mlx5e_destroy_netdev(struct mlx5e_priv *priv)
{
	struct net_device *netdev = priv->netdev;

	mlx5e_priv_cleanup(priv);
	free_netdev(netdev);
}

static int mlx5e_resume(struct auxiliary_device *adev)
{
	struct mlx5_adev *edev = container_of(adev, struct mlx5_adev, adev);
	struct mlx5e_priv *priv = dev_get_drvdata(&adev->dev);
	struct net_device *netdev = priv->netdev;
	struct mlx5_core_dev *mdev = edev->mdev;
	int err;

	if (netif_device_present(netdev))
		return 0;

	err = mlx5e_create_mdev_resources(mdev);
	if (err)
		return err;

	err = mlx5e_attach_netdev(priv);
	if (err) {
		mlx5e_destroy_mdev_resources(mdev);
		return err;
	}

	return 0;
}

static int mlx5e_suspend(struct auxiliary_device *adev, pm_message_t state)
{
	struct mlx5e_priv *priv = dev_get_drvdata(&adev->dev);
	struct net_device *netdev = priv->netdev;
	struct mlx5_core_dev *mdev = priv->mdev;

	if (!netif_device_present(netdev))
		return -ENODEV;

	mlx5e_detach_netdev(priv);
	mlx5e_destroy_mdev_resources(mdev);
	return 0;
}

static int mlx5e_probe(struct auxiliary_device *adev,
		       const struct auxiliary_device_id *id)
{
	struct mlx5_adev *edev = container_of(adev, struct mlx5_adev, adev);
	const struct mlx5e_profile *profile = &mlx5e_nic_profile;
	struct mlx5_core_dev *mdev = edev->mdev;
	struct net_device *netdev;
	pm_message_t state = {};
	unsigned int txqs, rxqs, ptp_txqs = 0;
	struct mlx5e_priv *priv;
	int qos_sqs = 0;
	int err;
	int nch;

	if (MLX5_CAP_GEN(mdev, ts_cqe_to_dest_cqn))
		ptp_txqs = profile->max_tc;

	if (mlx5_qos_is_supported(mdev))
		qos_sqs = mlx5e_qos_max_leaf_nodes(mdev);

	nch = mlx5e_get_max_num_channels(mdev);
	txqs = nch * profile->max_tc + ptp_txqs + qos_sqs;
	rxqs = nch * profile->rq_groups;
	netdev = mlx5e_create_netdev(mdev, profile, txqs, rxqs);
	if (!netdev) {
		mlx5_core_err(mdev, "mlx5e_create_netdev failed\n");
		return -ENOMEM;
	}

	mlx5e_build_nic_netdev(netdev);

	priv = netdev_priv(netdev);
	dev_set_drvdata(&adev->dev, priv);

	priv->profile = profile;
	priv->ppriv = NULL;

	err = mlx5e_devlink_port_register(priv);
	if (err) {
		mlx5_core_err(mdev, "mlx5e_devlink_port_register failed, %d\n", err);
		goto err_destroy_netdev;
	}

	err = profile->init(mdev, netdev);
	if (err) {
		mlx5_core_err(mdev, "mlx5e_nic_profile init failed, %d\n", err);
		goto err_devlink_cleanup;
	}

	err = mlx5e_resume(adev);
	if (err) {
		mlx5_core_err(mdev, "mlx5e_resume failed, %d\n", err);
		goto err_profile_cleanup;
	}

	err = register_netdev(netdev);
	if (err) {
		mlx5_core_err(mdev, "register_netdev failed, %d\n", err);
		goto err_resume;
	}

	mlx5e_devlink_port_type_eth_set(priv);

	mlx5e_dcbnl_init_app(priv);
	mlx5_uplink_netdev_set(mdev, netdev);
	return 0;

err_resume:
	mlx5e_suspend(adev, state);
err_profile_cleanup:
	profile->cleanup(priv);
err_devlink_cleanup:
	mlx5e_devlink_port_unregister(priv);
err_destroy_netdev:
	mlx5e_destroy_netdev(priv);
	return err;
}

static void mlx5e_remove(struct auxiliary_device *adev)
{
	struct mlx5e_priv *priv = dev_get_drvdata(&adev->dev);
	pm_message_t state = {};

	mlx5e_dcbnl_delete_app(priv);
	unregister_netdev(priv->netdev);
	mlx5e_suspend(adev, state);
	priv->profile->cleanup(priv);
	mlx5e_devlink_port_unregister(priv);
	mlx5e_destroy_netdev(priv);
}

static const struct auxiliary_device_id mlx5e_id_table[] = {
	{ .name = MLX5_ADEV_NAME ".eth", },
	{},
};

MODULE_DEVICE_TABLE(auxiliary, mlx5e_id_table);

static struct auxiliary_driver mlx5e_driver = {
	.name = "eth",
	.probe = mlx5e_probe,
	.remove = mlx5e_remove,
	.suspend = mlx5e_suspend,
	.resume = mlx5e_resume,
	.id_table = mlx5e_id_table,
};

int mlx5e_init(void)
{
	int ret;

	mlx5e_ipsec_build_inverse_table();
	mlx5e_build_ptys2ethtool_map();
	ret = auxiliary_driver_register(&mlx5e_driver);
	if (ret)
		return ret;

	ret = mlx5e_rep_init();
	if (ret)
		auxiliary_driver_unregister(&mlx5e_driver);
	return ret;
}

void mlx5e_cleanup(void)
{
	mlx5e_rep_cleanup();
	auxiliary_driver_unregister(&mlx5e_driver);
}<|MERGE_RESOLUTION|>--- conflicted
+++ resolved
@@ -272,15 +272,9 @@
 	return 0;
 }
 
-<<<<<<< HEAD
-static int mlx5e_create_umr_mkey(struct mlx5_core_dev *mdev,
-				 u64 npages, u8 page_shift, u32 *umr_mkey,
-				 dma_addr_t filler_addr)
-=======
 static int mlx5e_create_umr_mtt_mkey(struct mlx5_core_dev *mdev,
 				     u64 npages, u8 page_shift, u32 *umr_mkey,
 				     dma_addr_t filler_addr)
->>>>>>> 7df621a3
 {
 	struct mlx5_mtt *mtt;
 	int inlen;
