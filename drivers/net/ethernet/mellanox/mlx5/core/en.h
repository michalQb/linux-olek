--- conflicted
+++ resolved
@@ -251,12 +251,9 @@
 		u16 mode;
 		u8 num_tc;
 		struct netdev_tc_txq tc_to_txq[TC_MAX_QUEUE];
-<<<<<<< HEAD
-=======
 		struct {
 			struct mlx5e_mqprio_rl *rl;
 		} channel;
->>>>>>> d0f1c248
 	} mqprio;
 	bool rx_cqe_compress_def;
 	bool tunneled_offload_en;
