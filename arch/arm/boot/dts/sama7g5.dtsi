--- conflicted
+++ resolved
@@ -159,11 +159,6 @@
 			clocks = <&clk32k 0>;
 		};
 
-<<<<<<< HEAD
-		chipid@e0020000 {
-			compatible = "microchip,sama7g5-chipid";
-			reg = <0xe0020000 0x8>;
-=======
 		adc: adc@e1000000 {
 			compatible = "microchip,sama7g5-adc";
 			reg = <0xe1000000 0x200>;
@@ -178,7 +173,11 @@
 			atmel,max-sample-rate-hz = <20000000>;
 			atmel,startup-time-ms = <4>;
 			status = "disabled";
->>>>>>> 4c46b991
+		};
+
+		chipid@e0020000 {
+			compatible = "microchip,sama7g5-chipid";
+			reg = <0xe0020000 0x8>;
 		};
 
 		sdmmc0: mmc@e1204000 {
