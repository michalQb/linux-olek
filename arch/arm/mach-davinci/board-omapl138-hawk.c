/*
 * Hawkboard.org based on TI's OMAP-L138 Platform
 *
 * Initial code: Syed Mohammed Khasim
 *
 * Copyright (C) 2009 Texas Instruments Incorporated - http://www.ti.com
 *
 * This file is licensed under the terms of the GNU General Public License
 * version 2. This program is licensed "as is" without any warranty of
 * any kind, whether express or implied.
 */
#include <linux/kernel.h>
#include <linux/init.h>
#include <linux/console.h>
#include <linux/interrupt.h>
#include <linux/gpio.h>
#include <linux/gpio/machine.h>
#include <linux/mtd/partitions.h>
#include <linux/mtd/rawnand.h>
#include <linux/platform_data/gpio-davinci.h>
#include <linux/platform_data/mtd-davinci.h>
#include <linux/platform_data/mtd-davinci-aemif.h>
#include <linux/platform_data/ti-aemif.h>
#include <linux/regulator/fixed.h>
#include <linux/regulator/machine.h>

#include <asm/mach-types.h>
#include <asm/mach/arch.h>

#include <mach/common.h>
#include <mach/da8xx.h>
#include <mach/mux.h>

#define HAWKBOARD_PHY_ID		"davinci_mdio-0:07"

#define DA850_USB1_VBUS_PIN		GPIO_TO_PIN(2, 4)
#define DA850_USB1_OC_PIN		GPIO_TO_PIN(6, 13)

static short omapl138_hawk_mii_pins[] __initdata = {
	DA850_MII_TXEN, DA850_MII_TXCLK, DA850_MII_COL, DA850_MII_TXD_3,
	DA850_MII_TXD_2, DA850_MII_TXD_1, DA850_MII_TXD_0, DA850_MII_RXER,
	DA850_MII_CRS, DA850_MII_RXCLK, DA850_MII_RXDV, DA850_MII_RXD_3,
	DA850_MII_RXD_2, DA850_MII_RXD_1, DA850_MII_RXD_0, DA850_MDIO_CLK,
	DA850_MDIO_D,
	-1
};

static __init void omapl138_hawk_config_emac(void)
{
	void __iomem *cfgchip3 = DA8XX_SYSCFG0_VIRT(DA8XX_CFGCHIP3_REG);
	int ret;
	u32 val;
	struct davinci_soc_info *soc_info = &davinci_soc_info;

	val = __raw_readl(cfgchip3);
	val &= ~BIT(8);
	ret = davinci_cfg_reg_list(omapl138_hawk_mii_pins);
	if (ret) {
		pr_warn("%s: CPGMAC/MII mux setup failed: %d\n", __func__, ret);
		return;
	}

	/* configure the CFGCHIP3 register for MII */
	__raw_writel(val, cfgchip3);
	pr_info("EMAC: MII PHY configured\n");

	soc_info->emac_pdata->phy_id = HAWKBOARD_PHY_ID;

	ret = da8xx_register_emac();
	if (ret)
		pr_warn("%s: EMAC registration failed: %d\n", __func__, ret);
}

/*
 * The following EDMA channels/slots are not being used by drivers (for
 * example: Timer, GPIO, UART events etc) on da850/omap-l138 EVM/Hawkboard,
 * hence they are being reserved for codecs on the DSP side.
 */
static const s16 da850_dma0_rsv_chans[][2] = {
	/* (offset, number) */
	{ 8,  6},
	{24,  4},
	{30,  2},
	{-1, -1}
};

static const s16 da850_dma0_rsv_slots[][2] = {
	/* (offset, number) */
	{ 8,  6},
	{24,  4},
	{30, 50},
	{-1, -1}
};

static const s16 da850_dma1_rsv_chans[][2] = {
	/* (offset, number) */
	{ 0, 28},
	{30,  2},
	{-1, -1}
};

static const s16 da850_dma1_rsv_slots[][2] = {
	/* (offset, number) */
	{ 0, 28},
	{30, 90},
	{-1, -1}
};

static struct edma_rsv_info da850_edma_cc0_rsv = {
	.rsv_chans	= da850_dma0_rsv_chans,
	.rsv_slots	= da850_dma0_rsv_slots,
};

static struct edma_rsv_info da850_edma_cc1_rsv = {
	.rsv_chans	= da850_dma1_rsv_chans,
	.rsv_slots	= da850_dma1_rsv_slots,
};

static struct edma_rsv_info *da850_edma_rsv[2] = {
	&da850_edma_cc0_rsv,
	&da850_edma_cc1_rsv,
};

static const short hawk_mmcsd0_pins[] = {
	DA850_MMCSD0_DAT_0, DA850_MMCSD0_DAT_1, DA850_MMCSD0_DAT_2,
	DA850_MMCSD0_DAT_3, DA850_MMCSD0_CLK, DA850_MMCSD0_CMD,
	DA850_GPIO3_12, DA850_GPIO3_13,
	-1
};

#define DA850_HAWK_MMCSD_CD_PIN		GPIO_TO_PIN(3, 12)
#define DA850_HAWK_MMCSD_WP_PIN		GPIO_TO_PIN(3, 13)

static struct gpiod_lookup_table mmc_gpios_table = {
	.dev_id = "da830-mmc.0",
	.table = {
		GPIO_LOOKUP("davinci_gpio", DA850_HAWK_MMCSD_CD_PIN, "cd",
			    GPIO_ACTIVE_LOW),
		GPIO_LOOKUP("davinci_gpio", DA850_HAWK_MMCSD_WP_PIN, "wp",
			    GPIO_ACTIVE_LOW),
	},
};

static struct davinci_mmc_config da850_mmc_config = {
	.wires		= 4,
	.max_freq	= 50000000,
	.caps		= MMC_CAP_MMC_HIGHSPEED | MMC_CAP_SD_HIGHSPEED,
};

static __init void omapl138_hawk_mmc_init(void)
{
	int ret;

	ret = davinci_cfg_reg_list(hawk_mmcsd0_pins);
	if (ret) {
		pr_warn("%s: MMC/SD0 mux setup failed: %d\n", __func__, ret);
		return;
	}

	gpiod_add_lookup_table(&mmc_gpios_table);

	ret = da8xx_register_mmcsd0(&da850_mmc_config);
	if (ret) {
		pr_warn("%s: MMC/SD0 registration failed: %d\n", __func__, ret);
		goto mmc_setup_mmcsd_fail;
	}

	return;

mmc_setup_mmcsd_fail:
	gpiod_remove_lookup_table(&mmc_gpios_table);
}

static struct mtd_partition omapl138_hawk_nandflash_partition[] = {
	{
		.name		= "u-boot env",
		.offset		= 0,
		.size		= SZ_128K,
		.mask_flags	= MTD_WRITEABLE,
	 },
	{
		.name		= "u-boot",
		.offset		= MTDPART_OFS_APPEND,
		.size		= SZ_512K,
		.mask_flags	= MTD_WRITEABLE,
	},
	{
		.name		= "free space",
		.offset		= MTDPART_OFS_APPEND,
		.size		= MTDPART_SIZ_FULL,
		.mask_flags	= 0,
	},
};

static struct davinci_aemif_timing omapl138_hawk_nandflash_timing = {
	.wsetup		= 24,
	.wstrobe	= 21,
	.whold		= 14,
	.rsetup		= 19,
	.rstrobe	= 50,
	.rhold		= 0,
	.ta		= 20,
};

static struct davinci_nand_pdata omapl138_hawk_nandflash_data = {
	.core_chipsel	= 1,
	.parts		= omapl138_hawk_nandflash_partition,
	.nr_parts	= ARRAY_SIZE(omapl138_hawk_nandflash_partition),
	.ecc_mode	= NAND_ECC_HW,
	.ecc_bits	= 4,
	.bbt_options	= NAND_BBT_USE_FLASH,
	.options	= NAND_BUSWIDTH_16,
	.timing		= &omapl138_hawk_nandflash_timing,
	.mask_chipsel	= 0,
	.mask_ale	= 0,
	.mask_cle	= 0,
};

static struct resource omapl138_hawk_nandflash_resource[] = {
	{
		.start	= DA8XX_AEMIF_CS3_BASE,
		.end	= DA8XX_AEMIF_CS3_BASE + SZ_32M,
		.flags	= IORESOURCE_MEM,
	},
	{
		.start	= DA8XX_AEMIF_CTL_BASE,
		.end	= DA8XX_AEMIF_CTL_BASE + SZ_32K,
		.flags	= IORESOURCE_MEM,
	},
};

static struct resource omapl138_hawk_aemif_resource[] = {
	{
		.start	= DA8XX_AEMIF_CTL_BASE,
		.end	= DA8XX_AEMIF_CTL_BASE + SZ_32K,
		.flags	= IORESOURCE_MEM,
	}
};

static struct aemif_abus_data omapl138_hawk_aemif_abus_data[] = {
	{
		.cs	= 3,
	}
};

static struct platform_device omapl138_hawk_aemif_devices[] = {
	{
		.name		= "davinci_nand",
		.id		= -1,
		.dev		= {
			.platform_data	= &omapl138_hawk_nandflash_data,
		},
		.resource	= omapl138_hawk_nandflash_resource,
		.num_resources	= ARRAY_SIZE(omapl138_hawk_nandflash_resource),
	}
};

static struct aemif_platform_data omapl138_hawk_aemif_pdata = {
	.cs_offset = 2,
	.abus_data = omapl138_hawk_aemif_abus_data,
	.num_abus_data = ARRAY_SIZE(omapl138_hawk_aemif_abus_data),
	.sub_devices = omapl138_hawk_aemif_devices,
	.num_sub_devices = ARRAY_SIZE(omapl138_hawk_aemif_devices),
};

static struct platform_device omapl138_hawk_aemif_device = {
	.name		= "ti-aemif",
	.id		= -1,
	.dev = {
		.platform_data	= &omapl138_hawk_aemif_pdata,
	},
	.resource	= omapl138_hawk_aemif_resource,
	.num_resources	= ARRAY_SIZE(omapl138_hawk_aemif_resource),
};

static const short omapl138_hawk_nand_pins[] = {
	DA850_EMA_WAIT_1, DA850_NEMA_OE, DA850_NEMA_WE, DA850_NEMA_CS_3,
	DA850_EMA_D_0, DA850_EMA_D_1, DA850_EMA_D_2, DA850_EMA_D_3,
	DA850_EMA_D_4, DA850_EMA_D_5, DA850_EMA_D_6, DA850_EMA_D_7,
	DA850_EMA_D_8, DA850_EMA_D_9, DA850_EMA_D_10, DA850_EMA_D_11,
	DA850_EMA_D_12, DA850_EMA_D_13, DA850_EMA_D_14, DA850_EMA_D_15,
	DA850_EMA_A_1, DA850_EMA_A_2,
	-1
};

static int omapl138_hawk_register_aemif(void)
{
	int ret;

	ret = davinci_cfg_reg_list(omapl138_hawk_nand_pins);
	if (ret)
		pr_warn("%s: NAND mux setup failed: %d\n", __func__, ret);

	return platform_device_register(&omapl138_hawk_aemif_device);
}

static const short da850_hawk_usb11_pins[] = {
	DA850_GPIO2_4, DA850_GPIO6_13,
	-1
};

static struct regulator_consumer_supply hawk_usb_supplies[] = {
	REGULATOR_SUPPLY("vbus", NULL),
};

static struct regulator_init_data hawk_usb_vbus_data = {
	.consumer_supplies	= hawk_usb_supplies,
	.num_consumer_supplies	= ARRAY_SIZE(hawk_usb_supplies),
<<<<<<< HEAD
=======
	.constraints    = {
		.valid_ops_mask = REGULATOR_CHANGE_STATUS,
	},
>>>>>>> 4ff96fb5
};

static struct fixed_voltage_config hawk_usb_vbus = {
	.supply_name		= "vbus",
	.microvolts		= 3300000,
	.init_data		= &hawk_usb_vbus_data,
};

static struct platform_device hawk_usb_vbus_device = {
	.name		= "reg-fixed-voltage",
	.id		= 0,
	.dev		= {
		.platform_data = &hawk_usb_vbus,
	},
};

static struct gpiod_lookup_table hawk_usb_oc_gpio_lookup = {
	.dev_id		= "ohci-da8xx",
	.table = {
		GPIO_LOOKUP("davinci_gpio", DA850_USB1_OC_PIN, "oc", 0),
		{ }
	},
};

static struct gpiod_lookup_table hawk_usb_vbus_gpio_lookup = {
	.dev_id		= "reg-fixed-voltage.0",
	.table = {
		GPIO_LOOKUP("davinci_gpio", DA850_USB1_VBUS_PIN, NULL, 0),
		{ }
	},
};

static struct gpiod_lookup_table *hawk_usb_gpio_lookups[] = {
	&hawk_usb_oc_gpio_lookup,
	&hawk_usb_vbus_gpio_lookup,
};

static struct da8xx_ohci_root_hub omapl138_hawk_usb11_pdata = {
	/* TPS2087 switch @ 5V */
	.potpgt         = (3 + 1) / 2,  /* 3 ms max */
};

static __init void omapl138_hawk_usb_init(void)
{
	int ret;

	ret = davinci_cfg_reg_list(da850_hawk_usb11_pins);
	if (ret) {
		pr_warn("%s: USB 1.1 PinMux setup failed: %d\n", __func__, ret);
		return;
	}

	ret = da8xx_register_usb_phy_clocks();
	if (ret)
		pr_warn("%s: USB PHY CLK registration failed: %d\n",
			__func__, ret);

	gpiod_add_lookup_tables(hawk_usb_gpio_lookups,
				ARRAY_SIZE(hawk_usb_gpio_lookups));

	ret = da8xx_register_usb_phy();
	if (ret)
		pr_warn("%s: USB PHY registration failed: %d\n",
			__func__, ret);

	ret = platform_device_register(&hawk_usb_vbus_device);
	if (ret) {
		pr_warn("%s: Unable to register the vbus supply\n", __func__);
		return;
	}

	ret = da8xx_register_usb11(&omapl138_hawk_usb11_pdata);
	if (ret)
		pr_warn("%s: USB 1.1 registration failed: %d\n", __func__, ret);

	return;
}

static __init void omapl138_hawk_init(void)
{
	int ret;

	da850_register_clocks();

	ret = da850_register_gpio();
	if (ret)
		pr_warn("%s: GPIO init failed: %d\n", __func__, ret);

	davinci_serial_init(da8xx_serial_device);

	omapl138_hawk_config_emac();

	ret = da850_register_edma(da850_edma_rsv);
	if (ret)
		pr_warn("%s: EDMA registration failed: %d\n", __func__, ret);

	omapl138_hawk_mmc_init();

	omapl138_hawk_usb_init();

	ret = omapl138_hawk_register_aemif();
	if (ret)
		pr_warn("%s: aemif registration failed: %d\n", __func__, ret);

	ret = da8xx_register_watchdog();
	if (ret)
		pr_warn("%s: watchdog registration failed: %d\n",
			__func__, ret);

	ret = da8xx_register_rproc();
	if (ret)
		pr_warn("%s: dsp/rproc registration failed: %d\n",
			__func__, ret);

	regulator_has_full_constraints();
}

#ifdef CONFIG_SERIAL_8250_CONSOLE
static int __init omapl138_hawk_console_init(void)
{
	if (!machine_is_omapl138_hawkboard())
		return 0;

	return add_preferred_console("ttyS", 2, "115200");
}
console_initcall(omapl138_hawk_console_init);
#endif

static void __init omapl138_hawk_map_io(void)
{
	da850_init();
}

MACHINE_START(OMAPL138_HAWKBOARD, "AM18x/OMAP-L138 Hawkboard")
	.atag_offset	= 0x100,
	.map_io		= omapl138_hawk_map_io,
	.init_irq	= da850_init_irq,
	.init_time	= da850_init_time,
	.init_machine	= omapl138_hawk_init,
	.init_late	= davinci_init_late,
	.dma_zone_size	= SZ_128M,
	.reserve	= da8xx_rproc_reserve_cma,
MACHINE_END<|MERGE_RESOLUTION|>--- conflicted
+++ resolved
@@ -306,12 +306,9 @@
 static struct regulator_init_data hawk_usb_vbus_data = {
 	.consumer_supplies	= hawk_usb_supplies,
 	.num_consumer_supplies	= ARRAY_SIZE(hawk_usb_supplies),
-<<<<<<< HEAD
-=======
 	.constraints    = {
 		.valid_ops_mask = REGULATOR_CHANGE_STATUS,
 	},
->>>>>>> 4ff96fb5
 };
 
 static struct fixed_voltage_config hawk_usb_vbus = {
