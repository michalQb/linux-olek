/*
 * arch/arm/mach-at91/at91cap9.c
 *
 *  Copyright (C) 2007 Stelian Pop <stelian.pop@leadtechdesign.com>
 *  Copyright (C) 2007 Lead Tech Design <www.leadtechdesign.com>
 *  Copyright (C) 2007 Atmel Corporation.
 *
 * This program is free software; you can redistribute it and/or modify
 * it under the terms of the GNU General Public License as published by
 * the Free Software Foundation; either version 2 of the License, or
 * (at your option) any later version.
 *
 */

#include <linux/module.h>

#include <asm/irq.h>
#include <asm/mach/arch.h>
#include <asm/mach/map.h>

#include <mach/cpu.h>
#include <mach/at91cap9.h>
#include <mach/at91_pmc.h>
#include <mach/at91_rstc.h>

#include "soc.h"
#include "generic.h"
#include "clock.h"
#include "sam9_smc.h"

/* --------------------------------------------------------------------
 *  Clocks
 * -------------------------------------------------------------------- */

/*
 * The peripheral clocks.
 */
static struct clk pioABCD_clk = {
	.name		= "pioABCD_clk",
	.pmc_mask	= 1 << AT91CAP9_ID_PIOABCD,
	.type		= CLK_TYPE_PERIPHERAL,
};
static struct clk mpb0_clk = {
	.name		= "mpb0_clk",
	.pmc_mask	= 1 << AT91CAP9_ID_MPB0,
	.type		= CLK_TYPE_PERIPHERAL,
};
static struct clk mpb1_clk = {
	.name		= "mpb1_clk",
	.pmc_mask	= 1 << AT91CAP9_ID_MPB1,
	.type		= CLK_TYPE_PERIPHERAL,
};
static struct clk mpb2_clk = {
	.name		= "mpb2_clk",
	.pmc_mask	= 1 << AT91CAP9_ID_MPB2,
	.type		= CLK_TYPE_PERIPHERAL,
};
static struct clk mpb3_clk = {
	.name		= "mpb3_clk",
	.pmc_mask	= 1 << AT91CAP9_ID_MPB3,
	.type		= CLK_TYPE_PERIPHERAL,
};
static struct clk mpb4_clk = {
	.name		= "mpb4_clk",
	.pmc_mask	= 1 << AT91CAP9_ID_MPB4,
	.type		= CLK_TYPE_PERIPHERAL,
};
static struct clk usart0_clk = {
	.name		= "usart0_clk",
	.pmc_mask	= 1 << AT91CAP9_ID_US0,
	.type		= CLK_TYPE_PERIPHERAL,
};
static struct clk usart1_clk = {
	.name		= "usart1_clk",
	.pmc_mask	= 1 << AT91CAP9_ID_US1,
	.type		= CLK_TYPE_PERIPHERAL,
};
static struct clk usart2_clk = {
	.name		= "usart2_clk",
	.pmc_mask	= 1 << AT91CAP9_ID_US2,
	.type		= CLK_TYPE_PERIPHERAL,
};
static struct clk mmc0_clk = {
	.name		= "mci0_clk",
	.pmc_mask	= 1 << AT91CAP9_ID_MCI0,
	.type		= CLK_TYPE_PERIPHERAL,
};
static struct clk mmc1_clk = {
	.name		= "mci1_clk",
	.pmc_mask	= 1 << AT91CAP9_ID_MCI1,
	.type		= CLK_TYPE_PERIPHERAL,
};
static struct clk can_clk = {
	.name		= "can_clk",
	.pmc_mask	= 1 << AT91CAP9_ID_CAN,
	.type		= CLK_TYPE_PERIPHERAL,
};
static struct clk twi_clk = {
	.name		= "twi_clk",
	.pmc_mask	= 1 << AT91CAP9_ID_TWI,
	.type		= CLK_TYPE_PERIPHERAL,
};
static struct clk spi0_clk = {
	.name		= "spi0_clk",
	.pmc_mask	= 1 << AT91CAP9_ID_SPI0,
	.type		= CLK_TYPE_PERIPHERAL,
};
static struct clk spi1_clk = {
	.name		= "spi1_clk",
	.pmc_mask	= 1 << AT91CAP9_ID_SPI1,
	.type		= CLK_TYPE_PERIPHERAL,
};
static struct clk ssc0_clk = {
	.name		= "ssc0_clk",
	.pmc_mask	= 1 << AT91CAP9_ID_SSC0,
	.type		= CLK_TYPE_PERIPHERAL,
};
static struct clk ssc1_clk = {
	.name		= "ssc1_clk",
	.pmc_mask	= 1 << AT91CAP9_ID_SSC1,
	.type		= CLK_TYPE_PERIPHERAL,
};
static struct clk ac97_clk = {
	.name		= "ac97_clk",
	.pmc_mask	= 1 << AT91CAP9_ID_AC97C,
	.type		= CLK_TYPE_PERIPHERAL,
};
static struct clk tcb_clk = {
	.name		= "tcb_clk",
	.pmc_mask	= 1 << AT91CAP9_ID_TCB,
	.type		= CLK_TYPE_PERIPHERAL,
};
static struct clk pwm_clk = {
	.name		= "pwm_clk",
	.pmc_mask	= 1 << AT91CAP9_ID_PWMC,
	.type		= CLK_TYPE_PERIPHERAL,
};
static struct clk macb_clk = {
	.name		= "pclk",
	.pmc_mask	= 1 << AT91CAP9_ID_EMAC,
	.type		= CLK_TYPE_PERIPHERAL,
};
static struct clk aestdes_clk = {
	.name		= "aestdes_clk",
	.pmc_mask	= 1 << AT91CAP9_ID_AESTDES,
	.type		= CLK_TYPE_PERIPHERAL,
};
static struct clk adc_clk = {
	.name		= "adc_clk",
	.pmc_mask	= 1 << AT91CAP9_ID_ADC,
	.type		= CLK_TYPE_PERIPHERAL,
};
static struct clk isi_clk = {
	.name		= "isi_clk",
	.pmc_mask	= 1 << AT91CAP9_ID_ISI,
	.type		= CLK_TYPE_PERIPHERAL,
};
static struct clk lcdc_clk = {
	.name		= "lcdc_clk",
	.pmc_mask	= 1 << AT91CAP9_ID_LCDC,
	.type		= CLK_TYPE_PERIPHERAL,
};
static struct clk dma_clk = {
	.name		= "dma_clk",
	.pmc_mask	= 1 << AT91CAP9_ID_DMA,
	.type		= CLK_TYPE_PERIPHERAL,
};
static struct clk udphs_clk = {
	.name		= "udphs_clk",
	.pmc_mask	= 1 << AT91CAP9_ID_UDPHS,
	.type		= CLK_TYPE_PERIPHERAL,
};
static struct clk ohci_clk = {
	.name		= "ohci_clk",
	.pmc_mask	= 1 << AT91CAP9_ID_UHP,
	.type		= CLK_TYPE_PERIPHERAL,
};

static struct clk *periph_clocks[] __initdata = {
	&pioABCD_clk,
	&mpb0_clk,
	&mpb1_clk,
	&mpb2_clk,
	&mpb3_clk,
	&mpb4_clk,
	&usart0_clk,
	&usart1_clk,
	&usart2_clk,
	&mmc0_clk,
	&mmc1_clk,
	&can_clk,
	&twi_clk,
	&spi0_clk,
	&spi1_clk,
	&ssc0_clk,
	&ssc1_clk,
	&ac97_clk,
	&tcb_clk,
	&pwm_clk,
	&macb_clk,
	&aestdes_clk,
	&adc_clk,
	&isi_clk,
	&lcdc_clk,
	&dma_clk,
	&udphs_clk,
	&ohci_clk,
	// irq0 .. irq1
};

static struct clk_lookup periph_clocks_lookups[] = {
	/* One additional fake clock for macb_hclk */
	CLKDEV_CON_ID("hclk", &macb_clk),
	CLKDEV_CON_DEV_ID("hclk", "atmel_usba_udc", &utmi_clk),
	CLKDEV_CON_DEV_ID("pclk", "atmel_usba_udc", &udphs_clk),
	CLKDEV_CON_DEV_ID("mci_clk", "at91_mci.0", &mmc0_clk),
	CLKDEV_CON_DEV_ID("mci_clk", "at91_mci.1", &mmc1_clk),
	CLKDEV_CON_DEV_ID("spi_clk", "atmel_spi.0", &spi0_clk),
	CLKDEV_CON_DEV_ID("spi_clk", "atmel_spi.1", &spi1_clk),
	CLKDEV_CON_DEV_ID("t0_clk", "atmel_tcb.0", &tcb_clk),
	CLKDEV_CON_DEV_ID("pclk", "ssc.0", &ssc0_clk),
	CLKDEV_CON_DEV_ID("pclk", "ssc.1", &ssc1_clk),
	/* fake hclk clock */
	CLKDEV_CON_DEV_ID("hclk", "at91_ohci", &ohci_clk),
	CLKDEV_CON_ID("pioA", &pioABCD_clk),
	CLKDEV_CON_ID("pioB", &pioABCD_clk),
	CLKDEV_CON_ID("pioC", &pioABCD_clk),
	CLKDEV_CON_ID("pioD", &pioABCD_clk),
};

static struct clk_lookup usart_clocks_lookups[] = {
	CLKDEV_CON_DEV_ID("usart", "atmel_usart.0", &mck),
	CLKDEV_CON_DEV_ID("usart", "atmel_usart.1", &usart0_clk),
	CLKDEV_CON_DEV_ID("usart", "atmel_usart.2", &usart1_clk),
	CLKDEV_CON_DEV_ID("usart", "atmel_usart.3", &usart2_clk),
};

/*
 * The four programmable clocks.
 * You must configure pin multiplexing to bring these signals out.
 */
static struct clk pck0 = {
	.name		= "pck0",
	.pmc_mask	= AT91_PMC_PCK0,
	.type		= CLK_TYPE_PROGRAMMABLE,
	.id		= 0,
};
static struct clk pck1 = {
	.name		= "pck1",
	.pmc_mask	= AT91_PMC_PCK1,
	.type		= CLK_TYPE_PROGRAMMABLE,
	.id		= 1,
};
static struct clk pck2 = {
	.name		= "pck2",
	.pmc_mask	= AT91_PMC_PCK2,
	.type		= CLK_TYPE_PROGRAMMABLE,
	.id		= 2,
};
static struct clk pck3 = {
	.name		= "pck3",
	.pmc_mask	= AT91_PMC_PCK3,
	.type		= CLK_TYPE_PROGRAMMABLE,
	.id		= 3,
};

static void __init at91cap9_register_clocks(void)
{
	int i;

	for (i = 0; i < ARRAY_SIZE(periph_clocks); i++)
		clk_register(periph_clocks[i]);

	clkdev_add_table(periph_clocks_lookups,
			 ARRAY_SIZE(periph_clocks_lookups));
	clkdev_add_table(usart_clocks_lookups,
			 ARRAY_SIZE(usart_clocks_lookups));

	clk_register(&pck0);
	clk_register(&pck1);
	clk_register(&pck2);
	clk_register(&pck3);
}

static struct clk_lookup console_clock_lookup;

void __init at91cap9_set_console_clock(int id)
{
	if (id >= ARRAY_SIZE(usart_clocks_lookups))
		return;

	console_clock_lookup.con_id = "usart";
	console_clock_lookup.clk = usart_clocks_lookups[id].clk;
	clkdev_add(&console_clock_lookup);
}

/* --------------------------------------------------------------------
 *  GPIO
 * -------------------------------------------------------------------- */

static struct at91_gpio_bank at91cap9_gpio[] __initdata = {
	{
		.id		= AT91CAP9_ID_PIOABCD,
		.regbase	= AT91CAP9_BASE_PIOA,
	}, {
		.id		= AT91CAP9_ID_PIOABCD,
		.regbase	= AT91CAP9_BASE_PIOB,
	}, {
		.id		= AT91CAP9_ID_PIOABCD,
		.regbase	= AT91CAP9_BASE_PIOC,
	}, {
		.id		= AT91CAP9_ID_PIOABCD,
		.regbase	= AT91CAP9_BASE_PIOD,
	}
};

static void at91cap9_restart(char mode, const char *cmd)
{
	at91_sys_write(AT91_RSTC_CR, AT91_RSTC_KEY | AT91_RSTC_PROCRST | AT91_RSTC_PERRST);
}

/* --------------------------------------------------------------------
 *  AT91CAP9 processor initialization
 * -------------------------------------------------------------------- */

static void __init at91cap9_map_io(void)
{
	at91_init_sram(0, AT91CAP9_SRAM_BASE, AT91CAP9_SRAM_SIZE);
}

static void __init at91cap9_ioremap_registers(void)
{
	at91_ioremap_shdwc(AT91CAP9_BASE_SHDWC);
	at91sam926x_ioremap_pit(AT91CAP9_BASE_PIT);
	at91sam9_ioremap_smc(0, AT91CAP9_BASE_SMC);
}

static void __init at91cap9_initialize(void)
{
<<<<<<< HEAD
	at91_arch_reset = at91cap9_reset;
=======
	arm_pm_restart = at91cap9_restart;
	pm_power_off = at91cap9_poweroff;
>>>>>>> 0575fb75
	at91_extern_irq = (1 << AT91CAP9_ID_IRQ0) | (1 << AT91CAP9_ID_IRQ1);

	/* Register GPIO subsystem */
	at91_gpio_init(at91cap9_gpio, 4);

	/* Remember the silicon revision */
	if (cpu_is_at91cap9_revB())
		system_rev = 0xB;
	else if (cpu_is_at91cap9_revC())
		system_rev = 0xC;
}

/* --------------------------------------------------------------------
 *  Interrupt initialization
 * -------------------------------------------------------------------- */

/*
 * The default interrupt priority levels (0 = lowest, 7 = highest).
 */
static unsigned int at91cap9_default_irq_priority[NR_AIC_IRQS] __initdata = {
	7,	/* Advanced Interrupt Controller (FIQ) */
	7,	/* System Peripherals */
	1,	/* Parallel IO Controller A, B, C and D */
	0,	/* MP Block Peripheral 0 */
	0,	/* MP Block Peripheral 1 */
	0,	/* MP Block Peripheral 2 */
	0,	/* MP Block Peripheral 3 */
	0,	/* MP Block Peripheral 4 */
	5,	/* USART 0 */
	5,	/* USART 1 */
	5,	/* USART 2 */
	0,	/* Multimedia Card Interface 0 */
	0,	/* Multimedia Card Interface 1 */
	3,	/* CAN */
	6,	/* Two-Wire Interface */
	5,	/* Serial Peripheral Interface 0 */
	5,	/* Serial Peripheral Interface 1 */
	4,	/* Serial Synchronous Controller 0 */
	4,	/* Serial Synchronous Controller 1 */
	5,	/* AC97 Controller */
	0,	/* Timer Counter 0, 1 and 2 */
	0,	/* Pulse Width Modulation Controller */
	3,	/* Ethernet */
	0,	/* Advanced Encryption Standard, Triple DES*/
	0,	/* Analog-to-Digital Converter */
	0,	/* Image Sensor Interface */
	3,	/* LCD Controller */
	0,	/* DMA Controller */
	2,	/* USB Device Port */
	2,	/* USB Host port */
	0,	/* Advanced Interrupt Controller (IRQ0) */
	0,	/* Advanced Interrupt Controller (IRQ1) */
};

struct at91_init_soc __initdata at91cap9_soc = {
	.map_io = at91cap9_map_io,
	.default_irq_priority = at91cap9_default_irq_priority,
	.ioremap_registers = at91cap9_ioremap_registers,
	.register_clocks = at91cap9_register_clocks,
	.init = at91cap9_initialize,
};<|MERGE_RESOLUTION|>--- conflicted
+++ resolved
@@ -337,12 +337,7 @@
 
 static void __init at91cap9_initialize(void)
 {
-<<<<<<< HEAD
-	at91_arch_reset = at91cap9_reset;
-=======
 	arm_pm_restart = at91cap9_restart;
-	pm_power_off = at91cap9_poweroff;
->>>>>>> 0575fb75
 	at91_extern_irq = (1 << AT91CAP9_ID_IRQ0) | (1 << AT91CAP9_ID_IRQ1);
 
 	/* Register GPIO subsystem */
