--- conflicted
+++ resolved
@@ -108,10 +108,6 @@
  */
 #define PASID_DISABLED	0
 
-<<<<<<< HEAD
-=======
-static inline void update_pasid(void) { }
-
 /* Trap handling */
 extern int  fpu__exception_code(struct fpu *fpu, int trap_nr);
 extern void fpu_sync_fpstate(struct fpu *fpu);
@@ -164,5 +160,4 @@
 struct task_struct;
 extern long fpu_xstate_prctl(struct task_struct *tsk, int option, unsigned long arg2);
 
->>>>>>> 5989725f
 #endif /* _ASM_X86_FPU_API_H */