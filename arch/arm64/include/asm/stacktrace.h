/* SPDX-License-Identifier: GPL-2.0-only */
/*
 * Copyright (C) 2012 ARM Ltd.
 */
#ifndef __ASM_STACKTRACE_H
#define __ASM_STACKTRACE_H

#include <linux/percpu.h>
#include <linux/sched.h>
#include <linux/sched/task_stack.h>
#include <linux/types.h>
#include <linux/llist.h>

#include <asm/memory.h>
#include <asm/ptrace.h>
#include <asm/sdei.h>

enum stack_type {
	STACK_TYPE_UNKNOWN,
	STACK_TYPE_TASK,
	STACK_TYPE_IRQ,
	STACK_TYPE_OVERFLOW,
	STACK_TYPE_SDEI_NORMAL,
	STACK_TYPE_SDEI_CRITICAL,
	__NR_STACK_TYPES
};

struct stack_info {
	unsigned long low;
	unsigned long high;
	enum stack_type type;
};

/*
 * A snapshot of a frame record or fp/lr register values, along with some
 * accounting information necessary for robust unwinding.
 *
 * @fp:          The fp value in the frame record (or the real fp)
 * @pc:          The lr value in the frame record (or the real lr)
 *
 * @stacks_done: Stacks which have been entirely unwound, for which it is no
 *               longer valid to unwind to.
 *
 * @prev_fp:     The fp that pointed to this frame record, or a synthetic value
 *               of 0. This is used to ensure that within a stack, each
 *               subsequent frame record is at an increasing address.
 * @prev_type:   The type of stack this frame record was on, or a synthetic
 *               value of STACK_TYPE_UNKNOWN. This is used to detect a
 *               transition from one stack to another.
 */
struct stackframe {
	unsigned long fp;
	unsigned long pc;
	DECLARE_BITMAP(stacks_done, __NR_STACK_TYPES);
	unsigned long prev_fp;
	enum stack_type prev_type;
<<<<<<< HEAD
#ifdef CONFIG_FUNCTION_GRAPH_TRACER
	int graph;
#endif
#ifdef CONFIG_KRETPROBES
	struct llist_node *kr_cur;
#endif
=======
>>>>>>> b0f36441
};

extern int unwind_frame(struct task_struct *tsk, struct stackframe *frame);
extern void walk_stackframe(struct task_struct *tsk, struct stackframe *frame,
			    bool (*fn)(void *, unsigned long), void *data);
extern void dump_backtrace(struct pt_regs *regs, struct task_struct *tsk,
			   const char *loglvl);

DECLARE_PER_CPU(unsigned long *, irq_stack_ptr);

static inline bool on_stack(unsigned long sp, unsigned long size,
			    unsigned long low, unsigned long high,
			    enum stack_type type, struct stack_info *info)
{
	if (!low)
		return false;

	if (sp < low || sp + size < sp || sp + size > high)
		return false;

	if (info) {
		info->low = low;
		info->high = high;
		info->type = type;
	}
	return true;
}

static inline bool on_irq_stack(unsigned long sp, unsigned long size,
				struct stack_info *info)
{
	unsigned long low = (unsigned long)raw_cpu_read(irq_stack_ptr);
	unsigned long high = low + IRQ_STACK_SIZE;

	return on_stack(sp, size, low, high, STACK_TYPE_IRQ, info);
}

static inline bool on_task_stack(const struct task_struct *tsk,
				 unsigned long sp, unsigned long size,
				 struct stack_info *info)
{
	unsigned long low = (unsigned long)task_stack_page(tsk);
	unsigned long high = low + THREAD_SIZE;

	return on_stack(sp, size, low, high, STACK_TYPE_TASK, info);
}

#ifdef CONFIG_VMAP_STACK
DECLARE_PER_CPU(unsigned long [OVERFLOW_STACK_SIZE/sizeof(long)], overflow_stack);

static inline bool on_overflow_stack(unsigned long sp, unsigned long size,
				struct stack_info *info)
{
	unsigned long low = (unsigned long)raw_cpu_ptr(overflow_stack);
	unsigned long high = low + OVERFLOW_STACK_SIZE;

	return on_stack(sp, size, low, high, STACK_TYPE_OVERFLOW, info);
}
#else
static inline bool on_overflow_stack(unsigned long sp, unsigned long size,
			struct stack_info *info) { return false; }
#endif


/*
 * We can only safely access per-cpu stacks from current in a non-preemptible
 * context.
 */
static inline bool on_accessible_stack(const struct task_struct *tsk,
				       unsigned long sp, unsigned long size,
				       struct stack_info *info)
{
	if (info)
		info->type = STACK_TYPE_UNKNOWN;

	if (on_task_stack(tsk, sp, size, info))
		return true;
	if (tsk != current || preemptible())
		return false;
	if (on_irq_stack(sp, size, info))
		return true;
	if (on_overflow_stack(sp, size, info))
		return true;
	if (on_sdei_stack(sp, size, info))
		return true;

	return false;
}

void start_backtrace(struct stackframe *frame, unsigned long fp,
		     unsigned long pc);

#endif	/* __ASM_STACKTRACE_H */<|MERGE_RESOLUTION|>--- conflicted
+++ resolved
@@ -54,15 +54,9 @@
 	DECLARE_BITMAP(stacks_done, __NR_STACK_TYPES);
 	unsigned long prev_fp;
 	enum stack_type prev_type;
-<<<<<<< HEAD
-#ifdef CONFIG_FUNCTION_GRAPH_TRACER
-	int graph;
-#endif
 #ifdef CONFIG_KRETPROBES
 	struct llist_node *kr_cur;
 #endif
-=======
->>>>>>> b0f36441
 };
 
 extern int unwind_frame(struct task_struct *tsk, struct stackframe *frame);
