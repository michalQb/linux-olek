--- conflicted
+++ resolved
@@ -139,13 +139,10 @@
 	clock-frequency = <24000000>;
 };
 
-<<<<<<< HEAD
-=======
 &gpu {
 	mali-supply = <&reg_1p1v>;
 };
 
->>>>>>> a155038f
 &ostm1 {
 	status = "okay";
 };
