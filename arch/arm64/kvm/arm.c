--- conflicted
+++ resolved
@@ -680,7 +680,6 @@
 	smp_rmb();
 }
 
-<<<<<<< HEAD
 /**
  * kvm_vcpu_wfi - emulate Wait-For-Interrupt behavior
  * @vcpu:	The VCPU pointer
@@ -714,13 +713,6 @@
 	preempt_enable();
 }
 
-static int kvm_vcpu_initialized(struct kvm_vcpu *vcpu)
-{
-	return vcpu->arch.target >= 0;
-}
-
-=======
->>>>>>> 94b4a6d5
 static void check_vcpu_requests(struct kvm_vcpu *vcpu)
 {
 	if (kvm_request_pending(vcpu)) {
