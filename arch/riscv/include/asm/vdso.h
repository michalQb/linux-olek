--- conflicted
+++ resolved
@@ -22,11 +22,7 @@
  */
 #ifdef CONFIG_MMU
 
-<<<<<<< HEAD
-#define __VVAR_PAGES    1
-=======
 #define __VVAR_PAGES    2
->>>>>>> 73698660
 
 #ifndef __ASSEMBLY__
 #include <generated/vdso-offsets.h>
