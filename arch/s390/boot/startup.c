--- conflicted
+++ resolved
@@ -30,10 +30,6 @@
 unsigned long __bootdata_preserved(MODULES_VADDR);
 unsigned long __bootdata_preserved(MODULES_END);
 unsigned long __bootdata_preserved(max_mappable);
-<<<<<<< HEAD
-unsigned long __bootdata(ident_map_size);
-=======
->>>>>>> 0c383648
 
 u64 __bootdata_preserved(stfle_fac_list[16]);
 struct oldmem_data __bootdata_preserved(oldmem_data);
@@ -154,13 +150,8 @@
 	memcpy((void *)vmlinux.bootdata_preserved_off, __boot_data_preserved_start, vmlinux.bootdata_preserved_size);
 }
 
-<<<<<<< HEAD
-#ifdef CONFIG_PIE_BUILD
-static void kaslr_adjust_relocs(unsigned long min_addr, unsigned long max_addr, unsigned long offset)
-=======
 static void kaslr_adjust_relocs(unsigned long min_addr, unsigned long max_addr,
 				unsigned long offset, unsigned long phys_offset)
->>>>>>> 0c383648
 {
 	int *reloc;
 	long loc;
@@ -188,54 +179,6 @@
 			*entry += offset - __START_KERNEL;
 	}
 }
-
-static void kaslr_adjust_got(unsigned long offset) {}
-static void rescue_relocs(void) {}
-static void free_relocs(void) {}
-#else
-static int *vmlinux_relocs_64_start;
-static int *vmlinux_relocs_64_end;
-
-static void rescue_relocs(void)
-{
-	unsigned long size = __vmlinux_relocs_64_end - __vmlinux_relocs_64_start;
-
-	vmlinux_relocs_64_start = (void *)physmem_alloc_top_down(RR_RELOC, size, 0);
-	vmlinux_relocs_64_end = (void *)vmlinux_relocs_64_start + size;
-	memmove(vmlinux_relocs_64_start, __vmlinux_relocs_64_start, size);
-}
-
-static void free_relocs(void)
-{
-	physmem_free(RR_RELOC);
-}
-
-static void kaslr_adjust_relocs(unsigned long min_addr, unsigned long max_addr, unsigned long offset)
-{
-	int *reloc;
-	long loc;
-
-	/* Adjust R_390_64 relocations */
-	for (reloc = vmlinux_relocs_64_start; reloc < vmlinux_relocs_64_end; reloc++) {
-		loc = (long)*reloc + offset;
-		if (loc < min_addr || loc > max_addr)
-			error("64-bit relocation outside of kernel!\n");
-		*(u64 *)loc += offset;
-	}
-}
-
-static void kaslr_adjust_got(unsigned long offset)
-{
-	u64 *entry;
-
-	/*
-	 * Even without -fPIE, Clang still uses a global offset table for some
-	 * reason. Adjust the GOT entries.
-	 */
-	for (entry = (u64 *)vmlinux.got_start; entry < (u64 *)vmlinux.got_end; entry++)
-		*entry += offset;
-}
-#endif
 
 /*
  * Merge information from several sources into a single ident_map_size value.
@@ -308,19 +251,12 @@
 	vmemmap_size = SECTION_ALIGN_UP(pages) * sizeof(struct page);
 
 	/* choose kernel address space layout: 4 or 3 levels. */
-<<<<<<< HEAD
-	vsize = round_up(ident_map_size, _REGION3_SIZE) + vmemmap_size +
-		MODULES_LEN + MEMCPY_REAL_SIZE + ABS_LOWCORE_MAP_SIZE;
-	vsize = size_add(vsize, vmalloc_size);
-	if (IS_ENABLED(CONFIG_KASAN) || (vsize > _REGION2_SIZE)) {
-=======
 	BUILD_BUG_ON(!IS_ALIGNED(__START_KERNEL, THREAD_SIZE));
 	BUILD_BUG_ON(!IS_ALIGNED(__NO_KASLR_START_KERNEL, THREAD_SIZE));
 	BUILD_BUG_ON(__NO_KASLR_END_KERNEL > _REGION1_SIZE);
 	vsize = get_vmem_size(ident_map_size, vmemmap_size, vmalloc_size, _REGION3_SIZE);
 	if (IS_ENABLED(CONFIG_KASAN) || __NO_KASLR_END_KERNEL > _REGION2_SIZE ||
 	    (vsize > _REGION2_SIZE && kaslr_enabled())) {
->>>>>>> 0c383648
 		asce_limit = _REGION1_SIZE;
 		if (__NO_KASLR_END_KERNEL > _REGION2_SIZE) {
 			rte_size = _REGION2_SIZE;
@@ -347,12 +283,6 @@
 	/* force vmalloc and modules below kasan shadow */
 	vmax = min(vmax, KASAN_SHADOW_START);
 #endif
-<<<<<<< HEAD
-	__memcpy_real_area = round_down(vmax - MEMCPY_REAL_SIZE, PAGE_SIZE);
-	__abs_lowcore = round_down(__memcpy_real_area - ABS_LOWCORE_MAP_SIZE,
-				   sizeof(struct lowcore));
-	MODULES_END = round_down(__abs_lowcore, _SEGMENT_SIZE);
-=======
 	vsize = min(vsize, vmax);
 	if (kaslr_enabled()) {
 		unsigned long kernel_end, kaslr_len, slots, pos;
@@ -372,17 +302,12 @@
 	__kaslr_offset = kernel_start;
 
 	MODULES_END = round_down(kernel_start, _SEGMENT_SIZE);
->>>>>>> 0c383648
 	MODULES_VADDR = MODULES_END - MODULES_LEN;
 	VMALLOC_END = MODULES_VADDR;
 
 	/* allow vmalloc area to occupy up to about 1/2 of the rest virtual space left */
-<<<<<<< HEAD
-	vsize = round_down(VMALLOC_END / 2, _SEGMENT_SIZE);
-=======
 	vsize = (VMALLOC_END - FIXMAP_SIZE) / 2;
 	vsize = round_down(vsize, _SEGMENT_SIZE);
->>>>>>> 0c383648
 	vmalloc_size = min(vmalloc_size, vsize);
 	VMALLOC_START = VMALLOC_END - vmalloc_size;
 
@@ -394,14 +319,7 @@
 	pages = __abs_lowcore / (PAGE_SIZE + sizeof(struct page));
 	pages = SECTION_ALIGN_UP(pages);
 	/* keep vmemmap_start aligned to a top level region table entry */
-<<<<<<< HEAD
-	vmemmap_start = round_down(VMALLOC_START - pages * sizeof(struct page), rte_size);
-	vmemmap_start = min(vmemmap_start, 1UL << MAX_PHYSMEM_BITS);
-	/* maximum mappable address as seen by arch_get_mappable_range() */
-	max_mappable = vmemmap_start;
-=======
 	vmemmap_start = round_down(__abs_lowcore - pages * sizeof(struct page), rte_size);
->>>>>>> 0c383648
 	/* make sure identity map doesn't overlay with vmemmap */
 	ident_map_size = min(ident_map_size, vmemmap_start);
 	vmemmap_size = SECTION_ALIGN_UP(ident_map_size / PAGE_SIZE) * sizeof(struct page);
@@ -442,27 +360,12 @@
 	vmalloc_size = max(size, vmalloc_size);
 }
 
-<<<<<<< HEAD
-static void kaslr_adjust_vmlinux_info(unsigned long offset)
-=======
 static void kaslr_adjust_vmlinux_info(long offset)
->>>>>>> 0c383648
 {
 	vmlinux.bootdata_off += offset;
 	vmlinux.bootdata_preserved_off += offset;
-<<<<<<< HEAD
-#ifdef CONFIG_PIE_BUILD
-	vmlinux.rela_dyn_start += offset;
-	vmlinux.rela_dyn_end += offset;
-	vmlinux.dynsym_start += offset;
-#else
 	vmlinux.got_start += offset;
 	vmlinux.got_end += offset;
-#endif
-=======
-	vmlinux.got_start += offset;
-	vmlinux.got_end += offset;
->>>>>>> 0c383648
 	vmlinux.init_mm_off += offset;
 	vmlinux.swapper_pg_dir_off += offset;
 	vmlinux.invalid_pg_dir_off += offset;
@@ -493,14 +396,6 @@
 
 	fixup_vmlinux_info();
 	setup_lpp();
-<<<<<<< HEAD
-	safe_addr = mem_safe_offset();
-
-	/*
-	 * Reserve decompressor memory together with decompression heap, buffer and
-	 * memory which might be occupied by uncompressed kernel at default 1Mb
-	 * position (if KASLR is off or failed).
-=======
 
 	/*
 	 * Non-randomized kernel physical start address must be _SEGMENT_SIZE
@@ -513,7 +408,6 @@
 	 * Reserve decompressor memory together with decompression heap,
 	 * buffer and memory which might be occupied by uncompressed kernel
 	 * (if KASLR is off or failed).
->>>>>>> 0c383648
 	 */
 	physmem_reserve(RR_DECOMPRESSOR, 0, safe_addr);
 	if (IS_ENABLED(CONFIG_BLK_DEV_INITRD) && parmarea.initrd_size)
@@ -539,7 +433,6 @@
 	detect_physmem_online_ranges(max_physmem_end);
 	save_ipl_cert_comp_list();
 	rescue_initrd(safe_addr, ident_map_size);
-	rescue_relocs();
 
 	/*
 	 * __kaslr_offset_phys must be _SEGMENT_SIZE aligned, so the lower
@@ -553,30 +446,9 @@
 	 */
 	kaslr_large_page_offset = __kaslr_offset & ~_SEGMENT_MASK;
 	if (kaslr_enabled()) {
-<<<<<<< HEAD
-		vmlinux_lma = randomize_within_range(vmlinux.image_size + vmlinux.bss_size,
-						     THREAD_SIZE, vmlinux.default_lma,
-						     ident_map_size);
-		if (vmlinux_lma) {
-			__kaslr_offset = vmlinux_lma - vmlinux.default_lma;
-			kaslr_adjust_vmlinux_info(__kaslr_offset);
-		}
-	}
-	vmlinux_lma = vmlinux_lma ?: vmlinux.default_lma;
-	physmem_reserve(RR_VMLINUX, vmlinux_lma, vmlinux.image_size + vmlinux.bss_size);
-
-	if (!IS_ENABLED(CONFIG_KERNEL_UNCOMPRESSED)) {
-		img = decompress_kernel();
-		memmove((void *)vmlinux_lma, img, vmlinux.image_size);
-	} else if (__kaslr_offset) {
-		img = (void *)vmlinux.default_lma;
-		memmove((void *)vmlinux_lma, img, vmlinux.image_size);
-		memset(img, 0, vmlinux.image_size);
-=======
 		unsigned long end = ident_map_size - kaslr_large_page_offset;
 
 		__kaslr_offset_phys = randomize_within_range(kernel_size, _SEGMENT_SIZE, 0, end);
->>>>>>> 0c383648
 	}
 	if (!__kaslr_offset_phys)
 		__kaslr_offset_phys = nokaslr_offset_phys;
@@ -618,19 +490,11 @@
 	 * - copy_bootdata() must follow setup_vmem() to propagate changes
 	 *   to bootdata made by setup_vmem()
 	 */
-<<<<<<< HEAD
-	clear_bss_section(vmlinux_lma);
-	kaslr_adjust_relocs(vmlinux_lma, vmlinux_lma + vmlinux.image_size, __kaslr_offset);
-	kaslr_adjust_got(__kaslr_offset);
-	free_relocs();
-	setup_vmem(asce_limit);
-=======
 	clear_bss_section(__kaslr_offset_phys);
 	kaslr_adjust_relocs(__kaslr_offset_phys, __kaslr_offset_phys + vmlinux.image_size,
 			    __kaslr_offset, __kaslr_offset_phys);
 	kaslr_adjust_got(__kaslr_offset);
 	setup_vmem(__kaslr_offset, __kaslr_offset + kernel_size, asce_limit);
->>>>>>> 0c383648
 	copy_bootdata();
 
 	/*
