# SPDX-License-Identifier: GPL-2.0
VERSION = 5
PATCHLEVEL = 15
SUBLEVEL = 0
EXTRAVERSION = -rc6
NAME = Opossums on Parade

# *DOCUMENTATION*
# To see a list of typical targets execute "make help"
# More info can be located in ./README
# Comments in this file are targeted only to the developer, do not
# expect to learn how to build the kernel reading this file.

$(if $(filter __%, $(MAKECMDGOALS)), \
	$(error targets prefixed with '__' are only for internal use))

# That's our default target when none is given on the command line
PHONY := __all
__all:

# We are using a recursive build, so we need to do a little thinking
# to get the ordering right.
#
# Most importantly: sub-Makefiles should only ever modify files in
# their own directory. If in some directory we have a dependency on
# a file in another dir (which doesn't happen often, but it's often
# unavoidable when linking the built-in.a targets which finally
# turn into vmlinux), we will call a sub make in that other dir, and
# after that we are sure that everything which is in that other dir
# is now up to date.
#
# The only cases where we need to modify files which have global
# effects are thus separated out and done before the recursive
# descending is started. They are now explicitly listed as the
# prepare rule.

ifneq ($(sub_make_done),1)

# Do not use make's built-in rules and variables
# (this increases performance and avoids hard-to-debug behaviour)
MAKEFLAGS += -rR

# Avoid funny character set dependencies
unexport LC_ALL
LC_COLLATE=C
LC_NUMERIC=C
export LC_COLLATE LC_NUMERIC

# Avoid interference with shell env settings
unexport GREP_OPTIONS

# Beautify output
# ---------------------------------------------------------------------------
#
# Normally, we echo the whole command before executing it. By making
# that echo $($(quiet)$(cmd)), we now have the possibility to set
# $(quiet) to choose other forms of output instead, e.g.
#
#         quiet_cmd_cc_o_c = Compiling $(RELDIR)/$@
#         cmd_cc_o_c       = $(CC) $(c_flags) -c -o $@ $<
#
# If $(quiet) is empty, the whole command will be printed.
# If it is set to "quiet_", only the short version will be printed.
# If it is set to "silent_", nothing will be printed at all, since
# the variable $(silent_cmd_cc_o_c) doesn't exist.
#
# A simple variant is to prefix commands with $(Q) - that's useful
# for commands that shall be hidden in non-verbose mode.
#
#	$(Q)ln $@ :<
#
# If KBUILD_VERBOSE equals 0 then the above command will be hidden.
# If KBUILD_VERBOSE equals 1 then the above command is displayed.
# If KBUILD_VERBOSE equals 2 then give the reason why each target is rebuilt.
#
# To put more focus on warnings, be less verbose as default
# Use 'make V=1' to see the full commands

ifeq ("$(origin V)", "command line")
  KBUILD_VERBOSE = $(V)
endif
ifndef KBUILD_VERBOSE
  KBUILD_VERBOSE = 0
endif

ifeq ($(KBUILD_VERBOSE),1)
  quiet =
  Q =
else
  quiet=quiet_
  Q = @
endif

# If the user is running make -s (silent mode), suppress echoing of
# commands

ifneq ($(findstring s,$(filter-out --%,$(MAKEFLAGS))),)
  quiet=silent_
  KBUILD_VERBOSE = 0
endif

export quiet Q KBUILD_VERBOSE

# Call a source code checker (by default, "sparse") as part of the
# C compilation.
#
# Use 'make C=1' to enable checking of only re-compiled files.
# Use 'make C=2' to enable checking of *all* source files, regardless
# of whether they are re-compiled or not.
#
# See the file "Documentation/dev-tools/sparse.rst" for more details,
# including where to get the "sparse" utility.

ifeq ("$(origin C)", "command line")
  KBUILD_CHECKSRC = $(C)
endif
ifndef KBUILD_CHECKSRC
  KBUILD_CHECKSRC = 0
endif

export KBUILD_CHECKSRC

# Enable "clippy" (a linter) as part of the Rust compilation.
#
# Use 'make CLIPPY=1' to enable it.
ifeq ("$(origin CLIPPY)", "command line")
  KBUILD_CLIPPY := $(CLIPPY)
endif

# Use make M=dir or set the environment variable KBUILD_EXTMOD to specify the
# directory of external module to build. Setting M= takes precedence.
ifeq ("$(origin M)", "command line")
  KBUILD_EXTMOD := $(M)
endif

$(if $(word 2, $(KBUILD_EXTMOD)), \
	$(error building multiple external modules is not supported))

# Remove trailing slashes
ifneq ($(filter %/, $(KBUILD_EXTMOD)),)
KBUILD_EXTMOD := $(shell dirname $(KBUILD_EXTMOD).)
endif

export KBUILD_EXTMOD

# Kbuild will save output files in the current working directory.
# This does not need to match to the root of the kernel source tree.
#
# For example, you can do this:
#
#  cd /dir/to/store/output/files; make -f /dir/to/kernel/source/Makefile
#
# If you want to save output files in a different location, there are
# two syntaxes to specify it.
#
# 1) O=
# Use "make O=dir/to/store/output/files/"
#
# 2) Set KBUILD_OUTPUT
# Set the environment variable KBUILD_OUTPUT to point to the output directory.
# export KBUILD_OUTPUT=dir/to/store/output/files/; make
#
# The O= assignment takes precedence over the KBUILD_OUTPUT environment
# variable.

# Do we want to change the working directory?
ifeq ("$(origin O)", "command line")
  KBUILD_OUTPUT := $(O)
endif

ifneq ($(KBUILD_OUTPUT),)
# Make's built-in functions such as $(abspath ...), $(realpath ...) cannot
# expand a shell special character '~'. We use a somewhat tedious way here.
abs_objtree := $(shell mkdir -p $(KBUILD_OUTPUT) && cd $(KBUILD_OUTPUT) && pwd)
$(if $(abs_objtree),, \
     $(error failed to create output directory "$(KBUILD_OUTPUT)"))

# $(realpath ...) resolves symlinks
abs_objtree := $(realpath $(abs_objtree))
else
abs_objtree := $(CURDIR)
endif # ifneq ($(KBUILD_OUTPUT),)

ifeq ($(abs_objtree),$(CURDIR))
# Suppress "Entering directory ..." unless we are changing the work directory.
MAKEFLAGS += --no-print-directory
else
need-sub-make := 1
endif

this-makefile := $(lastword $(MAKEFILE_LIST))
abs_srctree := $(realpath $(dir $(this-makefile)))

ifneq ($(words $(subst :, ,$(abs_srctree))), 1)
$(error source directory cannot contain spaces or colons)
endif

ifneq ($(abs_srctree),$(abs_objtree))
# Look for make include files relative to root of kernel src
#
# --included-dir is added for backward compatibility, but you should not rely on
# it. Please add $(srctree)/ prefix to include Makefiles in the source tree.
MAKEFLAGS += --include-dir=$(abs_srctree)
endif

ifneq ($(filter 3.%,$(MAKE_VERSION)),)
# 'MAKEFLAGS += -rR' does not immediately become effective for GNU Make 3.x
# We need to invoke sub-make to avoid implicit rules in the top Makefile.
need-sub-make := 1
# Cancel implicit rules for this Makefile.
$(this-makefile): ;
endif

export abs_srctree abs_objtree
export sub_make_done := 1

ifeq ($(need-sub-make),1)

PHONY += $(MAKECMDGOALS) __sub-make

$(filter-out $(this-makefile), $(MAKECMDGOALS)) __all: __sub-make
	@:

# Invoke a second make in the output directory, passing relevant variables
__sub-make:
	$(Q)$(MAKE) -C $(abs_objtree) -f $(abs_srctree)/Makefile $(MAKECMDGOALS)

endif # need-sub-make
endif # sub_make_done

# We process the rest of the Makefile if this is the final invocation of make
ifeq ($(need-sub-make),)

# Do not print "Entering directory ...",
# but we want to display it when entering to the output directory
# so that IDEs/editors are able to understand relative filenames.
MAKEFLAGS += --no-print-directory

ifeq ($(abs_srctree),$(abs_objtree))
        # building in the source tree
        srctree := .
	building_out_of_srctree :=
else
        ifeq ($(abs_srctree)/,$(dir $(abs_objtree)))
                # building in a subdirectory of the source tree
                srctree := ..
        else
                srctree := $(abs_srctree)
        endif
	building_out_of_srctree := 1
endif

ifneq ($(KBUILD_ABS_SRCTREE),)
srctree := $(abs_srctree)
endif

objtree		:= .
VPATH		:= $(srctree)

export building_out_of_srctree srctree objtree VPATH

# To make sure we do not include .config for any of the *config targets
# catch them early, and hand them over to scripts/kconfig/Makefile
# It is allowed to specify more targets when calling make, including
# mixing *config targets and build targets.
# For example 'make oldconfig all'.
# Detect when mixed targets is specified, and make a second invocation
# of make so .config is not included in this case either (for *config).

version_h := include/generated/uapi/linux/version.h

clean-targets := %clean mrproper cleandocs
no-dot-config-targets := $(clean-targets) \
			 cscope gtags TAGS tags help% %docs check% coccicheck \
			 $(version_h) headers headers_% archheaders archscripts \
			 %asm-generic kernelversion %src-pkg dt_binding_check \
			 outputmakefile rustfmt rustfmtcheck
# Installation targets should not require compiler. Unfortunately, vdso_install
# is an exception where build artifacts may be updated. This must be fixed.
no-compiler-targets := $(no-dot-config-targets) install dtbs_install \
			headers_install modules_install kernelrelease image_name
no-sync-config-targets := $(no-dot-config-targets) %install kernelrelease \
			  image_name
single-targets := %.a %.i %.ko %.lds %.ll %.lst %.mod %.o %.s %.symtypes %/

config-build	:=
mixed-build	:=
need-config	:= 1
need-compiler	:= 1
may-sync-config	:= 1
single-build	:=

ifneq ($(filter $(no-dot-config-targets), $(MAKECMDGOALS)),)
	ifeq ($(filter-out $(no-dot-config-targets), $(MAKECMDGOALS)),)
		need-config :=
	endif
endif

ifneq ($(filter $(no-compiler-targets), $(MAKECMDGOALS)),)
	ifeq ($(filter-out $(no-compiler-targets), $(MAKECMDGOALS)),)
		need-compiler :=
	endif
endif

ifneq ($(filter $(no-sync-config-targets), $(MAKECMDGOALS)),)
	ifeq ($(filter-out $(no-sync-config-targets), $(MAKECMDGOALS)),)
		may-sync-config :=
	endif
endif

ifneq ($(KBUILD_EXTMOD),)
	may-sync-config :=
endif

ifeq ($(KBUILD_EXTMOD),)
        ifneq ($(filter %config,$(MAKECMDGOALS)),)
		config-build := 1
                ifneq ($(words $(MAKECMDGOALS)),1)
			mixed-build := 1
                endif
        endif
endif

# We cannot build single targets and the others at the same time
ifneq ($(filter $(single-targets), $(MAKECMDGOALS)),)
	single-build := 1
	ifneq ($(filter-out $(single-targets), $(MAKECMDGOALS)),)
		mixed-build := 1
	endif
endif

# For "make -j clean all", "make -j mrproper defconfig all", etc.
ifneq ($(filter $(clean-targets),$(MAKECMDGOALS)),)
        ifneq ($(filter-out $(clean-targets),$(MAKECMDGOALS)),)
		mixed-build := 1
        endif
endif

# install and modules_install need also be processed one by one
ifneq ($(filter install,$(MAKECMDGOALS)),)
        ifneq ($(filter modules_install,$(MAKECMDGOALS)),)
		mixed-build := 1
        endif
endif

ifdef mixed-build
# ===========================================================================
# We're called with mixed targets (*config and build targets).
# Handle them one by one.

PHONY += $(MAKECMDGOALS) __build_one_by_one

$(MAKECMDGOALS): __build_one_by_one
	@:

__build_one_by_one:
	$(Q)set -e; \
	for i in $(MAKECMDGOALS); do \
		$(MAKE) -f $(srctree)/Makefile $$i; \
	done

else # !mixed-build

include $(srctree)/scripts/Kbuild.include

# Read KERNELRELEASE from include/config/kernel.release (if it exists)
KERNELRELEASE = $(shell cat include/config/kernel.release 2> /dev/null)
KERNELVERSION = $(VERSION)$(if $(PATCHLEVEL),.$(PATCHLEVEL)$(if $(SUBLEVEL),.$(SUBLEVEL)))$(EXTRAVERSION)
export VERSION PATCHLEVEL SUBLEVEL KERNELRELEASE KERNELVERSION

include $(srctree)/scripts/subarch.include

# Cross compiling and selecting different set of gcc/bin-utils
# ---------------------------------------------------------------------------
#
# When performing cross compilation for other architectures ARCH shall be set
# to the target architecture. (See arch/* for the possibilities).
# ARCH can be set during invocation of make:
# make ARCH=ia64
# Another way is to have ARCH set in the environment.
# The default ARCH is the host where make is executed.

# CROSS_COMPILE specify the prefix used for all executables used
# during compilation. Only gcc and related bin-utils executables
# are prefixed with $(CROSS_COMPILE).
# CROSS_COMPILE can be set on the command line
# make CROSS_COMPILE=ia64-linux-
# Alternatively CROSS_COMPILE can be set in the environment.
# Default value for CROSS_COMPILE is not to prefix executables
# Note: Some architectures assign CROSS_COMPILE in their arch/*/Makefile
ARCH		?= $(SUBARCH)

# Architecture as present in compile.h
UTS_MACHINE 	:= $(ARCH)
SRCARCH 	:= $(ARCH)

# Additional ARCH settings for x86
ifeq ($(ARCH),i386)
        SRCARCH := x86
endif
ifeq ($(ARCH),x86_64)
        SRCARCH := x86
endif

# Additional ARCH settings for sparc
ifeq ($(ARCH),sparc32)
       SRCARCH := sparc
endif
ifeq ($(ARCH),sparc64)
       SRCARCH := sparc
endif

# Additional ARCH settings for parisc
ifeq ($(ARCH),parisc64)
       SRCARCH := parisc
endif

export cross_compiling :=
ifneq ($(SRCARCH),$(SUBARCH))
cross_compiling := 1
endif

KCONFIG_CONFIG	?= .config
export KCONFIG_CONFIG

# SHELL used by kbuild
CONFIG_SHELL := sh

HOST_LFS_CFLAGS := $(shell getconf LFS_CFLAGS 2>/dev/null)
HOST_LFS_LDFLAGS := $(shell getconf LFS_LDFLAGS 2>/dev/null)
HOST_LFS_LIBS := $(shell getconf LFS_LIBS 2>/dev/null)

ifneq ($(LLVM),)
HOSTCC	= clang
HOSTCXX	= clang++
else
HOSTCC	= gcc
HOSTCXX	= g++
endif

export KBUILD_USERCFLAGS := -Wall -Wmissing-prototypes -Wstrict-prototypes \
			      -O2 -fomit-frame-pointer -std=gnu89
export KBUILD_USERLDFLAGS :=

KBUILD_HOSTCFLAGS   := $(KBUILD_USERCFLAGS) $(HOST_LFS_CFLAGS) $(HOSTCFLAGS)
KBUILD_HOSTCXXFLAGS := -Wall -O2 $(HOST_LFS_CFLAGS) $(HOSTCXXFLAGS)
KBUILD_HOSTLDFLAGS  := $(HOST_LFS_LDFLAGS) $(HOSTLDFLAGS)
KBUILD_HOSTLDLIBS   := $(HOST_LFS_LIBS) $(HOSTLDLIBS)

# Make variables (CC, etc...)
CPP		= $(CC) -E
ifneq ($(LLVM),)
CC		= clang
LD		= ld.lld
AR		= llvm-ar
NM		= llvm-nm
OBJCOPY		= llvm-objcopy
OBJDUMP		= llvm-objdump
READELF		= llvm-readelf
STRIP		= llvm-strip
else
CC		= $(CROSS_COMPILE)gcc
LD		= $(CROSS_COMPILE)ld
AR		= $(CROSS_COMPILE)ar
NM		= $(CROSS_COMPILE)nm
OBJCOPY		= $(CROSS_COMPILE)objcopy
OBJDUMP		= $(CROSS_COMPILE)objdump
READELF		= $(CROSS_COMPILE)readelf
STRIP		= $(CROSS_COMPILE)strip
endif
RUSTC		= rustc
RUSTDOC		= rustdoc
RUSTFMT		= rustfmt
CLIPPY_DRIVER	= clippy-driver
BINDGEN		= bindgen
CARGO		= cargo
PAHOLE		= pahole
RESOLVE_BTFIDS	= $(objtree)/tools/bpf/resolve_btfids/resolve_btfids
LEX		= flex
YACC		= bison
AWK		= awk
INSTALLKERNEL  := installkernel
DEPMOD		= depmod
PERL		= perl
PYTHON3		= python3
CHECK		= sparse
BASH		= bash
KGZIP		= gzip
KBZIP2		= bzip2
KLZOP		= lzop
LZMA		= lzma
LZ4		= lz4c
XZ		= xz
ZSTD		= zstd

CHECKFLAGS     := -D__linux__ -Dlinux -D__STDC__ -Dunix -D__unix__ \
		  -Wbitwise -Wno-return-void -Wno-unknown-attribute $(CF)
NOSTDINC_FLAGS :=
CFLAGS_MODULE   =
RUSTFLAGS_MODULE =
AFLAGS_MODULE   =
LDFLAGS_MODULE  =
CFLAGS_KERNEL	=
RUSTFLAGS_KERNEL =
AFLAGS_KERNEL	=
LDFLAGS_vmlinux =

# Use USERINCLUDE when you must reference the UAPI directories only.
USERINCLUDE    := \
		-I$(srctree)/arch/$(SRCARCH)/include/uapi \
		-I$(objtree)/arch/$(SRCARCH)/include/generated/uapi \
		-I$(srctree)/include/uapi \
		-I$(objtree)/include/generated/uapi \
                -include $(srctree)/include/linux/compiler-version.h \
                -include $(srctree)/include/linux/kconfig.h

# Use LINUXINCLUDE when you must reference the include/ directory.
# Needed to be compatible with the O= option
LINUXINCLUDE    := \
		-I$(srctree)/arch/$(SRCARCH)/include \
		-I$(objtree)/arch/$(SRCARCH)/include/generated \
		$(if $(building_out_of_srctree),-I$(srctree)/include) \
		-I$(objtree)/include \
		$(USERINCLUDE)

KBUILD_AFLAGS   := -D__ASSEMBLY__ -fno-PIE
KBUILD_CFLAGS   := -Wall -Wundef -Werror=strict-prototypes -Wno-trigraphs \
		   -fno-strict-aliasing -fno-common -fshort-wchar -fno-PIE \
		   -Werror=implicit-function-declaration -Werror=implicit-int \
		   -Werror=return-type -Wno-format-security \
		   -std=gnu89
KBUILD_CPPFLAGS := -D__KERNEL__
KBUILD_RUST_TARGET := $(srctree)/arch/$(SRCARCH)/rust/target.json
KBUILD_RUSTFLAGS := --emit=dep-info,obj,metadata --edition=2018 \
		     -Cpanic=abort -Cembed-bitcode=n -Clto=n -Crpath=n \
		     -Cforce-unwind-tables=n -Ccodegen-units=1 \
		     -Zbinary_dep_depinfo=y -Zsymbol-mangling-version=v0 \
		     -Dunsafe_op_in_unsafe_fn -Drust_2018_idioms \
		     -Wmissing_docs
KBUILD_CLIPPYFLAGS := -Dclippy::correctness -Dclippy::style \
		      -Dclippy::complexity -Dclippy::perf -Dclippy::float_arithmetic
KBUILD_AFLAGS_KERNEL :=
KBUILD_CFLAGS_KERNEL :=
KBUILD_RUSTFLAGS_KERNEL :=
KBUILD_AFLAGS_MODULE  := -DMODULE
KBUILD_CFLAGS_MODULE  := -DMODULE
KBUILD_RUSTFLAGS_MODULE := --cfg MODULE
KBUILD_LDFLAGS_MODULE :=
KBUILD_LDFLAGS :=
CLANG_FLAGS :=

ifeq ($(KBUILD_CLIPPY),1)
	RUSTC_OR_CLIPPY_QUIET := CLIPPY
	RUSTC_OR_CLIPPY = $(CLIPPY_DRIVER) $(KBUILD_CLIPPYFLAGS)
else
	RUSTC_OR_CLIPPY_QUIET := RUSTC
	RUSTC_OR_CLIPPY = $(RUSTC)
endif

ifdef RUST_LIB_SRC
	export RUST_LIB_SRC
endif

export RUSTC_BOOTSTRAP := 1

export ARCH SRCARCH CONFIG_SHELL BASH HOSTCC KBUILD_HOSTCFLAGS CROSS_COMPILE LD CC
export RUSTC RUSTDOC RUSTFMT RUSTC_OR_CLIPPY_QUIET RUSTC_OR_CLIPPY BINDGEN CARGO
export CPP AR NM STRIP OBJCOPY OBJDUMP READELF PAHOLE RESOLVE_BTFIDS LEX YACC AWK INSTALLKERNEL
export PERL PYTHON3 CHECK CHECKFLAGS MAKE UTS_MACHINE HOSTCXX
export KGZIP KBZIP2 KLZOP LZMA LZ4 XZ ZSTD
export KBUILD_HOSTCXXFLAGS KBUILD_HOSTLDFLAGS KBUILD_HOSTLDLIBS LDFLAGS_MODULE

export KBUILD_CPPFLAGS NOSTDINC_FLAGS LINUXINCLUDE OBJCOPYFLAGS KBUILD_LDFLAGS
export KBUILD_CFLAGS CFLAGS_KERNEL CFLAGS_MODULE
export KBUILD_RUST_TARGET KBUILD_RUSTFLAGS RUSTFLAGS_KERNEL RUSTFLAGS_MODULE
export KBUILD_AFLAGS AFLAGS_KERNEL AFLAGS_MODULE
export KBUILD_AFLAGS_MODULE KBUILD_CFLAGS_MODULE KBUILD_RUSTFLAGS_MODULE KBUILD_LDFLAGS_MODULE
export KBUILD_AFLAGS_KERNEL KBUILD_CFLAGS_KERNEL KBUILD_RUSTFLAGS_KERNEL

# Files to ignore in find ... statements

export RCS_FIND_IGNORE := \( -name SCCS -o -name BitKeeper -o -name .svn -o    \
			  -name CVS -o -name .pc -o -name .hg -o -name .git \) \
			  -prune -o
export RCS_TAR_IGNORE := --exclude SCCS --exclude BitKeeper --exclude .svn \
			 --exclude CVS --exclude .pc --exclude .hg --exclude .git

# ===========================================================================
# Rules shared between *config targets and build targets

# Basic helpers built in scripts/basic/
PHONY += scripts_basic
scripts_basic:
	$(Q)$(MAKE) $(build)=scripts/basic

PHONY += outputmakefile
ifdef building_out_of_srctree
# Before starting out-of-tree build, make sure the source tree is clean.
# outputmakefile generates a Makefile in the output directory, if using a
# separate output directory. This allows convenient use of make in the
# output directory.
# At the same time when output Makefile generated, generate .gitignore to
# ignore whole output directory

quiet_cmd_makefile = GEN     Makefile
      cmd_makefile = { \
	echo "\# Automatically generated by $(srctree)/Makefile: don't edit"; \
	echo "include $(srctree)/Makefile"; \
	} > Makefile

outputmakefile:
	$(Q)if [ -f $(srctree)/.config -o \
		 -d $(srctree)/include/config -o \
		 -d $(srctree)/arch/$(SRCARCH)/include/generated ]; then \
		echo >&2 "***"; \
		echo >&2 "*** The source tree is not clean, please run 'make$(if $(findstring command line, $(origin ARCH)), ARCH=$(ARCH)) mrproper'"; \
		echo >&2 "*** in $(abs_srctree)";\
		echo >&2 "***"; \
		false; \
	fi
	$(Q)ln -fsn $(srctree) source
	$(call cmd,makefile)
	$(Q)test -e .gitignore || \
	{ echo "# this is build directory, ignore it"; echo "*"; } > .gitignore
endif

# The expansion should be delayed until arch/$(SRCARCH)/Makefile is included.
# Some architectures define CROSS_COMPILE in arch/$(SRCARCH)/Makefile.
# CC_VERSION_TEXT is referenced from Kconfig (so it needs export),
# and from include/config/auto.conf.cmd to detect the compiler upgrade.
CC_VERSION_TEXT = $(subst $(pound),,$(shell LC_ALL=C $(CC) --version 2>/dev/null | head -n 1))

include $(srctree)/scripts/Makefile.clang

# Include this also for config targets because some architectures need
# cc-cross-prefix to determine CROSS_COMPILE.
ifdef need-compiler
include $(srctree)/scripts/Makefile.compiler
endif

ifdef config-build
# ===========================================================================
# *config targets only - make sure prerequisites are updated, and descend
# in scripts/kconfig to make the *config target

# Read arch specific Makefile to set KBUILD_DEFCONFIG as needed.
# KBUILD_DEFCONFIG may point out an alternative default configuration
# used for 'make defconfig'
include $(srctree)/arch/$(SRCARCH)/Makefile
export KBUILD_DEFCONFIG KBUILD_KCONFIG CC_VERSION_TEXT

config: outputmakefile scripts_basic FORCE
	$(Q)$(MAKE) $(build)=scripts/kconfig $@

%config: outputmakefile scripts_basic FORCE
	$(Q)$(MAKE) $(build)=scripts/kconfig $@

else #!config-build
# ===========================================================================
# Build targets only - this includes vmlinux, arch specific targets, clean
# targets and others. In general all targets except *config targets.

# If building an external module we do not care about the all: rule
# but instead __all depend on modules
PHONY += all
ifeq ($(KBUILD_EXTMOD),)
__all: all
else
__all: modules
endif

# Decide whether to build built-in, modular, or both.
# Normally, just do built-in.

KBUILD_MODULES :=
KBUILD_BUILTIN := 1

# If we have only "make modules", don't compile built-in objects.
ifeq ($(MAKECMDGOALS),modules)
  KBUILD_BUILTIN :=
endif

# If we have "make <whatever> modules", compile modules
# in addition to whatever we do anyway.
# Just "make" or "make all" shall build modules as well

ifneq ($(filter all modules nsdeps %compile_commands.json clang-%,$(MAKECMDGOALS)),)
  KBUILD_MODULES := 1
endif

ifeq ($(MAKECMDGOALS),)
  KBUILD_MODULES := 1
endif

export KBUILD_MODULES KBUILD_BUILTIN

ifdef need-config
include include/config/auto.conf
endif

ifeq ($(KBUILD_EXTMOD),)
# Objects we will link into vmlinux / subdirs we need to visit
core-y		:= init/ usr/ arch/$(SRCARCH)/
drivers-y	:= drivers/ sound/
drivers-$(CONFIG_SAMPLES) += samples/
drivers-$(CONFIG_NET) += net/
drivers-y	+= virt/
libs-y		:= lib/
endif # KBUILD_EXTMOD

# The all: target is the default when no target is given on the
# command line.
# This allow a user to issue only 'make' to build a kernel including modules
# Defaults to vmlinux, but the arch makefile usually adds further targets
all: vmlinux

CFLAGS_GCOV	:= -fprofile-arcs -ftest-coverage
ifdef CONFIG_CC_IS_GCC
CFLAGS_GCOV	+= -fno-tree-loop-im
endif
export CFLAGS_GCOV

# The arch Makefiles can override CC_FLAGS_FTRACE. We may also append it later.
ifdef CONFIG_FUNCTION_TRACER
  CC_FLAGS_FTRACE := -pg
endif

ifdef CONFIG_CC_IS_GCC
RETPOLINE_CFLAGS	:= $(call cc-option,-mindirect-branch=thunk-extern -mindirect-branch-register)
RETPOLINE_VDSO_CFLAGS	:= $(call cc-option,-mindirect-branch=thunk-inline -mindirect-branch-register)
endif
ifdef CONFIG_CC_IS_CLANG
RETPOLINE_CFLAGS	:= -mretpoline-external-thunk
RETPOLINE_VDSO_CFLAGS	:= -mretpoline
endif
export RETPOLINE_CFLAGS
export RETPOLINE_VDSO_CFLAGS

include $(srctree)/arch/$(SRCARCH)/Makefile

ifdef need-config
ifdef may-sync-config
# Read in dependencies to all Kconfig* files, make sure to run syncconfig if
# changes are detected. This should be included after arch/$(SRCARCH)/Makefile
# because some architectures define CROSS_COMPILE there.
include include/config/auto.conf.cmd

$(KCONFIG_CONFIG):
	@echo >&2 '***'
	@echo >&2 '*** Configuration file "$@" not found!'
	@echo >&2 '***'
	@echo >&2 '*** Please run some configurator (e.g. "make oldconfig" or'
	@echo >&2 '*** "make menuconfig" or "make xconfig").'
	@echo >&2 '***'
	@/bin/false

# The actual configuration files used during the build are stored in
# include/generated/ and include/config/. Update them if .config is newer than
# include/config/auto.conf (which mirrors .config).
#
# This exploits the 'multi-target pattern rule' trick.
# The syncconfig should be executed only once to make all the targets.
# (Note: use the grouped target '&:' when we bump to GNU Make 4.3)
#
# Do not use $(call cmd,...) here. That would suppress prompts from syncconfig,
# so you cannot notice that Kconfig is waiting for the user input.
%/config/auto.conf %/config/auto.conf.cmd %/generated/autoconf.h %/generated/rustc_cfg: $(KCONFIG_CONFIG)
	$(Q)$(kecho) "  SYNC    $@"
	$(Q)$(MAKE) -f $(srctree)/Makefile syncconfig
else # !may-sync-config
# External modules and some install targets need include/generated/autoconf.h
# and include/config/auto.conf but do not care if they are up-to-date.
# Use auto.conf to trigger the test
PHONY += include/config/auto.conf

include/config/auto.conf:
	$(Q)test -e include/generated/autoconf.h -a -e $@ || (		\
	echo >&2;							\
	echo >&2 "  ERROR: Kernel configuration is invalid.";		\
	echo >&2 "         include/generated/autoconf.h or $@ are missing.";\
	echo >&2 "         Run 'make oldconfig && make prepare' on kernel src to fix it.";	\
	echo >&2 ;							\
	/bin/false)

endif # may-sync-config
endif # need-config

KBUILD_CFLAGS	+= -fno-delete-null-pointer-checks
KBUILD_CFLAGS	+= $(call cc-disable-warning,frame-address,)
KBUILD_CFLAGS	+= $(call cc-disable-warning, format-truncation)
KBUILD_CFLAGS	+= $(call cc-disable-warning, format-overflow)
KBUILD_CFLAGS	+= $(call cc-disable-warning, address-of-packed-member)

ifdef CONFIG_RUST_DEBUG_ASSERTIONS
KBUILD_RUSTFLAGS += -Cdebug-assertions=y
else
KBUILD_RUSTFLAGS += -Cdebug-assertions=n
endif

ifdef CONFIG_RUST_OVERFLOW_CHECKS
KBUILD_RUSTFLAGS += -Coverflow-checks=y
else
KBUILD_RUSTFLAGS += -Coverflow-checks=n
endif

ifdef CONFIG_CC_OPTIMIZE_FOR_PERFORMANCE
KBUILD_CFLAGS += -O2
KBUILD_RUSTFLAGS_OPT_LEVEL_MAP := 2
else ifdef CONFIG_CC_OPTIMIZE_FOR_PERFORMANCE_O3
KBUILD_CFLAGS += -O3
KBUILD_RUSTFLAGS_OPT_LEVEL_MAP := 3
else ifdef CONFIG_CC_OPTIMIZE_FOR_SIZE
KBUILD_CFLAGS += -Os
KBUILD_RUSTFLAGS_OPT_LEVEL_MAP := z
endif

ifdef CONFIG_RUST_OPT_LEVEL_SIMILAR_AS_CHOSEN_FOR_C
KBUILD_RUSTFLAGS += -Copt-level=$(KBUILD_RUSTFLAGS_OPT_LEVEL_MAP)
else ifdef CONFIG_RUST_OPT_LEVEL_0
KBUILD_RUSTFLAGS += -Copt-level=0
else ifdef CONFIG_RUST_OPT_LEVEL_1
KBUILD_RUSTFLAGS += -Copt-level=1
else ifdef CONFIG_RUST_OPT_LEVEL_2
KBUILD_RUSTFLAGS += -Copt-level=2
else ifdef CONFIG_RUST_OPT_LEVEL_3
KBUILD_RUSTFLAGS += -Copt-level=3
else ifdef CONFIG_RUST_OPT_LEVEL_S
KBUILD_RUSTFLAGS += -Copt-level=s
else ifdef CONFIG_RUST_OPT_LEVEL_Z
KBUILD_RUSTFLAGS += -Copt-level=z
endif

# Tell gcc to never replace conditional load with a non-conditional one
ifdef CONFIG_CC_IS_GCC
# gcc-10 renamed --param=allow-store-data-races=0 to
# -fno-allow-store-data-races.
KBUILD_CFLAGS	+= $(call cc-option,--param=allow-store-data-races=0)
KBUILD_CFLAGS	+= $(call cc-option,-fno-allow-store-data-races)
endif

ifdef CONFIG_READABLE_ASM
# Disable optimizations that make assembler listings hard to read.
# reorder blocks reorders the control in the function
# ipa clone creates specialized cloned functions
# partial inlining inlines only parts of functions
KBUILD_CFLAGS += -fno-reorder-blocks -fno-ipa-cp-clone -fno-partial-inlining
endif

ifneq ($(CONFIG_FRAME_WARN),0)
KBUILD_CFLAGS += -Wframe-larger-than=$(CONFIG_FRAME_WARN)
endif

stackp-flags-y                                    := -fno-stack-protector
stackp-flags-$(CONFIG_STACKPROTECTOR)             := -fstack-protector
stackp-flags-$(CONFIG_STACKPROTECTOR_STRONG)      := -fstack-protector-strong

KBUILD_CFLAGS += $(stackp-flags-y)

KBUILD_CFLAGS-$(CONFIG_WERROR) += -Werror
KBUILD_CFLAGS += $(KBUILD_CFLAGS-y)

ifdef CONFIG_CC_IS_CLANG
KBUILD_CPPFLAGS += -Qunused-arguments
# The kernel builds with '-std=gnu89' so use of GNU extensions is acceptable.
KBUILD_CFLAGS += -Wno-gnu
# CLANG uses a _MergedGlobals as optimization, but this breaks modpost, as the
# source of a reference will be _MergedGlobals and not on of the whitelisted names.
# See modpost pattern 2
KBUILD_CFLAGS += -mno-global-merge
# Warn about unmarked fall-throughs in switch statement as long as
# -Wunreachable-code-fallthrough is present. Clang prior to 14
# warned on unreachable fallthroughs with -Wimplicit-fallthrough,
# which is unacceptable due to IS_ENABLED().
# https://bugs.llvm.org/show_bug.cgi?id=51094
ifneq ($(call cc-option,-Wunreachable-code-fallthrough),)
KBUILD_CFLAGS += -Wimplicit-fallthrough
endif
else

# Warn about unmarked fall-throughs in switch statement.
# Disabled for clang while comment to attribute conversion happens and
# https://github.com/ClangBuiltLinux/linux/issues/636 is discussed.
KBUILD_CFLAGS += $(call cc-option,-Wimplicit-fallthrough=5,)
# gcc inanely warns about local variables called 'main'
KBUILD_CFLAGS += -Wno-main
endif

# These warnings generated too much noise in a regular build.
# Use make W=1 to enable them (see scripts/Makefile.extrawarn)
KBUILD_CFLAGS += $(call cc-disable-warning, unused-but-set-variable)
KBUILD_CFLAGS += $(call cc-disable-warning, unused-const-variable)

ifdef CONFIG_FRAME_POINTER
KBUILD_CFLAGS	+= -fno-omit-frame-pointer -fno-optimize-sibling-calls
KBUILD_RUSTFLAGS += -Cforce-frame-pointers=y
else
# Some targets (ARM with Thumb2, for example), can't be built with frame
# pointers.  For those, we don't have FUNCTION_TRACER automatically
# select FRAME_POINTER.  However, FUNCTION_TRACER adds -pg, and this is
# incompatible with -fomit-frame-pointer with current GCC, so we don't use
# -fomit-frame-pointer with FUNCTION_TRACER.
ifndef CONFIG_FUNCTION_TRACER
KBUILD_CFLAGS	+= -fomit-frame-pointer
endif
endif

# Initialize all stack variables with a 0xAA pattern.
ifdef CONFIG_INIT_STACK_ALL_PATTERN
KBUILD_CFLAGS	+= -ftrivial-auto-var-init=pattern
endif

# Initialize all stack variables with a zero value.
ifdef CONFIG_INIT_STACK_ALL_ZERO
KBUILD_CFLAGS	+= -ftrivial-auto-var-init=zero
ifdef CONFIG_CC_IS_CLANG
# https://bugs.llvm.org/show_bug.cgi?id=45497
KBUILD_CFLAGS	+= -enable-trivial-auto-var-init-zero-knowing-it-will-be-removed-from-clang
endif
endif

# While VLAs have been removed, GCC produces unreachable stack probes
# for the randomize_kstack_offset feature. Disable it for all compilers.
KBUILD_CFLAGS	+= $(call cc-option, -fno-stack-clash-protection)

# Clear used registers at func exit (to reduce data lifetime and ROP gadgets).
ifdef CONFIG_ZERO_CALL_USED_REGS
KBUILD_CFLAGS	+= -fzero-call-used-regs=used-gpr
endif

<<<<<<< HEAD
=======
DEBUG_CFLAGS	:=
DEBUG_RUSTFLAGS	:=

ifdef CONFIG_DEBUG_INFO

ifdef CONFIG_DEBUG_INFO_SPLIT
DEBUG_CFLAGS	+= -gsplit-dwarf
else
DEBUG_CFLAGS	+= -g
endif

ifndef CONFIG_AS_IS_LLVM
KBUILD_AFLAGS	+= -Wa,-gdwarf-2
ifdef CONFIG_DEBUG_INFO_REDUCED
DEBUG_RUSTFLAGS += -Cdebuginfo=1
else
DEBUG_RUSTFLAGS += -Cdebuginfo=2
endif
endif

ifndef CONFIG_DEBUG_INFO_DWARF_TOOLCHAIN_DEFAULT
dwarf-version-$(CONFIG_DEBUG_INFO_DWARF4) := 4
dwarf-version-$(CONFIG_DEBUG_INFO_DWARF5) := 5
DEBUG_CFLAGS	+= -gdwarf-$(dwarf-version-y)
endif

ifdef CONFIG_DEBUG_INFO_REDUCED
DEBUG_CFLAGS	+= -fno-var-tracking
ifdef CONFIG_CC_IS_GCC
DEBUG_CFLAGS	+= -femit-struct-debug-baseonly
endif
endif

ifdef CONFIG_DEBUG_INFO_COMPRESSED
DEBUG_CFLAGS	+= -gz=zlib
KBUILD_AFLAGS	+= -gz=zlib
KBUILD_LDFLAGS	+= --compress-debug-sections=zlib
endif

endif # CONFIG_DEBUG_INFO

KBUILD_CFLAGS += $(DEBUG_CFLAGS)
export DEBUG_CFLAGS

KBUILD_RUSTFLAGS += $(DEBUG_RUSTFLAGS)
export DEBUG_RUSTFLAGS

>>>>>>> 1972eb71
ifdef CONFIG_FUNCTION_TRACER
ifdef CONFIG_FTRACE_MCOUNT_USE_CC
  CC_FLAGS_FTRACE	+= -mrecord-mcount
  ifdef CONFIG_HAVE_NOP_MCOUNT
    ifeq ($(call cc-option-yn, -mnop-mcount),y)
      CC_FLAGS_FTRACE	+= -mnop-mcount
      CC_FLAGS_USING	+= -DCC_USING_NOP_MCOUNT
    endif
  endif
endif
ifdef CONFIG_FTRACE_MCOUNT_USE_OBJTOOL
  CC_FLAGS_USING	+= -DCC_USING_NOP_MCOUNT
endif
ifdef CONFIG_FTRACE_MCOUNT_USE_RECORDMCOUNT
  ifdef CONFIG_HAVE_C_RECORDMCOUNT
    BUILD_C_RECORDMCOUNT := y
    export BUILD_C_RECORDMCOUNT
  endif
endif
ifdef CONFIG_HAVE_FENTRY
  # s390-linux-gnu-gcc did not support -mfentry until gcc-9.
  ifeq ($(call cc-option-yn, -mfentry),y)
    CC_FLAGS_FTRACE	+= -mfentry
    CC_FLAGS_USING	+= -DCC_USING_FENTRY
  endif
endif
export CC_FLAGS_FTRACE
KBUILD_CFLAGS	+= $(CC_FLAGS_FTRACE) $(CC_FLAGS_USING)
KBUILD_AFLAGS	+= $(CC_FLAGS_USING)
endif

# We trigger additional mismatches with less inlining
ifdef CONFIG_DEBUG_SECTION_MISMATCH
KBUILD_CFLAGS += -fno-inline-functions-called-once
endif

ifdef CONFIG_LD_DEAD_CODE_DATA_ELIMINATION
KBUILD_CFLAGS_KERNEL += -ffunction-sections -fdata-sections
LDFLAGS_vmlinux += --gc-sections
endif

ifdef CONFIG_SHADOW_CALL_STACK
CC_FLAGS_SCS	:= -fsanitize=shadow-call-stack
KBUILD_CFLAGS	+= $(CC_FLAGS_SCS)
export CC_FLAGS_SCS
endif

ifdef CONFIG_LTO_CLANG
ifdef CONFIG_LTO_CLANG_THIN
CC_FLAGS_LTO	:= -flto=thin -fsplit-lto-unit
KBUILD_LDFLAGS	+= --thinlto-cache-dir=$(extmod_prefix).thinlto-cache
else
CC_FLAGS_LTO	:= -flto
endif
CC_FLAGS_LTO	+= -fvisibility=hidden

# Limit inlining across translation units to reduce binary size
KBUILD_LDFLAGS += -mllvm -import-instr-limit=5

# Check for frame size exceeding threshold during prolog/epilog insertion
# when using lld < 13.0.0.
ifneq ($(CONFIG_FRAME_WARN),0)
ifeq ($(shell test $(CONFIG_LLD_VERSION) -lt 130000; echo $$?),0)
KBUILD_LDFLAGS	+= -plugin-opt=-warn-stack-size=$(CONFIG_FRAME_WARN)
endif
endif
endif

ifdef CONFIG_LTO
KBUILD_CFLAGS	+= -fno-lto $(CC_FLAGS_LTO)
KBUILD_AFLAGS	+= -fno-lto
export CC_FLAGS_LTO
endif

ifdef CONFIG_CFI_CLANG
CC_FLAGS_CFI	:= -fsanitize=cfi \
		   -fsanitize-cfi-cross-dso \
		   -fno-sanitize-cfi-canonical-jump-tables \
		   -fno-sanitize-trap=cfi \
		   -fno-sanitize-blacklist

ifdef CONFIG_CFI_PERMISSIVE
CC_FLAGS_CFI	+= -fsanitize-recover=cfi
endif

# If LTO flags are filtered out, we must also filter out CFI.
CC_FLAGS_LTO	+= $(CC_FLAGS_CFI)
KBUILD_CFLAGS	+= $(CC_FLAGS_CFI)
export CC_FLAGS_CFI
endif

ifdef CONFIG_DEBUG_FORCE_FUNCTION_ALIGN_64B
KBUILD_CFLAGS += -falign-functions=64
endif

# arch Makefile may override CC so keep this after arch Makefile is included
NOSTDINC_FLAGS += -nostdinc

# warn about C99 declaration after statement
KBUILD_CFLAGS += -Wdeclaration-after-statement

# Variable Length Arrays (VLAs) should not be used anywhere in the kernel
KBUILD_CFLAGS += -Wvla

# disable pointer signed / unsigned warnings in gcc 4.0
KBUILD_CFLAGS += -Wno-pointer-sign

# disable stringop warnings in gcc 8+
KBUILD_CFLAGS += $(call cc-disable-warning, stringop-truncation)

# We'll want to enable this eventually, but it's not going away for 5.7 at least
KBUILD_CFLAGS += $(call cc-disable-warning, zero-length-bounds)
KBUILD_CFLAGS += -Wno-array-bounds
KBUILD_CFLAGS += $(call cc-disable-warning, stringop-overflow)

# Another good warning that we'll want to enable eventually
KBUILD_CFLAGS += $(call cc-disable-warning, restrict)

# Enabled with W=2, disabled by default as noisy
ifdef CONFIG_CC_IS_GCC
KBUILD_CFLAGS += -Wno-maybe-uninitialized
endif

# disable invalid "can't wrap" optimizations for signed / pointers
KBUILD_CFLAGS	+= -fno-strict-overflow

# Make sure -fstack-check isn't enabled (like gentoo apparently did)
KBUILD_CFLAGS  += -fno-stack-check

# conserve stack if available
ifdef CONFIG_CC_IS_GCC
KBUILD_CFLAGS   += -fconserve-stack
endif

# Prohibit date/time macros, which would make the build non-deterministic
KBUILD_CFLAGS   += -Werror=date-time

# enforce correct pointer usage
KBUILD_CFLAGS   += $(call cc-option,-Werror=incompatible-pointer-types)

# Require designated initializers for all marked structures
KBUILD_CFLAGS   += $(call cc-option,-Werror=designated-init)

# change __FILE__ to the relative path from the srctree
KBUILD_CPPFLAGS += $(call cc-option,-fmacro-prefix-map=$(srctree)/=)

# include additional Makefiles when needed
include-y			:= scripts/Makefile.extrawarn
include-$(CONFIG_DEBUG_INFO)	+= scripts/Makefile.debug
include-$(CONFIG_KASAN)		+= scripts/Makefile.kasan
include-$(CONFIG_KCSAN)		+= scripts/Makefile.kcsan
include-$(CONFIG_UBSAN)		+= scripts/Makefile.ubsan
include-$(CONFIG_KCOV)		+= scripts/Makefile.kcov
include-$(CONFIG_GCC_PLUGINS)	+= scripts/Makefile.gcc-plugins

include $(addprefix $(srctree)/, $(include-y))

# scripts/Makefile.gcc-plugins is intentionally included last.
# Do not add $(call cc-option,...) below this line. When you build the kernel
# from the clean source tree, the GCC plugins do not exist at this point.

# Add user supplied CPPFLAGS, AFLAGS, CFLAGS and RUSTFLAGS as the last assignments
KBUILD_CPPFLAGS += $(KCPPFLAGS)
KBUILD_AFLAGS   += $(KAFLAGS)
KBUILD_CFLAGS   += $(KCFLAGS)
KBUILD_RUSTFLAGS += $(KRUSTFLAGS)

KBUILD_LDFLAGS_MODULE += --build-id=sha1
LDFLAGS_vmlinux += --build-id=sha1

ifeq ($(CONFIG_STRIP_ASM_SYMS),y)
LDFLAGS_vmlinux	+= $(call ld-option, -X,)
endif

ifeq ($(CONFIG_RELR),y)
LDFLAGS_vmlinux	+= --pack-dyn-relocs=relr --use-android-relr-tags
endif

# We never want expected sections to be placed heuristically by the
# linker. All sections should be explicitly named in the linker script.
ifdef CONFIG_LD_ORPHAN_WARN
LDFLAGS_vmlinux += --orphan-handling=warn
endif

# Align the bit size of userspace programs with the kernel
KBUILD_USERCFLAGS  += $(filter -m32 -m64 --target=%, $(KBUILD_CFLAGS))
KBUILD_USERLDFLAGS += $(filter -m32 -m64 --target=%, $(KBUILD_CFLAGS))

# make the checker run with the right architecture
CHECKFLAGS += --arch=$(ARCH)

# insure the checker run with the right endianness
CHECKFLAGS += $(if $(CONFIG_CPU_BIG_ENDIAN),-mbig-endian,-mlittle-endian)

# the checker needs the correct machine size
CHECKFLAGS += $(if $(CONFIG_64BIT),-m64,-m32)

# Default kernel image to build when no specific target is given.
# KBUILD_IMAGE may be overruled on the command line or
# set in the environment
# Also any assignments in arch/$(ARCH)/Makefile take precedence over
# this default value
export KBUILD_IMAGE ?= vmlinux

#
# INSTALL_PATH specifies where to place the updated kernel and system map
# images. Default is /boot, but you can set it to other values
export	INSTALL_PATH ?= /boot

#
# INSTALL_DTBS_PATH specifies a prefix for relocations required by build roots.
# Like INSTALL_MOD_PATH, it isn't defined in the Makefile, but can be passed as
# an argument if needed. Otherwise it defaults to the kernel install path
#
export INSTALL_DTBS_PATH ?= $(INSTALL_PATH)/dtbs/$(KERNELRELEASE)

#
# INSTALL_MOD_PATH specifies a prefix to MODLIB for module directory
# relocations required by build roots.  This is not defined in the
# makefile but the argument can be passed to make if needed.
#

MODLIB	= $(INSTALL_MOD_PATH)/lib/modules/$(KERNELRELEASE)
export MODLIB

PHONY += prepare0

export extmod_prefix = $(if $(KBUILD_EXTMOD),$(KBUILD_EXTMOD)/)
export MODORDER := $(extmod_prefix)modules.order
export MODULES_NSDEPS := $(extmod_prefix)modules.nsdeps

ifeq ($(KBUILD_EXTMOD),)
core-y			+= kernel/ certs/ mm/ fs/ ipc/ security/ crypto/
core-$(CONFIG_BLOCK)	+= block/

ifdef CONFIG_RUST
core-y		+= rust/
endif

vmlinux-dirs	:= $(patsubst %/,%,$(filter %/, \
		     $(core-y) $(core-m) $(drivers-y) $(drivers-m) \
		     $(libs-y) $(libs-m)))

vmlinux-alldirs	:= $(sort $(vmlinux-dirs) Documentation \
		     $(patsubst %/,%,$(filter %/, $(core-) \
			$(drivers-) $(libs-))))

subdir-modorder := $(addsuffix modules.order,$(filter %/, \
			$(core-y) $(core-m) $(libs-y) $(libs-m) \
			$(drivers-y) $(drivers-m)))

build-dirs	:= $(vmlinux-dirs)
clean-dirs	:= $(vmlinux-alldirs)

# Externally visible symbols (used by link-vmlinux.sh)
KBUILD_VMLINUX_OBJS := $(head-y) $(patsubst %/,%/built-in.a, $(core-y))
KBUILD_VMLINUX_OBJS += $(addsuffix built-in.a, $(filter %/, $(libs-y)))
ifdef CONFIG_MODULES
KBUILD_VMLINUX_OBJS += $(patsubst %/, %/lib.a, $(filter %/, $(libs-y)))
KBUILD_VMLINUX_LIBS := $(filter-out %/, $(libs-y))
else
KBUILD_VMLINUX_LIBS := $(patsubst %/,%/lib.a, $(libs-y))
endif
KBUILD_VMLINUX_OBJS += $(patsubst %/,%/built-in.a, $(drivers-y))

export KBUILD_VMLINUX_OBJS KBUILD_VMLINUX_LIBS
export KBUILD_LDS          := arch/$(SRCARCH)/kernel/vmlinux.lds
# used by scripts/Makefile.package
export KBUILD_ALLDIRS := $(sort $(filter-out arch/%,$(vmlinux-alldirs)) LICENSES arch include scripts tools)

vmlinux-deps := $(KBUILD_LDS) $(KBUILD_VMLINUX_OBJS) $(KBUILD_VMLINUX_LIBS)

# Recurse until adjust_autoksyms.sh is satisfied
PHONY += autoksyms_recursive
ifdef CONFIG_TRIM_UNUSED_KSYMS
# For the kernel to actually contain only the needed exported symbols,
# we have to build modules as well to determine what those symbols are.
# (this can be evaluated only once include/config/auto.conf has been included)
KBUILD_MODULES := 1

autoksyms_recursive: descend modules.order
	$(Q)$(CONFIG_SHELL) $(srctree)/scripts/adjust_autoksyms.sh \
	  "$(MAKE) -f $(srctree)/Makefile vmlinux"
endif

autoksyms_h := $(if $(CONFIG_TRIM_UNUSED_KSYMS), include/generated/autoksyms.h)

quiet_cmd_autoksyms_h = GEN     $@
      cmd_autoksyms_h = mkdir -p $(dir $@); \
			$(CONFIG_SHELL) $(srctree)/scripts/gen_autoksyms.sh $@

$(autoksyms_h):
	$(call cmd,autoksyms_h)

ARCH_POSTLINK := $(wildcard $(srctree)/arch/$(SRCARCH)/Makefile.postlink)

# Final link of vmlinux with optional arch pass after final link
cmd_link-vmlinux =                                                 \
	$(CONFIG_SHELL) $< "$(LD)" "$(KBUILD_LDFLAGS)" "$(LDFLAGS_vmlinux)";    \
	$(if $(ARCH_POSTLINK), $(MAKE) -f $(ARCH_POSTLINK) $@, true)

vmlinux: scripts/link-vmlinux.sh autoksyms_recursive $(vmlinux-deps) FORCE
	+$(call if_changed_dep,link-vmlinux)

targets := vmlinux

# The actual objects are generated when descending,
# make sure no implicit rule kicks in
$(sort $(vmlinux-deps) $(subdir-modorder)): descend ;

filechk_kernel.release = \
	echo "$(KERNELVERSION)$$($(CONFIG_SHELL) $(srctree)/scripts/setlocalversion $(srctree))"

# Store (new) KERNELRELEASE string in include/config/kernel.release
include/config/kernel.release: FORCE
	$(call filechk,kernel.release)

# Additional helpers built in scripts/
# Carefully list dependencies so we do not try to build scripts twice
# in parallel
PHONY += scripts
scripts: scripts_basic scripts_dtc
	$(Q)$(MAKE) $(build)=$(@)

# Things we need to do before we recursively start building the kernel
# or the modules are listed in "prepare".
# A multi level approach is used. prepareN is processed before prepareN-1.
# archprepare is used in arch Makefiles and when processed asm symlink,
# version.h and scripts_basic is processed / created.

PHONY += prepare archprepare

archprepare: outputmakefile archheaders archscripts scripts include/config/kernel.release \
	asm-generic $(version_h) $(autoksyms_h) include/generated/utsrelease.h \
	include/generated/autoconf.h remove-stale-files

prepare0: archprepare
	$(Q)$(MAKE) $(build)=scripts/mod
	$(Q)$(MAKE) $(build)=.
ifdef CONFIG_RUST
	$(Q)$(MAKE) $(build)=rust
endif

# All the preparing..
prepare: prepare0

PHONY += remove-stale-files
remove-stale-files:
	$(Q)$(srctree)/scripts/remove-stale-files

# Support for using generic headers in asm-generic
asm-generic := -f $(srctree)/scripts/Makefile.asm-generic obj

PHONY += asm-generic uapi-asm-generic
asm-generic: uapi-asm-generic
	$(Q)$(MAKE) $(asm-generic)=arch/$(SRCARCH)/include/generated/asm \
	generic=include/asm-generic
uapi-asm-generic:
	$(Q)$(MAKE) $(asm-generic)=arch/$(SRCARCH)/include/generated/uapi/asm \
	generic=include/uapi/asm-generic

# Generate some files
# ---------------------------------------------------------------------------

# KERNELRELEASE can change from a few different places, meaning version.h
# needs to be updated, so this check is forced on all builds

uts_len := 64
define filechk_utsrelease.h
	if [ `echo -n "$(KERNELRELEASE)" | wc -c ` -gt $(uts_len) ]; then \
	  echo '"$(KERNELRELEASE)" exceeds $(uts_len) characters' >&2;    \
	  exit 1;                                                         \
	fi;                                                               \
	echo \#define UTS_RELEASE \"$(KERNELRELEASE)\"
endef

define filechk_version.h
	if [ $(SUBLEVEL) -gt 255 ]; then                                 \
		echo \#define LINUX_VERSION_CODE $(shell                 \
		expr $(VERSION) \* 65536 + $(PATCHLEVEL) \* 256 + 255); \
	else                                                             \
		echo \#define LINUX_VERSION_CODE $(shell                 \
		expr $(VERSION) \* 65536 + $(PATCHLEVEL) \* 256 + $(SUBLEVEL)); \
	fi;                                                              \
	echo '#define KERNEL_VERSION(a,b,c) (((a) << 16) + ((b) << 8) +  \
	((c) > 255 ? 255 : (c)))';                                       \
	echo \#define LINUX_VERSION_MAJOR $(VERSION);                    \
	echo \#define LINUX_VERSION_PATCHLEVEL $(PATCHLEVEL);            \
	echo \#define LINUX_VERSION_SUBLEVEL $(SUBLEVEL)
endef

$(version_h): PATCHLEVEL := $(if $(PATCHLEVEL), $(PATCHLEVEL), 0)
$(version_h): SUBLEVEL := $(if $(SUBLEVEL), $(SUBLEVEL), 0)
$(version_h): FORCE
	$(call filechk,version.h)

include/generated/utsrelease.h: include/config/kernel.release FORCE
	$(call filechk,utsrelease.h)

PHONY += headerdep
headerdep:
	$(Q)find $(srctree)/include/ -name '*.h' | xargs --max-args 1 \
	$(srctree)/scripts/headerdep.pl -I$(srctree)/include

# ---------------------------------------------------------------------------
# Kernel headers

#Default location for installed headers
export INSTALL_HDR_PATH = $(objtree)/usr

quiet_cmd_headers_install = INSTALL $(INSTALL_HDR_PATH)/include
      cmd_headers_install = \
	mkdir -p $(INSTALL_HDR_PATH); \
	rsync -mrl --include='*/' --include='*\.h' --exclude='*' \
	usr/include $(INSTALL_HDR_PATH)

PHONY += headers_install
headers_install: headers
	$(call cmd,headers_install)

PHONY += archheaders archscripts

hdr-inst := -f $(srctree)/scripts/Makefile.headersinst obj

PHONY += headers
headers: $(version_h) scripts_unifdef uapi-asm-generic archheaders archscripts
	$(if $(wildcard $(srctree)/arch/$(SRCARCH)/include/uapi/asm/Kbuild),, \
	  $(error Headers not exportable for the $(SRCARCH) architecture))
	$(Q)$(MAKE) $(hdr-inst)=include/uapi
	$(Q)$(MAKE) $(hdr-inst)=arch/$(SRCARCH)/include/uapi

# Deprecated. It is no-op now.
PHONY += headers_check
headers_check:
	@echo >&2 "=================== WARNING ==================="
	@echo >&2 "Since Linux 5.5, 'make headers_check' is no-op,"
	@echo >&2 "and will be removed after Linux 5.15 release."
	@echo >&2 "Please remove headers_check from your scripts."
	@echo >&2 "==============================================="

ifdef CONFIG_HEADERS_INSTALL
prepare: headers
endif

PHONY += scripts_unifdef
scripts_unifdef: scripts_basic
	$(Q)$(MAKE) $(build)=scripts scripts/unifdef

# ---------------------------------------------------------------------------
# Install

# Many distributions have the custom install script, /sbin/installkernel.
# If DKMS is installed, 'make install' will eventually recuses back
# to the this Makefile to build and install external modules.
# Cancel sub_make_done so that options such as M=, V=, etc. are parsed.

install: sub_make_done :=

# ---------------------------------------------------------------------------
# Tools

ifdef CONFIG_STACK_VALIDATION
prepare: tools/objtool
endif

ifdef CONFIG_BPF
ifdef CONFIG_DEBUG_INFO_BTF
prepare: tools/bpf/resolve_btfids
endif
endif

PHONY += resolve_btfids_clean

resolve_btfids_O = $(abspath $(objtree))/tools/bpf/resolve_btfids

# tools/bpf/resolve_btfids directory might not exist
# in output directory, skip its clean in that case
resolve_btfids_clean:
ifneq ($(wildcard $(resolve_btfids_O)),)
	$(Q)$(MAKE) -sC $(srctree)/tools/bpf/resolve_btfids O=$(resolve_btfids_O) clean
endif

# Clear a bunch of variables before executing the submake
ifeq ($(quiet),silent_)
tools_silent=s
endif

tools/: FORCE
	$(Q)mkdir -p $(objtree)/tools
	$(Q)$(MAKE) LDFLAGS= MAKEFLAGS="$(tools_silent) $(filter --j% -j,$(MAKEFLAGS))" O=$(abspath $(objtree)) subdir=tools -C $(srctree)/tools/

tools/%: FORCE
	$(Q)mkdir -p $(objtree)/tools
	$(Q)$(MAKE) LDFLAGS= MAKEFLAGS="$(tools_silent) $(filter --j% -j,$(MAKEFLAGS))" O=$(abspath $(objtree)) subdir=tools -C $(srctree)/tools/ $*

# ---------------------------------------------------------------------------
# Kernel selftest

PHONY += kselftest
kselftest:
	$(Q)$(MAKE) -C $(srctree)/tools/testing/selftests run_tests

kselftest-%: FORCE
	$(Q)$(MAKE) -C $(srctree)/tools/testing/selftests $*

PHONY += kselftest-merge
kselftest-merge:
	$(if $(wildcard $(objtree)/.config),, $(error No .config exists, config your kernel first!))
	$(Q)find $(srctree)/tools/testing/selftests -name config | \
		xargs $(srctree)/scripts/kconfig/merge_config.sh -m $(objtree)/.config
	$(Q)$(MAKE) -f $(srctree)/Makefile olddefconfig

# ---------------------------------------------------------------------------
# Devicetree files

ifneq ($(wildcard $(srctree)/arch/$(SRCARCH)/boot/dts/),)
dtstree := arch/$(SRCARCH)/boot/dts
endif

ifneq ($(dtstree),)

%.dtb: dt_binding_check include/config/kernel.release scripts_dtc
	$(Q)$(MAKE) $(build)=$(dtstree) $(dtstree)/$@ $(dtstree)/$*.dt.yaml

%.dtbo: dt_binding_check include/config/kernel.release scripts_dtc
	$(Q)$(MAKE) $(build)=$(dtstree) $(dtstree)/$@ $(dtstree)/$*.dt.yaml

PHONY += dtbs dtbs_install dtbs_check
dtbs: include/config/kernel.release scripts_dtc
	$(Q)$(MAKE) $(build)=$(dtstree)

ifneq ($(filter dtbs_check %.dtb %.dtbo, $(MAKECMDGOALS)),)
export CHECK_DTBS=y
dtbs: dt_binding_check
endif

dtbs_check: dtbs

dtbs_install:
	$(Q)$(MAKE) $(dtbinst)=$(dtstree) dst=$(INSTALL_DTBS_PATH)

ifdef CONFIG_OF_EARLY_FLATTREE
all: dtbs
endif

endif

PHONY += scripts_dtc
scripts_dtc: scripts_basic
	$(Q)$(MAKE) $(build)=scripts/dtc

ifneq ($(filter dt_binding_check, $(MAKECMDGOALS)),)
export CHECK_DT_BINDING=y
endif

PHONY += dt_binding_check
dt_binding_check: scripts_dtc
	$(Q)$(MAKE) $(build)=Documentation/devicetree/bindings

# ---------------------------------------------------------------------------
# Modules

ifdef CONFIG_MODULES

# By default, build modules as well

all: modules

# When we're building modules with modversions, we need to consider
# the built-in objects during the descend as well, in order to
# make sure the checksums are up to date before we record them.
ifdef CONFIG_MODVERSIONS
  KBUILD_BUILTIN := 1
endif

# Build modules
#
# A module can be listed more than once in obj-m resulting in
# duplicate lines in modules.order files.  Those are removed
# using awk while concatenating to the final file.

PHONY += modules
modules: $(if $(KBUILD_BUILTIN),vmlinux) modules_check modules_prepare

cmd_modules_order = $(AWK) '!x[$$0]++' $(real-prereqs) > $@

modules.order: $(subdir-modorder) FORCE
	$(call if_changed,modules_order)

targets += modules.order

# Target to prepare building external modules
PHONY += modules_prepare
modules_prepare: prepare
	$(Q)$(MAKE) $(build)=scripts scripts/module.lds

export modules_sign_only :=

ifeq ($(CONFIG_MODULE_SIG),y)
PHONY += modules_sign
modules_sign: modules_install
	@:

# modules_sign is a subset of modules_install.
# 'make modules_install modules_sign' is equivalent to 'make modules_install'.
ifeq ($(filter modules_install,$(MAKECMDGOALS)),)
modules_sign_only := y
endif
endif

modinst_pre :=
ifneq ($(filter modules_install,$(MAKECMDGOALS)),)
modinst_pre := __modinst_pre
endif

modules_install: $(modinst_pre)
PHONY += __modinst_pre
__modinst_pre:
	@rm -rf $(MODLIB)/kernel
	@rm -f $(MODLIB)/source
	@mkdir -p $(MODLIB)/kernel
	@ln -s $(abspath $(srctree)) $(MODLIB)/source
	@if [ ! $(objtree) -ef  $(MODLIB)/build ]; then \
		rm -f $(MODLIB)/build ; \
		ln -s $(CURDIR) $(MODLIB)/build ; \
	fi
	@sed 's:^:kernel/:' modules.order > $(MODLIB)/modules.order
	@cp -f modules.builtin $(MODLIB)/
	@cp -f $(objtree)/modules.builtin.modinfo $(MODLIB)/

endif # CONFIG_MODULES

###
# Cleaning is done on three levels.
# make clean     Delete most generated files
#                Leave enough to build external modules
# make mrproper  Delete the current configuration, and all generated files
# make distclean Remove editor backup files, patch leftover files and the like

# Directories & files removed with 'make clean'
CLEAN_FILES += include/ksym vmlinux.symvers modules-only.symvers \
	       modules.builtin modules.builtin.modinfo modules.nsdeps \
	       compile_commands.json .thinlto-cache rust/test rust/doc

# Directories & files removed with 'make mrproper'
MRPROPER_FILES += include/config include/generated          \
		  arch/$(SRCARCH)/include/generated .tmp_objdiff \
		  debian snap tar-install \
		  .config .config.old .version \
		  Module.symvers \
		  certs/signing_key.pem certs/signing_key.x509 \
		  certs/x509.genkey \
		  vmlinux-gdb.py \
		  *.spec \
		  rust/*_generated.h rust/*_generated.rs rust/libmacros.so

# clean - Delete most, but leave enough to build external modules
#
clean: rm-files := $(CLEAN_FILES)

PHONY += archclean vmlinuxclean

vmlinuxclean:
	$(Q)$(CONFIG_SHELL) $(srctree)/scripts/link-vmlinux.sh clean
	$(Q)$(if $(ARCH_POSTLINK), $(MAKE) -f $(ARCH_POSTLINK) clean)

clean: archclean vmlinuxclean resolve_btfids_clean

# mrproper - Delete all generated files, including .config
#
mrproper: rm-files := $(wildcard $(MRPROPER_FILES))
mrproper-dirs      := $(addprefix _mrproper_,scripts)

PHONY += $(mrproper-dirs) mrproper
$(mrproper-dirs):
	$(Q)$(MAKE) $(clean)=$(patsubst _mrproper_%,%,$@)

mrproper: clean $(mrproper-dirs)
	$(call cmd,rmfiles)

# distclean
#
PHONY += distclean

distclean: mrproper
	@find . $(RCS_FIND_IGNORE) \
		\( -name '*.orig' -o -name '*.rej' -o -name '*~' \
		-o -name '*.bak' -o -name '#*#' -o -name '*%' \
		-o -name 'core' -o -name tags -o -name TAGS -o -name 'cscope*' \
		-o -name GPATH -o -name GRTAGS -o -name GSYMS -o -name GTAGS \) \
		-type f -print | xargs rm -f


# Packaging of the kernel to various formats
# ---------------------------------------------------------------------------

%src-pkg: FORCE
	$(Q)$(MAKE) -f $(srctree)/scripts/Makefile.package $@
%pkg: include/config/kernel.release FORCE
	$(Q)$(MAKE) -f $(srctree)/scripts/Makefile.package $@

# Brief documentation of the typical targets used
# ---------------------------------------------------------------------------

boards := $(wildcard $(srctree)/arch/$(SRCARCH)/configs/*_defconfig)
boards := $(sort $(notdir $(boards)))
board-dirs := $(dir $(wildcard $(srctree)/arch/$(SRCARCH)/configs/*/*_defconfig))
board-dirs := $(sort $(notdir $(board-dirs:/=)))

PHONY += help
help:
	@echo  'Cleaning targets:'
	@echo  '  clean		  - Remove most generated files but keep the config and'
	@echo  '                    enough build support to build external modules'
	@echo  '  mrproper	  - Remove all generated files + config + various backup files'
	@echo  '  distclean	  - mrproper + remove editor backup and patch files'
	@echo  ''
	@echo  'Configuration targets:'
	@$(MAKE) -f $(srctree)/scripts/kconfig/Makefile help
	@echo  ''
	@echo  'Other generic targets:'
	@echo  '  all		  - Build all targets marked with [*]'
	@echo  '* vmlinux	  - Build the bare kernel'
	@echo  '* modules	  - Build all modules'
	@echo  '  modules_install - Install all modules to INSTALL_MOD_PATH (default: /)'
	@echo  '  dir/            - Build all files in dir and below'
	@echo  '  dir/file.[ois]  - Build specified target only'
	@echo  '  dir/file.ll     - Build the LLVM assembly file'
	@echo  '                    (requires compiler support for LLVM assembly generation)'
	@echo  '  dir/file.lst    - Build specified mixed source/assembly target only'
	@echo  '                    (requires a recent binutils and recent build (System.map))'
	@echo  '  dir/file.ko     - Build module including final link'
	@echo  '  modules_prepare - Set up for building external modules'
	@echo  '  tags/TAGS	  - Generate tags file for editors'
	@echo  '  cscope	  - Generate cscope index'
	@echo  '  gtags           - Generate GNU GLOBAL index'
	@echo  '  kernelrelease	  - Output the release version string (use with make -s)'
	@echo  '  kernelversion	  - Output the version stored in Makefile (use with make -s)'
	@echo  '  image_name	  - Output the image name (use with make -s)'
	@echo  '  headers_install - Install sanitised kernel headers to INSTALL_HDR_PATH'; \
	 echo  '                    (default: $(INSTALL_HDR_PATH))'; \
	 echo  ''
	@echo  'Static analysers:'
	@echo  '  checkstack      - Generate a list of stack hogs'
	@echo  '  versioncheck    - Sanity check on version.h usage'
	@echo  '  includecheck    - Check for duplicate included header files'
	@echo  '  export_report   - List the usages of all exported symbols'
	@echo  '  headerdep       - Detect inclusion cycles in headers'
	@echo  '  coccicheck      - Check with Coccinelle'
	@echo  '  clang-analyzer  - Check with clang static analyzer'
	@echo  '  clang-tidy      - Check with clang-tidy'
	@echo  ''
	@echo  'Tools:'
	@echo  '  nsdeps          - Generate missing symbol namespace dependencies'
	@echo  ''
	@echo  'Kernel selftest:'
	@echo  '  kselftest         - Build and run kernel selftest'
	@echo  '                      Build, install, and boot kernel before'
	@echo  '                      running kselftest on it'
	@echo  '                      Run as root for full coverage'
	@echo  '  kselftest-all     - Build kernel selftest'
	@echo  '  kselftest-install - Build and install kernel selftest'
	@echo  '  kselftest-clean   - Remove all generated kselftest files'
	@echo  '  kselftest-merge   - Merge all the config dependencies of'
	@echo  '		      kselftest to existing .config.'
	@echo  ''
	@echo  'Rust targets:'
	@echo  '  rustfmt	  - Reformat all the Rust code in the kernel'
	@echo  '  rustfmtcheck	  - Checks if all the Rust code in the kernel'
	@echo  '		    is formatted, printing a diff otherwise.'
	@echo  '  rustdoc	  - Generate Rust documentation'
	@echo  '		    (requires kernel .config)'
	@echo  '  rusttest        - Runs the Rust tests'
	@echo  '                    (requires kernel .config; downloads external repos)'
	@echo  '  rust-analyzer	  - Generate rust-project.json rust-analyzer support file'
	@echo  '		    (requires kernel .config)'
	@echo  ''
	@$(if $(dtstree), \
		echo 'Devicetree:'; \
		echo '* dtbs             - Build device tree blobs for enabled boards'; \
		echo '  dtbs_install     - Install dtbs to $(INSTALL_DTBS_PATH)'; \
		echo '  dt_binding_check - Validate device tree binding documents'; \
		echo '  dtbs_check       - Validate device tree source files';\
		echo '')

	@echo 'Userspace tools targets:'
	@echo '  use "make tools/help"'
	@echo '  or  "cd tools; make help"'
	@echo  ''
	@echo  'Kernel packaging:'
	@$(MAKE) -f $(srctree)/scripts/Makefile.package help
	@echo  ''
	@echo  'Documentation targets:'
	@$(MAKE) -f $(srctree)/Documentation/Makefile dochelp
	@echo  ''
	@echo  'Architecture specific targets ($(SRCARCH)):'
	@$(if $(archhelp),$(archhelp),\
		echo '  No architecture specific help defined for $(SRCARCH)')
	@echo  ''
	@$(if $(boards), \
		$(foreach b, $(boards), \
		printf "  %-27s - Build for %s\\n" $(b) $(subst _defconfig,,$(b));) \
		echo '')
	@$(if $(board-dirs), \
		$(foreach b, $(board-dirs), \
		printf "  %-16s - Show %s-specific targets\\n" help-$(b) $(b);) \
		printf "  %-16s - Show all of the above\\n" help-boards; \
		echo '')

	@echo  '  make V=0|1 [targets] 0 => quiet build (default), 1 => verbose build'
	@echo  '  make V=2   [targets] 2 => give reason for rebuild of target'
	@echo  '  make O=dir [targets] Locate all output files in "dir", including .config'
	@echo  '  make C=1   [targets] Check re-compiled c source with $$CHECK'
	@echo  '                       (sparse by default)'
	@echo  '  make C=2   [targets] Force check of all c source with $$CHECK'
	@echo  '  make RECORDMCOUNT_WARN=1 [targets] Warn about ignored mcount sections'
	@echo  '  make W=n   [targets] Enable extra build checks, n=1,2,3 where'
	@echo  '		1: warnings which may be relevant and do not occur too often'
	@echo  '		2: warnings which occur quite often but may still be relevant'
	@echo  '		3: more obscure warnings, can most likely be ignored'
	@echo  '		Multiple levels can be combined with W=12 or W=123'
	@echo  ''
	@echo  'Execute "make" or "make all" to build all targets marked with [*] '
	@echo  'For further info see the ./README file'


help-board-dirs := $(addprefix help-,$(board-dirs))

help-boards: $(help-board-dirs)

boards-per-dir = $(sort $(notdir $(wildcard $(srctree)/arch/$(SRCARCH)/configs/$*/*_defconfig)))

$(help-board-dirs): help-%:
	@echo  'Architecture specific targets ($(SRCARCH) $*):'
	@$(if $(boards-per-dir), \
		$(foreach b, $(boards-per-dir), \
		printf "  %-24s - Build for %s\\n" $*/$(b) $(subst _defconfig,,$(b));) \
		echo '')


# Documentation targets
# ---------------------------------------------------------------------------
DOC_TARGETS := xmldocs latexdocs pdfdocs htmldocs epubdocs cleandocs \
	       linkcheckdocs dochelp refcheckdocs
PHONY += $(DOC_TARGETS)
$(DOC_TARGETS):
	$(Q)$(MAKE) $(build)=Documentation $@


# Rust targets
# ---------------------------------------------------------------------------

# Documentation target
#
# Using the singular to avoid running afoul of `no-dot-config-targets`.
PHONY += rustdoc
rustdoc: prepare0
	$(Q)$(MAKE) $(build)=rust $@

# Testing target
PHONY += rusttest
rusttest: prepare0
	$(Q)$(MAKE) $(build)=rust $@

# Formatting targets
PHONY += rustfmt rustfmtcheck

# We skip `rust/alloc` since we want to minimize the diff w.r.t. upstream.
#
# We match using absolute paths since `find` does not resolve them
# when matching, which is a problem when e.g. `srctree` is `..`.
# We `grep` afterwards in order to remove the directory entry itself.
rustfmt:
	$(Q)find $(abs_srctree) -type f -name '*.rs' \
		-o -path $(abs_srctree)/rust/alloc -prune \
		-o -path $(abs_objtree)/rust/test -prune \
		| grep -Fv $(abs_srctree)/rust/alloc \
		| grep -Fv $(abs_objtree)/rust/test \
		| grep -Fv generated \
		| xargs $(RUSTFMT) $(rustfmt_flags)

rustfmtcheck: rustfmt_flags = --check
rustfmtcheck: rustfmt

# IDE support targets
PHONY += rust-analyzer
rust-analyzer: prepare0
	$(Q)$(MAKE) $(build)=rust $@

# Misc
# ---------------------------------------------------------------------------

PHONY += scripts_gdb
scripts_gdb: prepare0
	$(Q)$(MAKE) $(build)=scripts/gdb
	$(Q)ln -fsn $(abspath $(srctree)/scripts/gdb/vmlinux-gdb.py)

ifdef CONFIG_GDB_SCRIPTS
all: scripts_gdb
endif

else # KBUILD_EXTMOD

###
# External module support.
# When building external modules the kernel used as basis is considered
# read-only, and no consistency checks are made and the make
# system is not used on the basis kernel. If updates are required
# in the basis kernel ordinary make commands (without M=...) must be used.

# We are always building only modules.
KBUILD_BUILTIN :=
KBUILD_MODULES := 1

build-dirs := $(KBUILD_EXTMOD)
$(MODORDER): descend
	@:

compile_commands.json: $(extmod_prefix)compile_commands.json
PHONY += compile_commands.json

clean-dirs := $(KBUILD_EXTMOD)
clean: rm-files := $(KBUILD_EXTMOD)/Module.symvers $(KBUILD_EXTMOD)/modules.nsdeps \
	$(KBUILD_EXTMOD)/compile_commands.json $(KBUILD_EXTMOD)/.thinlto-cache

PHONY += prepare
# now expand this into a simple variable to reduce the cost of shell evaluations
prepare: CC_VERSION_TEXT := $(CC_VERSION_TEXT)
prepare:
	@if [ "$(CC_VERSION_TEXT)" != $(CONFIG_CC_VERSION_TEXT) ]; then \
		echo >&2 "warning: the compiler differs from the one used to build the kernel"; \
		echo >&2 "  The kernel was built by: "$(CONFIG_CC_VERSION_TEXT); \
		echo >&2 "  You are using:           $(CC_VERSION_TEXT)"; \
	fi

PHONY += help
help:
	@echo  '  Building external modules.'
	@echo  '  Syntax: make -C path/to/kernel/src M=$$PWD target'
	@echo  ''
	@echo  '  modules         - default target, build the module(s)'
	@echo  '  modules_install - install the module'
	@echo  '  clean           - remove generated files in module directory only'
	@echo  ''

# no-op for external module builds
PHONY += modules_prepare

endif # KBUILD_EXTMOD

# ---------------------------------------------------------------------------
# Modules

PHONY += modules modules_install

ifdef CONFIG_MODULES

modules: modules_check
	$(Q)$(MAKE) -f $(srctree)/scripts/Makefile.modpost

PHONY += modules_check
modules_check: $(MODORDER)
	$(Q)$(CONFIG_SHELL) $(srctree)/scripts/modules-check.sh $<

quiet_cmd_depmod = DEPMOD  $(MODLIB)
      cmd_depmod = $(CONFIG_SHELL) $(srctree)/scripts/depmod.sh $(DEPMOD) \
                   $(KERNELRELEASE)

modules_install:
	$(Q)$(MAKE) -f $(srctree)/scripts/Makefile.modinst
	$(call cmd,depmod)

else # CONFIG_MODULES

# Modules not configured
# ---------------------------------------------------------------------------

modules modules_install:
	@echo >&2 '***'
	@echo >&2 '*** The present kernel configuration has modules disabled.'
	@echo >&2 '*** To use the module feature, please run "make menuconfig" etc.'
	@echo >&2 '*** to enable CONFIG_MODULES.'
	@echo >&2 '***'
	@exit 1

endif # CONFIG_MODULES

# Single targets
# ---------------------------------------------------------------------------
# To build individual files in subdirectories, you can do like this:
#
#   make foo/bar/baz.s
#
# The supported suffixes for single-target are listed in 'single-targets'
#
# To build only under specific subdirectories, you can do like this:
#
#   make foo/bar/baz/

ifdef single-build

# .ko is special because modpost is needed
single-ko := $(sort $(filter %.ko, $(MAKECMDGOALS)))
single-no-ko := $(sort $(patsubst %.ko,%.mod, $(MAKECMDGOALS)))

$(single-ko): single_modpost
	@:
$(single-no-ko): descend
	@:

ifeq ($(KBUILD_EXTMOD),)
# For the single build of in-tree modules, use a temporary file to avoid
# the situation of modules_install installing an invalid modules.order.
MODORDER := .modules.tmp
endif

PHONY += single_modpost
single_modpost: $(single-no-ko) modules_prepare
	$(Q){ $(foreach m, $(single-ko), echo $(extmod_prefix)$m;) } > $(MODORDER)
	$(Q)$(MAKE) -f $(srctree)/scripts/Makefile.modpost

KBUILD_MODULES := 1

export KBUILD_SINGLE_TARGETS := $(addprefix $(extmod_prefix), $(single-no-ko))

# trim unrelated directories
build-dirs := $(foreach d, $(build-dirs), \
			$(if $(filter $(d)/%, $(KBUILD_SINGLE_TARGETS)), $(d)))

endif

ifndef CONFIG_MODULES
KBUILD_MODULES :=
endif

# Handle descending into subdirectories listed in $(build-dirs)
# Preset locale variables to speed up the build process. Limit locale
# tweaks to this spot to avoid wrong language settings when running
# make menuconfig etc.
# Error messages still appears in the original language
PHONY += descend $(build-dirs)
descend: $(build-dirs)
$(build-dirs): prepare
	$(Q)$(MAKE) $(build)=$@ \
	single-build=$(if $(filter-out $@/, $(filter $@/%, $(KBUILD_SINGLE_TARGETS))),1) \
	need-builtin=1 need-modorder=1

clean-dirs := $(addprefix _clean_, $(clean-dirs))
PHONY += $(clean-dirs) clean
$(clean-dirs):
	$(Q)$(MAKE) $(clean)=$(patsubst _clean_%,%,$@)

clean: $(clean-dirs)
	$(call cmd,rmfiles)
	@find $(if $(KBUILD_EXTMOD), $(KBUILD_EXTMOD), .) $(RCS_FIND_IGNORE) \
		\( -name '*.[aios]' -o -name '*.ko' -o -name '.*.cmd' \
		-o -name '*.rmeta' \
		-o -name '*.ko.*' \
		-o -name '*.dtb' -o -name '*.dtbo' -o -name '*.dtb.S' -o -name '*.dt.yaml' \
		-o -name '*.dwo' -o -name '*.lst' \
		-o -name '*.su' -o -name '*.mod' \
		-o -name '.*.d' -o -name '.*.tmp' -o -name '*.mod.c' \
		-o -name '*.lex.c' -o -name '*.tab.[ch]' \
		-o -name '*.asn1.[ch]' \
		-o -name '*.symtypes' -o -name 'modules.order' \
		-o -name '.tmp_*.o.*' \
		-o -name '*.c.[012]*.*' \
		-o -name '*.ll' \
		-o -name '*.gcno' \
		-o -name '*.*.symversions' \) -type f -print | xargs rm -f

# Generate tags for editors
# ---------------------------------------------------------------------------
quiet_cmd_tags = GEN     $@
      cmd_tags = $(BASH) $(srctree)/scripts/tags.sh $@

tags TAGS cscope gtags: FORCE
	$(call cmd,tags)

# Script to generate missing namespace dependencies
# ---------------------------------------------------------------------------

PHONY += nsdeps
nsdeps: export KBUILD_NSDEPS=1
nsdeps: modules
	$(Q)$(CONFIG_SHELL) $(srctree)/scripts/nsdeps

# Clang Tooling
# ---------------------------------------------------------------------------

quiet_cmd_gen_compile_commands = GEN     $@
      cmd_gen_compile_commands = $(PYTHON3) $< -a $(AR) -o $@ $(filter-out $<, $(real-prereqs))

$(extmod_prefix)compile_commands.json: scripts/clang-tools/gen_compile_commands.py \
	$(if $(KBUILD_EXTMOD),,$(KBUILD_VMLINUX_OBJS) $(KBUILD_VMLINUX_LIBS)) \
	$(if $(CONFIG_MODULES), $(MODORDER)) FORCE
	$(call if_changed,gen_compile_commands)

targets += $(extmod_prefix)compile_commands.json

PHONY += clang-tidy clang-analyzer

ifdef CONFIG_CC_IS_CLANG
quiet_cmd_clang_tools = CHECK   $<
      cmd_clang_tools = $(PYTHON3) $(srctree)/scripts/clang-tools/run-clang-tools.py $@ $<

clang-tidy clang-analyzer: $(extmod_prefix)compile_commands.json
	$(call cmd,clang_tools)
else
clang-tidy clang-analyzer:
	@echo "$@ requires CC=clang" >&2
	@false
endif

# Scripts to check various things for consistency
# ---------------------------------------------------------------------------

PHONY += includecheck versioncheck coccicheck export_report

includecheck:
	find $(srctree)/* $(RCS_FIND_IGNORE) \
		-name '*.[hcS]' -type f -print | sort \
		| xargs $(PERL) -w $(srctree)/scripts/checkincludes.pl

versioncheck:
	find $(srctree)/* $(RCS_FIND_IGNORE) \
		-name '*.[hcS]' -type f -print | sort \
		| xargs $(PERL) -w $(srctree)/scripts/checkversion.pl

coccicheck:
	$(Q)$(BASH) $(srctree)/scripts/$@

export_report:
	$(PERL) $(srctree)/scripts/export_report.pl

PHONY += checkstack kernelrelease kernelversion image_name

# UML needs a little special treatment here.  It wants to use the host
# toolchain, so needs $(SUBARCH) passed to checkstack.pl.  Everyone
# else wants $(ARCH), including people doing cross-builds, which means
# that $(SUBARCH) doesn't work here.
ifeq ($(ARCH), um)
CHECKSTACK_ARCH := $(SUBARCH)
else
CHECKSTACK_ARCH := $(ARCH)
endif
checkstack:
	$(OBJDUMP) -d vmlinux $$(find . -name '*.ko') | \
	$(PERL) $(srctree)/scripts/checkstack.pl $(CHECKSTACK_ARCH)

kernelrelease:
	@echo "$(KERNELVERSION)$$($(CONFIG_SHELL) $(srctree)/scripts/setlocalversion $(srctree))"

kernelversion:
	@echo $(KERNELVERSION)

image_name:
	@echo $(KBUILD_IMAGE)

quiet_cmd_rmfiles = $(if $(wildcard $(rm-files)),CLEAN   $(wildcard $(rm-files)))
      cmd_rmfiles = rm -rf $(rm-files)

# read saved command lines for existing targets
existing-targets := $(wildcard $(sort $(targets)))

-include $(foreach f,$(existing-targets),$(dir $(f)).$(notdir $(f)).cmd)

endif # config-build
endif # mixed-build
endif # need-sub-make

PHONY += FORCE
FORCE:

# Declare the contents of the PHONY variable as phony.  We keep that
# information in a variable so we can use it in if_changed and friends.
.PHONY: $(PHONY)<|MERGE_RESOLUTION|>--- conflicted
+++ resolved
@@ -630,7 +630,9 @@
 # and from include/config/auto.conf.cmd to detect the compiler upgrade.
 CC_VERSION_TEXT = $(subst $(pound),,$(shell LC_ALL=C $(CC) --version 2>/dev/null | head -n 1))
 
+ifneq ($(findstring clang,$(CC_VERSION_TEXT)),)
 include $(srctree)/scripts/Makefile.clang
+endif
 
 # Include this also for config targets because some architectures need
 # cc-cross-prefix to determine CROSS_COMPILE.
@@ -927,56 +929,6 @@
 KBUILD_CFLAGS	+= -fzero-call-used-regs=used-gpr
 endif
 
-<<<<<<< HEAD
-=======
-DEBUG_CFLAGS	:=
-DEBUG_RUSTFLAGS	:=
-
-ifdef CONFIG_DEBUG_INFO
-
-ifdef CONFIG_DEBUG_INFO_SPLIT
-DEBUG_CFLAGS	+= -gsplit-dwarf
-else
-DEBUG_CFLAGS	+= -g
-endif
-
-ifndef CONFIG_AS_IS_LLVM
-KBUILD_AFLAGS	+= -Wa,-gdwarf-2
-ifdef CONFIG_DEBUG_INFO_REDUCED
-DEBUG_RUSTFLAGS += -Cdebuginfo=1
-else
-DEBUG_RUSTFLAGS += -Cdebuginfo=2
-endif
-endif
-
-ifndef CONFIG_DEBUG_INFO_DWARF_TOOLCHAIN_DEFAULT
-dwarf-version-$(CONFIG_DEBUG_INFO_DWARF4) := 4
-dwarf-version-$(CONFIG_DEBUG_INFO_DWARF5) := 5
-DEBUG_CFLAGS	+= -gdwarf-$(dwarf-version-y)
-endif
-
-ifdef CONFIG_DEBUG_INFO_REDUCED
-DEBUG_CFLAGS	+= -fno-var-tracking
-ifdef CONFIG_CC_IS_GCC
-DEBUG_CFLAGS	+= -femit-struct-debug-baseonly
-endif
-endif
-
-ifdef CONFIG_DEBUG_INFO_COMPRESSED
-DEBUG_CFLAGS	+= -gz=zlib
-KBUILD_AFLAGS	+= -gz=zlib
-KBUILD_LDFLAGS	+= --compress-debug-sections=zlib
-endif
-
-endif # CONFIG_DEBUG_INFO
-
-KBUILD_CFLAGS += $(DEBUG_CFLAGS)
-export DEBUG_CFLAGS
-
-KBUILD_RUSTFLAGS += $(DEBUG_RUSTFLAGS)
-export DEBUG_RUSTFLAGS
-
->>>>>>> 1972eb71
 ifdef CONFIG_FUNCTION_TRACER
 ifdef CONFIG_FTRACE_MCOUNT_USE_CC
   CC_FLAGS_FTRACE	+= -mrecord-mcount
