--- conflicted
+++ resolved
@@ -76,11 +76,7 @@
  * The first two don't need much. The latter will take as
  * much as it can get. 8MB is a reasonably sane default.
  */
-<<<<<<< HEAD
-#define MLOCK_LIMIT	(8*1024*1024)
-=======
 #define MLOCK_LIMIT	((PAGE_SIZE > 8*1024*1024) ? PAGE_SIZE : 8*1024*1024)
->>>>>>> 4517023d
 
 /*
  * Due to binary compatibility, the actual resource numbers
