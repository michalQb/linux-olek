--- conflicted
+++ resolved
@@ -551,11 +551,7 @@
 
 extern int blk_register_queue(struct gendisk *disk);
 extern void blk_unregister_queue(struct gendisk *disk);
-<<<<<<< HEAD
-blk_qc_t submit_bio_noacct(struct bio *bio);
-=======
 void submit_bio_noacct(struct bio *bio);
->>>>>>> c195ab97
 
 extern int blk_lld_busy(struct request_queue *q);
 extern void blk_queue_split(struct bio **);
