--- conflicted
+++ resolved
@@ -93,12 +93,9 @@
 	return kasan_enabled();
 }
 
-<<<<<<< HEAD
-=======
 void kasan_alloc_pages(struct page *page, unsigned int order, gfp_t flags);
 void kasan_free_pages(struct page *page, unsigned int order);
 
->>>>>>> e48bf29c
 #else /* CONFIG_KASAN_HW_TAGS */
 
 static inline bool kasan_enabled(void)
@@ -123,11 +120,6 @@
 {
 	/* Only available for integrated init. */
 	BUILD_BUG();
-}
-
-static inline bool kasan_has_integrated_init(void)
-{
-	return false;
 }
 
 #endif /* CONFIG_KASAN_HW_TAGS */
@@ -155,22 +147,6 @@
 		__kasan_unpoison_range(addr, size);
 }
 
-<<<<<<< HEAD
-void __kasan_alloc_pages(struct page *page, unsigned int order, bool init);
-static __always_inline void kasan_alloc_pages(struct page *page,
-						unsigned int order, bool init)
-{
-	if (kasan_enabled())
-		__kasan_alloc_pages(page, order, init);
-}
-
-void __kasan_free_pages(struct page *page, unsigned int order, bool init);
-static __always_inline void kasan_free_pages(struct page *page,
-						unsigned int order, bool init)
-{
-	if (kasan_enabled())
-		__kasan_free_pages(page, order, init);
-=======
 void __kasan_poison_pages(struct page *page, unsigned int order, bool init);
 static __always_inline void kasan_poison_pages(struct page *page,
 						unsigned int order, bool init)
@@ -185,7 +161,6 @@
 {
 	if (kasan_enabled())
 		__kasan_unpoison_pages(page, order, init);
->>>>>>> e48bf29c
 }
 
 void __kasan_cache_create(struct kmem_cache *cache, unsigned int *size,
@@ -327,31 +302,15 @@
 
 #else /* CONFIG_KASAN */
 
-<<<<<<< HEAD
-static inline bool kasan_enabled(void)
-{
-	return false;
-}
-static inline bool kasan_has_integrated_init(void)
-{
-	return false;
-}
-=======
->>>>>>> e48bf29c
 static inline slab_flags_t kasan_never_merge(void)
 {
 	return 0;
 }
 static inline void kasan_unpoison_range(const void *address, size_t size) {}
-<<<<<<< HEAD
-static inline void kasan_alloc_pages(struct page *page, unsigned int order, bool init) {}
-static inline void kasan_free_pages(struct page *page, unsigned int order, bool init) {}
-=======
 static inline void kasan_poison_pages(struct page *page, unsigned int order,
 				      bool init) {}
 static inline void kasan_unpoison_pages(struct page *page, unsigned int order,
 					bool init) {}
->>>>>>> e48bf29c
 static inline void kasan_cache_create(struct kmem_cache *cache,
 				      unsigned int *size,
 				      slab_flags_t *flags) {}
