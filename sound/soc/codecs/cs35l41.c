// SPDX-License-Identifier: GPL-2.0
//
// cs35l41.c -- CS35l41 ALSA SoC audio driver
//
// Copyright 2017-2021 Cirrus Logic, Inc.
//
// Author: David Rhodes <david.rhodes@cirrus.com>

#include <linux/delay.h>
#include <linux/err.h>
#include <linux/init.h>
#include <linux/kernel.h>
#include <linux/module.h>
#include <linux/moduleparam.h>
#include <linux/of_device.h>
#include <linux/property.h>
#include <linux/slab.h>
#include <sound/initval.h>
#include <sound/pcm.h>
#include <sound/pcm_params.h>
#include <sound/soc.h>
#include <sound/soc-dapm.h>
#include <sound/tlv.h>

#include "cs35l41.h"

static const char * const cs35l41_supplies[CS35L41_NUM_SUPPLIES] = {
	"VA",
	"VP",
};

struct cs35l41_pll_sysclk_config {
	int freq;
	int clk_cfg;
};

static const struct cs35l41_pll_sysclk_config cs35l41_pll_sysclk[] = {
	{ 32768,	0x00 },
	{ 8000,		0x01 },
	{ 11025,	0x02 },
	{ 12000,	0x03 },
	{ 16000,	0x04 },
	{ 22050,	0x05 },
	{ 24000,	0x06 },
	{ 32000,	0x07 },
	{ 44100,	0x08 },
	{ 48000,	0x09 },
	{ 88200,	0x0A },
	{ 96000,	0x0B },
	{ 128000,	0x0C },
	{ 176400,	0x0D },
	{ 192000,	0x0E },
	{ 256000,	0x0F },
	{ 352800,	0x10 },
	{ 384000,	0x11 },
	{ 512000,	0x12 },
	{ 705600,	0x13 },
	{ 750000,	0x14 },
	{ 768000,	0x15 },
	{ 1000000,	0x16 },
	{ 1024000,	0x17 },
	{ 1200000,	0x18 },
	{ 1411200,	0x19 },
	{ 1500000,	0x1A },
	{ 1536000,	0x1B },
	{ 2000000,	0x1C },
	{ 2048000,	0x1D },
	{ 2400000,	0x1E },
	{ 2822400,	0x1F },
	{ 3000000,	0x20 },
	{ 3072000,	0x21 },
	{ 3200000,	0x22 },
	{ 4000000,	0x23 },
	{ 4096000,	0x24 },
	{ 4800000,	0x25 },
	{ 5644800,	0x26 },
	{ 6000000,	0x27 },
	{ 6144000,	0x28 },
	{ 6250000,	0x29 },
	{ 6400000,	0x2A },
	{ 6500000,	0x2B },
	{ 6750000,	0x2C },
	{ 7526400,	0x2D },
	{ 8000000,	0x2E },
	{ 8192000,	0x2F },
	{ 9600000,	0x30 },
	{ 11289600,	0x31 },
	{ 12000000,	0x32 },
	{ 12288000,	0x33 },
	{ 12500000,	0x34 },
	{ 12800000,	0x35 },
	{ 13000000,	0x36 },
	{ 13500000,	0x37 },
	{ 19200000,	0x38 },
	{ 22579200,	0x39 },
	{ 24000000,	0x3A },
	{ 24576000,	0x3B },
	{ 25000000,	0x3C },
	{ 25600000,	0x3D },
	{ 26000000,	0x3E },
	{ 27000000,	0x3F },
};

struct cs35l41_fs_mon_config {
	int freq;
	unsigned int fs1;
	unsigned int fs2;
};

static const struct cs35l41_fs_mon_config cs35l41_fs_mon[] = {
	{ 32768,	2254,	3754 },
	{ 8000,		9220,	15364 },
	{ 11025,	6148,	10244 },
	{ 12000,	6148,	10244 },
	{ 16000,	4612,	7684 },
	{ 22050,	3076,	5124 },
	{ 24000,	3076,	5124 },
	{ 32000,	2308,	3844 },
	{ 44100,	1540,	2564 },
	{ 48000,	1540,	2564 },
	{ 88200,	772,	1284 },
	{ 96000,	772,	1284 },
	{ 128000,	580,	964 },
	{ 176400,	388,	644 },
	{ 192000,	388,	644 },
	{ 256000,	292,	484 },
	{ 352800,	196,	324 },
	{ 384000,	196,	324 },
	{ 512000,	148,	244 },
	{ 705600,	100,	164 },
	{ 750000,	100,	164 },
	{ 768000,	100,	164 },
	{ 1000000,	76,	124 },
	{ 1024000,	76,	124 },
	{ 1200000,	64,	104 },
	{ 1411200,	52,	84 },
	{ 1500000,	52,	84 },
	{ 1536000,	52,	84 },
	{ 2000000,	40,	64 },
	{ 2048000,	40,	64 },
	{ 2400000,	34,	54 },
	{ 2822400,	28,	44 },
	{ 3000000,	28,	44 },
	{ 3072000,	28,	44 },
	{ 3200000,	27,	42 },
	{ 4000000,	22,	34 },
	{ 4096000,	22,	34 },
	{ 4800000,	19,	29 },
	{ 5644800,	16,	24 },
	{ 6000000,	16,	24 },
	{ 6144000,	16,	24 },
};

static const unsigned char cs35l41_bst_k1_table[4][5] = {
	{ 0x24, 0x32, 0x32, 0x4F, 0x57 },
	{ 0x24, 0x32, 0x32, 0x4F, 0x57 },
	{ 0x40, 0x32, 0x32, 0x4F, 0x57 },
	{ 0x40, 0x32, 0x32, 0x4F, 0x57 }
};

static const unsigned char cs35l41_bst_k2_table[4][5] = {
	{ 0x24, 0x49, 0x66, 0xA3, 0xEA },
	{ 0x24, 0x49, 0x66, 0xA3, 0xEA },
	{ 0x48, 0x49, 0x66, 0xA3, 0xEA },
	{ 0x48, 0x49, 0x66, 0xA3, 0xEA }
};

static const unsigned char cs35l41_bst_slope_table[4] = {
	0x75, 0x6B, 0x3B, 0x28
};

static int cs35l41_get_fs_mon_config_index(int freq)
{
	int i;

	for (i = 0; i < ARRAY_SIZE(cs35l41_fs_mon); i++) {
		if (cs35l41_fs_mon[i].freq == freq)
			return i;
	}

	return -EINVAL;
}

static const DECLARE_TLV_DB_RANGE(dig_vol_tlv,
		0, 0, TLV_DB_SCALE_ITEM(TLV_DB_GAIN_MUTE, 0, 1),
		1, 913, TLV_DB_MINMAX_ITEM(-10200, 1200));
static DECLARE_TLV_DB_SCALE(amp_gain_tlv, 0, 1, 1);

static const struct snd_kcontrol_new dre_ctrl =
	SOC_DAPM_SINGLE("Switch", CS35L41_PWR_CTRL3, 20, 1, 0);

static const char * const cs35l41_pcm_sftramp_text[] =  {
	"Off", ".5ms", "1ms", "2ms", "4ms", "8ms", "15ms", "30ms"
};

static SOC_ENUM_SINGLE_DECL(pcm_sft_ramp,
			    CS35L41_AMP_DIG_VOL_CTRL, 0,
			    cs35l41_pcm_sftramp_text);

static int cs35l41_dsp_preload_ev(struct snd_soc_dapm_widget *w,
				  struct snd_kcontrol *kcontrol, int event)
{
	int ret;

	switch (event) {
	case SND_SOC_DAPM_PRE_PMU:
		return wm_adsp_early_event(w, kcontrol, event);
	case SND_SOC_DAPM_PRE_PMD:
		ret = wm_adsp_early_event(w, kcontrol, event);
		if (ret)
			return ret;

		return wm_adsp_event(w, kcontrol, event);
	default:
		return 0;
	}
}

static bool cs35l41_check_cspl_mbox_sts(enum cs35l41_cspl_mbox_cmd cmd,
					enum cs35l41_cspl_mbox_status sts)
{
	switch (cmd) {
	case CSPL_MBOX_CMD_NONE:
	case CSPL_MBOX_CMD_UNKNOWN_CMD:
		return true;
	case CSPL_MBOX_CMD_PAUSE:
		return (sts == CSPL_MBOX_STS_PAUSED);
	case CSPL_MBOX_CMD_RESUME:
		return (sts == CSPL_MBOX_STS_RUNNING);
	case CSPL_MBOX_CMD_REINIT:
		return (sts == CSPL_MBOX_STS_RUNNING);
	case CSPL_MBOX_CMD_STOP_PRE_REINIT:
		return (sts == CSPL_MBOX_STS_RDY_FOR_REINIT);
	default:
		return false;
	}
}

static int cs35l41_set_cspl_mbox_cmd(struct cs35l41_private *cs35l41,
				     enum cs35l41_cspl_mbox_cmd cmd)
{
	unsigned int sts = 0, i;
	int ret;

	// Set mailbox cmd
	ret = regmap_write(cs35l41->regmap, CS35L41_DSP_VIRT1_MBOX_1, cmd);
	if (ret < 0) {
		dev_err(cs35l41->dev, "Failed to write MBOX: %d\n", ret);
		return ret;
	}

	// Read mailbox status and verify it is appropriate for the given cmd
	for (i = 0; i < 5; i++) {
		usleep_range(1000, 1100);

		ret = regmap_read(cs35l41->regmap, CS35L41_DSP_MBOX_2, &sts);
		if (ret < 0) {
			dev_err(cs35l41->dev, "Failed to read MBOX STS: %d\n", ret);
			continue;
		}

		if (!cs35l41_check_cspl_mbox_sts(cmd, sts)) {
			dev_dbg(cs35l41->dev,
				"[%u] cmd %u returned invalid sts %u",
				i, cmd, sts);
		} else {
			return 0;
		}
	}

	dev_err(cs35l41->dev,
		"Failed to set mailbox cmd %u (status %u)\n",
		cmd, sts);

	return -ENOMSG;
}

static int cs35l41_dsp_audio_ev(struct snd_soc_dapm_widget *w,
				struct snd_kcontrol *kcontrol, int event)
{
	struct snd_soc_component *component = snd_soc_dapm_to_component(w->dapm);
	struct cs35l41_private *cs35l41 = snd_soc_component_get_drvdata(component);
	unsigned int fw_status;
	int ret;

	switch (event) {
	case SND_SOC_DAPM_POST_PMU:
		if (!cs35l41->dsp.cs_dsp.running)
			return wm_adsp_event(w, kcontrol, event);

		ret = regmap_read(cs35l41->regmap, CS35L41_DSP_MBOX_2, &fw_status);
		if (ret < 0) {
			dev_err(cs35l41->dev,
				"Failed to read firmware status: %d\n", ret);
			return ret;
		}

		switch (fw_status) {
		case CSPL_MBOX_STS_RUNNING:
		case CSPL_MBOX_STS_PAUSED:
			break;
		default:
			dev_err(cs35l41->dev, "Firmware status is invalid: %u\n",
				fw_status);
			return -EINVAL;
		}

		return cs35l41_set_cspl_mbox_cmd(cs35l41, CSPL_MBOX_CMD_RESUME);
	case SND_SOC_DAPM_PRE_PMD:
		return cs35l41_set_cspl_mbox_cmd(cs35l41, CSPL_MBOX_CMD_PAUSE);
	default:
		return 0;
	}
}

static const char * const cs35l41_pcm_source_texts[] = {"ASP", "DSP"};
static const unsigned int cs35l41_pcm_source_values[] = {0x08, 0x32};
static SOC_VALUE_ENUM_SINGLE_DECL(cs35l41_pcm_source_enum,
				  CS35L41_DAC_PCM1_SRC,
				  0, CS35L41_ASP_SOURCE_MASK,
				  cs35l41_pcm_source_texts,
				  cs35l41_pcm_source_values);

static const struct snd_kcontrol_new pcm_source_mux =
	SOC_DAPM_ENUM("PCM Source", cs35l41_pcm_source_enum);

static const char * const cs35l41_tx_input_texts[] = {
	"Zero", "ASPRX1", "ASPRX2", "VMON", "IMON",
	"VPMON", "VBSTMON", "DSPTX1", "DSPTX2"
};

static const unsigned int cs35l41_tx_input_values[] = {
	0x00, CS35L41_INPUT_SRC_ASPRX1, CS35L41_INPUT_SRC_ASPRX2,
	CS35L41_INPUT_SRC_VMON, CS35L41_INPUT_SRC_IMON, CS35L41_INPUT_SRC_VPMON,
	CS35L41_INPUT_SRC_VBSTMON, CS35L41_INPUT_DSP_TX1, CS35L41_INPUT_DSP_TX2
};

static SOC_VALUE_ENUM_SINGLE_DECL(cs35l41_asptx1_enum,
				  CS35L41_ASP_TX1_SRC,
				  0, CS35L41_ASP_SOURCE_MASK,
				  cs35l41_tx_input_texts,
				  cs35l41_tx_input_values);

static const struct snd_kcontrol_new asp_tx1_mux =
	SOC_DAPM_ENUM("ASPTX1 SRC", cs35l41_asptx1_enum);

static SOC_VALUE_ENUM_SINGLE_DECL(cs35l41_asptx2_enum,
				  CS35L41_ASP_TX2_SRC,
				  0, CS35L41_ASP_SOURCE_MASK,
				  cs35l41_tx_input_texts,
				  cs35l41_tx_input_values);

static const struct snd_kcontrol_new asp_tx2_mux =
	SOC_DAPM_ENUM("ASPTX2 SRC", cs35l41_asptx2_enum);

static SOC_VALUE_ENUM_SINGLE_DECL(cs35l41_asptx3_enum,
				  CS35L41_ASP_TX3_SRC,
				  0, CS35L41_ASP_SOURCE_MASK,
				  cs35l41_tx_input_texts,
				  cs35l41_tx_input_values);

static const struct snd_kcontrol_new asp_tx3_mux =
	SOC_DAPM_ENUM("ASPTX3 SRC", cs35l41_asptx3_enum);

static SOC_VALUE_ENUM_SINGLE_DECL(cs35l41_asptx4_enum,
				  CS35L41_ASP_TX4_SRC,
				  0, CS35L41_ASP_SOURCE_MASK,
				  cs35l41_tx_input_texts,
				  cs35l41_tx_input_values);

static const struct snd_kcontrol_new asp_tx4_mux =
	SOC_DAPM_ENUM("ASPTX4 SRC", cs35l41_asptx4_enum);

static SOC_VALUE_ENUM_SINGLE_DECL(cs35l41_dsprx1_enum,
				  CS35L41_DSP1_RX1_SRC,
				  0, CS35L41_ASP_SOURCE_MASK,
				  cs35l41_tx_input_texts,
				  cs35l41_tx_input_values);

static const struct snd_kcontrol_new dsp_rx1_mux =
	SOC_DAPM_ENUM("DSPRX1 SRC", cs35l41_dsprx1_enum);

static SOC_VALUE_ENUM_SINGLE_DECL(cs35l41_dsprx2_enum,
				  CS35L41_DSP1_RX2_SRC,
				  0, CS35L41_ASP_SOURCE_MASK,
				  cs35l41_tx_input_texts,
				  cs35l41_tx_input_values);

static const struct snd_kcontrol_new dsp_rx2_mux =
	SOC_DAPM_ENUM("DSPRX2 SRC", cs35l41_dsprx2_enum);

static const struct snd_kcontrol_new cs35l41_aud_controls[] = {
	SOC_SINGLE_SX_TLV("Digital PCM Volume", CS35L41_AMP_DIG_VOL_CTRL,
			  3, 0x4CF, 0x391, dig_vol_tlv),
	SOC_SINGLE_TLV("Analog PCM Volume", CS35L41_AMP_GAIN_CTRL, 5, 0x14, 0,
		       amp_gain_tlv),
	SOC_ENUM("PCM Soft Ramp", pcm_sft_ramp),
	SOC_SINGLE("HW Noise Gate Enable", CS35L41_NG_CFG, 8, 63, 0),
	SOC_SINGLE("HW Noise Gate Delay", CS35L41_NG_CFG, 4, 7, 0),
	SOC_SINGLE("HW Noise Gate Threshold", CS35L41_NG_CFG, 0, 7, 0),
	SOC_SINGLE("Aux Noise Gate CH1 Enable",
		   CS35L41_MIXER_NGATE_CH1_CFG, 16, 1, 0),
	SOC_SINGLE("Aux Noise Gate CH1 Entry Delay",
		   CS35L41_MIXER_NGATE_CH1_CFG, 8, 15, 0),
	SOC_SINGLE("Aux Noise Gate CH1 Threshold",
		   CS35L41_MIXER_NGATE_CH1_CFG, 0, 7, 0),
	SOC_SINGLE("Aux Noise Gate CH2 Entry Delay",
		   CS35L41_MIXER_NGATE_CH2_CFG, 8, 15, 0),
	SOC_SINGLE("Aux Noise Gate CH2 Enable",
		   CS35L41_MIXER_NGATE_CH2_CFG, 16, 1, 0),
	SOC_SINGLE("Aux Noise Gate CH2 Threshold",
		   CS35L41_MIXER_NGATE_CH2_CFG, 0, 7, 0),
	SOC_SINGLE("SCLK Force", CS35L41_SP_FORMAT, CS35L41_SCLK_FRC_SHIFT, 1, 0),
	SOC_SINGLE("LRCLK Force", CS35L41_SP_FORMAT, CS35L41_LRCLK_FRC_SHIFT, 1, 0),
	SOC_SINGLE("Invert Class D", CS35L41_AMP_DIG_VOL_CTRL,
		   CS35L41_AMP_INV_PCM_SHIFT, 1, 0),
	SOC_SINGLE("Amp Gain ZC", CS35L41_AMP_GAIN_CTRL,
		   CS35L41_AMP_GAIN_ZC_SHIFT, 1, 0),
	WM_ADSP2_PRELOAD_SWITCH("DSP1", 1),
	WM_ADSP_FW_CONTROL("DSP1", 0),
};

static const struct cs35l41_otp_map_element_t *cs35l41_find_otp_map(u32 otp_id)
{
	int i;

	for (i = 0; i < ARRAY_SIZE(cs35l41_otp_map_map); i++) {
		if (cs35l41_otp_map_map[i].id == otp_id)
			return &cs35l41_otp_map_map[i];
	}

	return NULL;
}

static int cs35l41_otp_unpack(void *data)
{
	const struct cs35l41_otp_map_element_t *otp_map_match;
	const struct cs35l41_otp_packed_element_t *otp_map;
	struct cs35l41_private *cs35l41 = data;
	int bit_offset, word_offset, ret, i;
	unsigned int bit_sum = 8;
	u32 otp_val, otp_id_reg;
	u32 *otp_mem;

	otp_mem = kmalloc_array(CS35L41_OTP_SIZE_WORDS, sizeof(*otp_mem), GFP_KERNEL);
	if (!otp_mem)
		return -ENOMEM;

	ret = regmap_read(cs35l41->regmap, CS35L41_OTPID, &otp_id_reg);
	if (ret < 0) {
		dev_err(cs35l41->dev, "Read OTP ID failed: %d\n", ret);
		goto err_otp_unpack;
	}

	otp_map_match = cs35l41_find_otp_map(otp_id_reg);

	if (!otp_map_match) {
		dev_err(cs35l41->dev, "OTP Map matching ID %d not found\n",
			otp_id_reg);
		ret = -EINVAL;
		goto err_otp_unpack;
	}

	ret = regmap_bulk_read(cs35l41->regmap, CS35L41_OTP_MEM0, otp_mem,
			       CS35L41_OTP_SIZE_WORDS);
	if (ret < 0) {
		dev_err(cs35l41->dev, "Read OTP Mem failed: %d\n", ret);
		goto err_otp_unpack;
	}

	otp_map = otp_map_match->map;

	bit_offset = otp_map_match->bit_offset;
	word_offset = otp_map_match->word_offset;

	ret = regmap_write(cs35l41->regmap, CS35L41_TEST_KEY_CTL, 0x00000055);
	if (ret < 0) {
		dev_err(cs35l41->dev, "Write Unlock key failed 1/2: %d\n", ret);
		goto err_otp_unpack;
	}
	ret = regmap_write(cs35l41->regmap, CS35L41_TEST_KEY_CTL, 0x000000AA);
	if (ret < 0) {
		dev_err(cs35l41->dev, "Write Unlock key failed 2/2: %d\n", ret);
		goto err_otp_unpack;
	}

	for (i = 0; i < otp_map_match->num_elements; i++) {
		dev_dbg(cs35l41->dev,
			"bitoffset= %d, word_offset=%d, bit_sum mod 32=%d\n",
			bit_offset, word_offset, bit_sum % 32);
		if (bit_offset + otp_map[i].size - 1 >= 32) {
			otp_val = (otp_mem[word_offset] &
					GENMASK(31, bit_offset)) >>
					bit_offset;
			otp_val |= (otp_mem[++word_offset] &
					GENMASK(bit_offset +
						otp_map[i].size - 33, 0)) <<
					(32 - bit_offset);
			bit_offset += otp_map[i].size - 32;
		} else {
			otp_val = (otp_mem[word_offset] &
				GENMASK(bit_offset + otp_map[i].size - 1,
					bit_offset)) >>	bit_offset;
			bit_offset += otp_map[i].size;
		}
		bit_sum += otp_map[i].size;

		if (bit_offset == 32) {
			bit_offset = 0;
			word_offset++;
		}

		if (otp_map[i].reg != 0) {
			ret = regmap_update_bits(cs35l41->regmap,
						 otp_map[i].reg,
						 GENMASK(otp_map[i].shift +
							 otp_map[i].size - 1,
						 otp_map[i].shift),
						 otp_val << otp_map[i].shift);
			if (ret < 0) {
				dev_err(cs35l41->dev, "Write OTP val failed: %d\n",
					ret);
				goto err_otp_unpack;
			}
		}
	}

	ret = regmap_write(cs35l41->regmap, CS35L41_TEST_KEY_CTL, 0x000000CC);
	if (ret < 0) {
		dev_err(cs35l41->dev, "Write Lock key failed 1/2: %d\n", ret);
		goto err_otp_unpack;
	}
	ret = regmap_write(cs35l41->regmap, CS35L41_TEST_KEY_CTL, 0x00000033);
	if (ret < 0) {
		dev_err(cs35l41->dev, "Write Lock key failed 2/2: %d\n", ret);
		goto err_otp_unpack;
	}
	ret = 0;

err_otp_unpack:
	kfree(otp_mem);
	return ret;
}

static irqreturn_t cs35l41_irq(int irq, void *data)
{
	struct cs35l41_private *cs35l41 = data;
	unsigned int status[4] = { 0, 0, 0, 0 };
	unsigned int masks[4] = { 0, 0, 0, 0 };
	int ret = IRQ_NONE;
	unsigned int i;

	for (i = 0; i < ARRAY_SIZE(status); i++) {
		regmap_read(cs35l41->regmap,
			    CS35L41_IRQ1_STATUS1 + (i * CS35L41_REGSTRIDE),
			    &status[i]);
		regmap_read(cs35l41->regmap,
			    CS35L41_IRQ1_MASK1 + (i * CS35L41_REGSTRIDE),
			    &masks[i]);
	}

	/* Check to see if unmasked bits are active */
	if (!(status[0] & ~masks[0]) && !(status[1] & ~masks[1]) &&
	    !(status[2] & ~masks[2]) && !(status[3] & ~masks[3]))
		return IRQ_NONE;

	if (status[3] & CS35L41_OTP_BOOT_DONE) {
		regmap_update_bits(cs35l41->regmap, CS35L41_IRQ1_MASK4,
				   CS35L41_OTP_BOOT_DONE, CS35L41_OTP_BOOT_DONE);
	}

	/*
	 * The following interrupts require a
	 * protection release cycle to get the
	 * speaker out of Safe-Mode.
	 */
	if (status[0] & CS35L41_AMP_SHORT_ERR) {
		dev_crit_ratelimited(cs35l41->dev, "Amp short error\n");
		regmap_write(cs35l41->regmap, CS35L41_IRQ1_STATUS1,
			     CS35L41_AMP_SHORT_ERR);
		regmap_write(cs35l41->regmap, CS35L41_PROTECT_REL_ERR_IGN, 0);
		regmap_update_bits(cs35l41->regmap, CS35L41_PROTECT_REL_ERR_IGN,
				   CS35L41_AMP_SHORT_ERR_RLS,
				   CS35L41_AMP_SHORT_ERR_RLS);
		regmap_update_bits(cs35l41->regmap, CS35L41_PROTECT_REL_ERR_IGN,
				   CS35L41_AMP_SHORT_ERR_RLS, 0);
		ret = IRQ_HANDLED;
	}

	if (status[0] & CS35L41_TEMP_WARN) {
		dev_crit_ratelimited(cs35l41->dev, "Over temperature warning\n");
		regmap_write(cs35l41->regmap, CS35L41_IRQ1_STATUS1,
			     CS35L41_TEMP_WARN);
		regmap_write(cs35l41->regmap, CS35L41_PROTECT_REL_ERR_IGN, 0);
		regmap_update_bits(cs35l41->regmap, CS35L41_PROTECT_REL_ERR_IGN,
				   CS35L41_TEMP_WARN_ERR_RLS,
				   CS35L41_TEMP_WARN_ERR_RLS);
		regmap_update_bits(cs35l41->regmap, CS35L41_PROTECT_REL_ERR_IGN,
				   CS35L41_TEMP_WARN_ERR_RLS, 0);
		ret = IRQ_HANDLED;
	}

	if (status[0] & CS35L41_TEMP_ERR) {
		dev_crit_ratelimited(cs35l41->dev, "Over temperature error\n");
		regmap_write(cs35l41->regmap, CS35L41_IRQ1_STATUS1,
			     CS35L41_TEMP_ERR);
		regmap_write(cs35l41->regmap, CS35L41_PROTECT_REL_ERR_IGN, 0);
		regmap_update_bits(cs35l41->regmap, CS35L41_PROTECT_REL_ERR_IGN,
				   CS35L41_TEMP_ERR_RLS,
				   CS35L41_TEMP_ERR_RLS);
		regmap_update_bits(cs35l41->regmap, CS35L41_PROTECT_REL_ERR_IGN,
				   CS35L41_TEMP_ERR_RLS, 0);
		ret = IRQ_HANDLED;
	}

	if (status[0] & CS35L41_BST_OVP_ERR) {
		dev_crit_ratelimited(cs35l41->dev, "VBST Over Voltage error\n");
		regmap_update_bits(cs35l41->regmap, CS35L41_PWR_CTRL2,
				   CS35L41_BST_EN_MASK, 0);
		regmap_write(cs35l41->regmap, CS35L41_IRQ1_STATUS1,
			     CS35L41_BST_OVP_ERR);
		regmap_write(cs35l41->regmap, CS35L41_PROTECT_REL_ERR_IGN, 0);
		regmap_update_bits(cs35l41->regmap, CS35L41_PROTECT_REL_ERR_IGN,
				   CS35L41_BST_OVP_ERR_RLS,
				   CS35L41_BST_OVP_ERR_RLS);
		regmap_update_bits(cs35l41->regmap, CS35L41_PROTECT_REL_ERR_IGN,
				   CS35L41_BST_OVP_ERR_RLS, 0);
		regmap_update_bits(cs35l41->regmap, CS35L41_PWR_CTRL2,
				   CS35L41_BST_EN_MASK,
				   CS35L41_BST_EN_DEFAULT << CS35L41_BST_EN_SHIFT);
		ret = IRQ_HANDLED;
	}

	if (status[0] & CS35L41_BST_DCM_UVP_ERR) {
		dev_crit_ratelimited(cs35l41->dev, "DCM VBST Under Voltage Error\n");
		regmap_update_bits(cs35l41->regmap, CS35L41_PWR_CTRL2,
				   CS35L41_BST_EN_MASK, 0);
		regmap_write(cs35l41->regmap, CS35L41_IRQ1_STATUS1,
			     CS35L41_BST_DCM_UVP_ERR);
		regmap_write(cs35l41->regmap, CS35L41_PROTECT_REL_ERR_IGN, 0);
		regmap_update_bits(cs35l41->regmap, CS35L41_PROTECT_REL_ERR_IGN,
				   CS35L41_BST_UVP_ERR_RLS,
				   CS35L41_BST_UVP_ERR_RLS);
		regmap_update_bits(cs35l41->regmap, CS35L41_PROTECT_REL_ERR_IGN,
				   CS35L41_BST_UVP_ERR_RLS, 0);
		regmap_update_bits(cs35l41->regmap, CS35L41_PWR_CTRL2,
				   CS35L41_BST_EN_MASK,
				   CS35L41_BST_EN_DEFAULT << CS35L41_BST_EN_SHIFT);
		ret = IRQ_HANDLED;
	}

	if (status[0] & CS35L41_BST_SHORT_ERR) {
		dev_crit_ratelimited(cs35l41->dev, "LBST error: powering off!\n");
		regmap_update_bits(cs35l41->regmap, CS35L41_PWR_CTRL2,
				   CS35L41_BST_EN_MASK, 0);
		regmap_write(cs35l41->regmap, CS35L41_IRQ1_STATUS1,
			     CS35L41_BST_SHORT_ERR);
		regmap_write(cs35l41->regmap, CS35L41_PROTECT_REL_ERR_IGN, 0);
		regmap_update_bits(cs35l41->regmap, CS35L41_PROTECT_REL_ERR_IGN,
				   CS35L41_BST_SHORT_ERR_RLS,
				   CS35L41_BST_SHORT_ERR_RLS);
		regmap_update_bits(cs35l41->regmap, CS35L41_PROTECT_REL_ERR_IGN,
				   CS35L41_BST_SHORT_ERR_RLS, 0);
		regmap_update_bits(cs35l41->regmap, CS35L41_PWR_CTRL2,
				   CS35L41_BST_EN_MASK,
				   CS35L41_BST_EN_DEFAULT << CS35L41_BST_EN_SHIFT);
		ret = IRQ_HANDLED;
	}

	return ret;
}

static const struct reg_sequence cs35l41_pup_patch[] = {
	{ 0x00000040, 0x00000055 },
	{ 0x00000040, 0x000000AA },
	{ 0x00002084, 0x002F1AA0 },
	{ 0x00000040, 0x000000CC },
	{ 0x00000040, 0x00000033 },
};

static const struct reg_sequence cs35l41_pdn_patch[] = {
	{ 0x00000040, 0x00000055 },
	{ 0x00000040, 0x000000AA },
	{ 0x00002084, 0x002F1AA3 },
	{ 0x00000040, 0x000000CC },
	{ 0x00000040, 0x00000033 },
};

static int cs35l41_main_amp_event(struct snd_soc_dapm_widget *w,
				  struct snd_kcontrol *kcontrol, int event)
{
	struct snd_soc_component *component = snd_soc_dapm_to_component(w->dapm);
	struct cs35l41_private *cs35l41 = snd_soc_component_get_drvdata(component);
	unsigned int val;
	int ret = 0;

	switch (event) {
	case SND_SOC_DAPM_POST_PMU:
		regmap_multi_reg_write_bypassed(cs35l41->regmap,
						cs35l41_pup_patch,
						ARRAY_SIZE(cs35l41_pup_patch));

		regmap_update_bits(cs35l41->regmap, CS35L41_PWR_CTRL1,
				   CS35L41_GLOBAL_EN_MASK,
				   1 << CS35L41_GLOBAL_EN_SHIFT);

		usleep_range(1000, 1100);
		break;
	case SND_SOC_DAPM_POST_PMD:
		regmap_update_bits(cs35l41->regmap, CS35L41_PWR_CTRL1,
				   CS35L41_GLOBAL_EN_MASK, 0);

		ret = regmap_read_poll_timeout(cs35l41->regmap, CS35L41_IRQ1_STATUS1,
					       val, val &  CS35L41_PDN_DONE_MASK,
					       1000, 100000);
		if (ret)
			dev_warn(cs35l41->dev, "PDN failed: %d\n", ret);

		regmap_write(cs35l41->regmap, CS35L41_IRQ1_STATUS1,
			     CS35L41_PDN_DONE_MASK);

		regmap_multi_reg_write_bypassed(cs35l41->regmap,
						cs35l41_pdn_patch,
						ARRAY_SIZE(cs35l41_pdn_patch));
		break;
	default:
		dev_err(cs35l41->dev, "Invalid event = 0x%x\n", event);
		ret = -EINVAL;
	}

	return ret;
}

static const struct snd_soc_dapm_widget cs35l41_dapm_widgets[] = {
	SND_SOC_DAPM_SPK("DSP1 Preload", NULL),
	SND_SOC_DAPM_SUPPLY_S("DSP1 Preloader", 100, SND_SOC_NOPM, 0, 0,
			      cs35l41_dsp_preload_ev,
			      SND_SOC_DAPM_PRE_PMU | SND_SOC_DAPM_PRE_PMD),
	SND_SOC_DAPM_OUT_DRV_E("DSP1", SND_SOC_NOPM, 0, 0, NULL, 0,
			       cs35l41_dsp_audio_ev,
			       SND_SOC_DAPM_POST_PMU | SND_SOC_DAPM_PRE_PMD),

	SND_SOC_DAPM_OUTPUT("SPK"),

	SND_SOC_DAPM_AIF_IN("ASPRX1", NULL, 0, CS35L41_SP_ENABLES, 16, 0),
	SND_SOC_DAPM_AIF_IN("ASPRX2", NULL, 0, CS35L41_SP_ENABLES, 17, 0),
	SND_SOC_DAPM_AIF_OUT("ASPTX1", NULL, 0, CS35L41_SP_ENABLES, 0, 0),
	SND_SOC_DAPM_AIF_OUT("ASPTX2", NULL, 0, CS35L41_SP_ENABLES, 1, 0),
	SND_SOC_DAPM_AIF_OUT("ASPTX3", NULL, 0, CS35L41_SP_ENABLES, 2, 0),
	SND_SOC_DAPM_AIF_OUT("ASPTX4", NULL, 0, CS35L41_SP_ENABLES, 3, 0),

	SND_SOC_DAPM_SIGGEN("VSENSE"),
	SND_SOC_DAPM_SIGGEN("ISENSE"),
	SND_SOC_DAPM_SIGGEN("VP"),
	SND_SOC_DAPM_SIGGEN("VBST"),
	SND_SOC_DAPM_SIGGEN("TEMP"),

<<<<<<< HEAD
	SND_SOC_DAPM_ADC("VMON ADC", NULL, CS35L41_PWR_CTRL2, 12, 0),
	SND_SOC_DAPM_ADC("IMON ADC", NULL, CS35L41_PWR_CTRL2, 13, 0),
	SND_SOC_DAPM_ADC("VPMON ADC", NULL, CS35L41_PWR_CTRL2, 8, 0),
	SND_SOC_DAPM_ADC("VBSTMON ADC", NULL, CS35L41_PWR_CTRL2, 9, 0),
	SND_SOC_DAPM_ADC("TEMPMON ADC", NULL, CS35L41_PWR_CTRL2, 10, 0),
=======
	SND_SOC_DAPM_SUPPLY("VMON", CS35L41_PWR_CTRL2, 12, 0, NULL, 0),
	SND_SOC_DAPM_SUPPLY("IMON", CS35L41_PWR_CTRL2, 13, 0, NULL, 0),
	SND_SOC_DAPM_SUPPLY("VPMON", CS35L41_PWR_CTRL2, 8, 0, NULL, 0),
	SND_SOC_DAPM_SUPPLY("VBSTMON", CS35L41_PWR_CTRL2, 9, 0, NULL, 0),
	SND_SOC_DAPM_SUPPLY("TEMPMON", CS35L41_PWR_CTRL2, 10, 0, NULL, 0),

	SND_SOC_DAPM_ADC("VMON ADC", NULL, SND_SOC_NOPM, 0, 0),
	SND_SOC_DAPM_ADC("IMON ADC", NULL, SND_SOC_NOPM, 0, 0),
	SND_SOC_DAPM_ADC("VPMON ADC", NULL, SND_SOC_NOPM, 0, 0),
	SND_SOC_DAPM_ADC("VBSTMON ADC", NULL, SND_SOC_NOPM, 0, 0),
	SND_SOC_DAPM_ADC("TEMPMON ADC", NULL, SND_SOC_NOPM, 0, 0),

>>>>>>> 335302db
	SND_SOC_DAPM_ADC("CLASS H", NULL, CS35L41_PWR_CTRL3, 4, 0),

	SND_SOC_DAPM_OUT_DRV_E("Main AMP", CS35L41_PWR_CTRL2, 0, 0, NULL, 0,
			       cs35l41_main_amp_event,
			       SND_SOC_DAPM_POST_PMD |	SND_SOC_DAPM_POST_PMU),

	SND_SOC_DAPM_MUX("ASP TX1 Source", SND_SOC_NOPM, 0, 0, &asp_tx1_mux),
	SND_SOC_DAPM_MUX("ASP TX2 Source", SND_SOC_NOPM, 0, 0, &asp_tx2_mux),
	SND_SOC_DAPM_MUX("ASP TX3 Source", SND_SOC_NOPM, 0, 0, &asp_tx3_mux),
	SND_SOC_DAPM_MUX("ASP TX4 Source", SND_SOC_NOPM, 0, 0, &asp_tx4_mux),
	SND_SOC_DAPM_MUX("DSP RX1 Source", SND_SOC_NOPM, 0, 0, &dsp_rx1_mux),
	SND_SOC_DAPM_MUX("DSP RX2 Source", SND_SOC_NOPM, 0, 0, &dsp_rx2_mux),
	SND_SOC_DAPM_MUX("PCM Source", SND_SOC_NOPM, 0, 0, &pcm_source_mux),
	SND_SOC_DAPM_SWITCH("DRE", SND_SOC_NOPM, 0, 0, &dre_ctrl),
};

static const struct snd_soc_dapm_route cs35l41_audio_map[] = {
	{"DSP RX1 Source", "ASPRX1", "ASPRX1"},
	{"DSP RX1 Source", "ASPRX2", "ASPRX2"},
	{"DSP RX2 Source", "ASPRX1", "ASPRX1"},
	{"DSP RX2 Source", "ASPRX2", "ASPRX2"},

	{"DSP1", NULL, "DSP RX1 Source"},
	{"DSP1", NULL, "DSP RX2 Source"},

	{"ASP TX1 Source", "VMON", "VMON ADC"},
	{"ASP TX1 Source", "IMON", "IMON ADC"},
	{"ASP TX1 Source", "VPMON", "VPMON ADC"},
	{"ASP TX1 Source", "VBSTMON", "VBSTMON ADC"},
	{"ASP TX1 Source", "DSPTX1", "DSP1"},
	{"ASP TX1 Source", "DSPTX2", "DSP1"},
	{"ASP TX1 Source", "ASPRX1", "ASPRX1" },
	{"ASP TX1 Source", "ASPRX2", "ASPRX2" },
	{"ASP TX2 Source", "VMON", "VMON ADC"},
	{"ASP TX2 Source", "IMON", "IMON ADC"},
	{"ASP TX2 Source", "VPMON", "VPMON ADC"},
	{"ASP TX2 Source", "VBSTMON", "VBSTMON ADC"},
	{"ASP TX2 Source", "DSPTX1", "DSP1"},
	{"ASP TX2 Source", "DSPTX2", "DSP1"},
	{"ASP TX2 Source", "ASPRX1", "ASPRX1" },
	{"ASP TX2 Source", "ASPRX2", "ASPRX2" },
	{"ASP TX3 Source", "VMON", "VMON ADC"},
	{"ASP TX3 Source", "IMON", "IMON ADC"},
	{"ASP TX3 Source", "VPMON", "VPMON ADC"},
	{"ASP TX3 Source", "VBSTMON", "VBSTMON ADC"},
	{"ASP TX3 Source", "DSPTX1", "DSP1"},
	{"ASP TX3 Source", "DSPTX2", "DSP1"},
	{"ASP TX3 Source", "ASPRX1", "ASPRX1" },
	{"ASP TX3 Source", "ASPRX2", "ASPRX2" },
	{"ASP TX4 Source", "VMON", "VMON ADC"},
	{"ASP TX4 Source", "IMON", "IMON ADC"},
	{"ASP TX4 Source", "VPMON", "VPMON ADC"},
	{"ASP TX4 Source", "VBSTMON", "VBSTMON ADC"},
	{"ASP TX4 Source", "DSPTX1", "DSP1"},
	{"ASP TX4 Source", "DSPTX2", "DSP1"},
	{"ASP TX4 Source", "ASPRX1", "ASPRX1" },
	{"ASP TX4 Source", "ASPRX2", "ASPRX2" },
	{"ASPTX1", NULL, "ASP TX1 Source"},
	{"ASPTX2", NULL, "ASP TX2 Source"},
	{"ASPTX3", NULL, "ASP TX3 Source"},
	{"ASPTX4", NULL, "ASP TX4 Source"},
	{"AMP Capture", NULL, "ASPTX1"},
	{"AMP Capture", NULL, "ASPTX2"},
	{"AMP Capture", NULL, "ASPTX3"},
	{"AMP Capture", NULL, "ASPTX4"},

	{"DSP1", NULL, "VMON"},
	{"DSP1", NULL, "IMON"},
	{"DSP1", NULL, "VPMON"},
	{"DSP1", NULL, "VBSTMON"},
	{"DSP1", NULL, "TEMPMON"},

	{"VMON ADC", NULL, "VMON"},
	{"IMON ADC", NULL, "IMON"},
	{"VPMON ADC", NULL, "VPMON"},
	{"VBSTMON ADC", NULL, "VBSTMON"},
	{"TEMPMON ADC", NULL, "TEMPMON"},

	{"VMON ADC", NULL, "VSENSE"},
	{"IMON ADC", NULL, "ISENSE"},
	{"VPMON ADC", NULL, "VP"},
	{"VBSTMON ADC", NULL, "VBST"},
	{"TEMPMON ADC", NULL, "TEMP"},
<<<<<<< HEAD
=======

	{"DSP1 Preload", NULL, "DSP1 Preloader"},
	{"DSP1", NULL, "DSP1 Preloader"},
>>>>>>> 335302db

	{"ASPRX1", NULL, "AMP Playback"},
	{"ASPRX2", NULL, "AMP Playback"},
	{"DRE", "Switch", "CLASS H"},
	{"Main AMP", NULL, "CLASS H"},
	{"Main AMP", NULL, "DRE"},
	{"SPK", NULL, "Main AMP"},

	{"PCM Source", "ASP", "ASPRX1"},
	{"PCM Source", "DSP", "DSP1"},
	{"CLASS H", NULL, "PCM Source"},
};

static const struct cs_dsp_region cs35l41_dsp1_regions[] = {
	{ .type = WMFW_HALO_PM_PACKED,	.base = CS35L41_DSP1_PMEM_0 },
	{ .type = WMFW_HALO_XM_PACKED,	.base = CS35L41_DSP1_XMEM_PACK_0 },
	{ .type = WMFW_HALO_YM_PACKED,	.base = CS35L41_DSP1_YMEM_PACK_0 },
	{. type = WMFW_ADSP2_XM,	.base = CS35L41_DSP1_XMEM_UNPACK24_0},
	{. type = WMFW_ADSP2_YM,	.base = CS35L41_DSP1_YMEM_UNPACK24_0},
};

static int cs35l41_set_channel_map(struct snd_soc_dai *dai, unsigned int tx_num,
				   unsigned int *tx_slot, unsigned int rx_num,
				   unsigned int *rx_slot)
{
	struct cs35l41_private *cs35l41 = snd_soc_component_get_drvdata(dai->component);
	unsigned int val, mask;
	int i;

	if (tx_num > 4 || rx_num > 2)
		return -EINVAL;

	val = 0;
	mask = 0;
	for (i = 0; i < rx_num; i++) {
		dev_dbg(cs35l41->dev, "rx slot %d position = %d\n", i, rx_slot[i]);
		val |= rx_slot[i] << (i * 8);
		mask |= 0x3F << (i * 8);
	}
	regmap_update_bits(cs35l41->regmap, CS35L41_SP_FRAME_RX_SLOT, mask, val);

	val = 0;
	mask = 0;
	for (i = 0; i < tx_num; i++) {
		dev_dbg(cs35l41->dev, "tx slot %d position = %d\n", i, tx_slot[i]);
		val |= tx_slot[i] << (i * 8);
		mask |= 0x3F << (i * 8);
	}
	regmap_update_bits(cs35l41->regmap, CS35L41_SP_FRAME_TX_SLOT, mask, val);

	return 0;
}

static int cs35l41_set_dai_fmt(struct snd_soc_dai *dai, unsigned int fmt)
{
	struct cs35l41_private *cs35l41 = snd_soc_component_get_drvdata(dai->component);
	unsigned int daifmt = 0;

	switch (fmt & SND_SOC_DAIFMT_CLOCK_PROVIDER_MASK) {
	case SND_SOC_DAIFMT_CBP_CFP:
		daifmt |= CS35L41_SCLK_MSTR_MASK | CS35L41_LRCLK_MSTR_MASK;
		break;
	case SND_SOC_DAIFMT_CBC_CFC:
		break;
	default:
		dev_warn(cs35l41->dev, "Mixed provider/consumer mode unsupported\n");
		return -EINVAL;
	}

	switch (fmt & SND_SOC_DAIFMT_FORMAT_MASK) {
	case SND_SOC_DAIFMT_DSP_A:
		break;
	case SND_SOC_DAIFMT_I2S:
		daifmt |= 2 << CS35L41_ASP_FMT_SHIFT;
		break;
	default:
		dev_warn(cs35l41->dev, "Invalid or unsupported DAI format\n");
		return -EINVAL;
	}

	switch (fmt & SND_SOC_DAIFMT_INV_MASK) {
	case SND_SOC_DAIFMT_NB_IF:
		daifmt |= CS35L41_LRCLK_INV_MASK;
		break;
	case SND_SOC_DAIFMT_IB_NF:
		daifmt |= CS35L41_SCLK_INV_MASK;
		break;
	case SND_SOC_DAIFMT_IB_IF:
		daifmt |= CS35L41_LRCLK_INV_MASK | CS35L41_SCLK_INV_MASK;
		break;
	case SND_SOC_DAIFMT_NB_NF:
		break;
	default:
		dev_warn(cs35l41->dev, "Invalid DAI clock INV\n");
		return -EINVAL;
	}

	return regmap_update_bits(cs35l41->regmap, CS35L41_SP_FORMAT,
				  CS35L41_SCLK_MSTR_MASK | CS35L41_LRCLK_MSTR_MASK |
				  CS35L41_ASP_FMT_MASK | CS35L41_LRCLK_INV_MASK |
				  CS35L41_SCLK_INV_MASK, daifmt);
}

struct cs35l41_global_fs_config {
	int rate;
	int fs_cfg;
};

static const struct cs35l41_global_fs_config cs35l41_fs_rates[] = {
	{ 12000,	0x01 },
	{ 24000,	0x02 },
	{ 48000,	0x03 },
	{ 96000,	0x04 },
	{ 192000,	0x05 },
	{ 11025,	0x09 },
	{ 22050,	0x0A },
	{ 44100,	0x0B },
	{ 88200,	0x0C },
	{ 176400,	0x0D },
	{ 8000,		0x11 },
	{ 16000,	0x12 },
	{ 32000,	0x13 },
};

static int cs35l41_pcm_hw_params(struct snd_pcm_substream *substream,
				 struct snd_pcm_hw_params *params,
				 struct snd_soc_dai *dai)
{
	struct cs35l41_private *cs35l41 = snd_soc_component_get_drvdata(dai->component);
	unsigned int rate = params_rate(params);
	u8 asp_wl;
	int i;

	for (i = 0; i < ARRAY_SIZE(cs35l41_fs_rates); i++) {
		if (rate == cs35l41_fs_rates[i].rate)
			break;
	}

	if (i >= ARRAY_SIZE(cs35l41_fs_rates)) {
		dev_err(cs35l41->dev, "Unsupported rate: %u\n", rate);
		return -EINVAL;
	}

	asp_wl = params_width(params);

	if (i < ARRAY_SIZE(cs35l41_fs_rates))
		regmap_update_bits(cs35l41->regmap, CS35L41_GLOBAL_CLK_CTRL,
				   CS35L41_GLOBAL_FS_MASK,
				   cs35l41_fs_rates[i].fs_cfg << CS35L41_GLOBAL_FS_SHIFT);

	if (substream->stream == SNDRV_PCM_STREAM_PLAYBACK) {
		regmap_update_bits(cs35l41->regmap, CS35L41_SP_FORMAT,
				   CS35L41_ASP_WIDTH_RX_MASK,
				   asp_wl << CS35L41_ASP_WIDTH_RX_SHIFT);
		regmap_update_bits(cs35l41->regmap, CS35L41_SP_RX_WL,
				   CS35L41_ASP_RX_WL_MASK,
				   asp_wl << CS35L41_ASP_RX_WL_SHIFT);
	} else {
		regmap_update_bits(cs35l41->regmap, CS35L41_SP_FORMAT,
				   CS35L41_ASP_WIDTH_TX_MASK,
				   asp_wl << CS35L41_ASP_WIDTH_TX_SHIFT);
		regmap_update_bits(cs35l41->regmap, CS35L41_SP_TX_WL,
				   CS35L41_ASP_TX_WL_MASK,
				   asp_wl << CS35L41_ASP_TX_WL_SHIFT);
	}

	return 0;
}

static int cs35l41_get_clk_config(int freq)
{
	int i;

	for (i = 0; i < ARRAY_SIZE(cs35l41_pll_sysclk); i++) {
		if (cs35l41_pll_sysclk[i].freq == freq)
			return cs35l41_pll_sysclk[i].clk_cfg;
	}

	return -EINVAL;
}

static const unsigned int cs35l41_src_rates[] = {
	8000, 12000, 11025, 16000, 22050, 24000, 32000,
	44100, 48000, 88200, 96000, 176400, 192000
};

static const struct snd_pcm_hw_constraint_list cs35l41_constraints = {
	.count = ARRAY_SIZE(cs35l41_src_rates),
	.list = cs35l41_src_rates,
};

static int cs35l41_pcm_startup(struct snd_pcm_substream *substream,
			       struct snd_soc_dai *dai)
{
	if (substream->runtime)
		return snd_pcm_hw_constraint_list(substream->runtime, 0,
						  SNDRV_PCM_HW_PARAM_RATE,
						  &cs35l41_constraints);
	return 0;
}

static int cs35l41_component_set_sysclk(struct snd_soc_component *component,
					int clk_id, int source,
					unsigned int freq, int dir)
{
	struct cs35l41_private *cs35l41 = snd_soc_component_get_drvdata(component);
	int extclk_cfg, clksrc;

	switch (clk_id) {
	case CS35L41_CLKID_SCLK:
		clksrc = CS35L41_PLLSRC_SCLK;
		break;
	case CS35L41_CLKID_LRCLK:
		clksrc = CS35L41_PLLSRC_LRCLK;
		break;
	case CS35L41_CLKID_MCLK:
		clksrc = CS35L41_PLLSRC_MCLK;
		break;
	default:
		dev_err(cs35l41->dev, "Invalid CLK Config\n");
		return -EINVAL;
	}

	extclk_cfg = cs35l41_get_clk_config(freq);

	if (extclk_cfg < 0) {
		dev_err(cs35l41->dev, "Invalid CLK Config: %d, freq: %u\n",
			extclk_cfg, freq);
		return -EINVAL;
	}

	regmap_update_bits(cs35l41->regmap, CS35L41_PLL_CLK_CTRL,
			   CS35L41_PLL_OPENLOOP_MASK,
			   1 << CS35L41_PLL_OPENLOOP_SHIFT);
	regmap_update_bits(cs35l41->regmap, CS35L41_PLL_CLK_CTRL,
			   CS35L41_REFCLK_FREQ_MASK,
			   extclk_cfg << CS35L41_REFCLK_FREQ_SHIFT);
	regmap_update_bits(cs35l41->regmap, CS35L41_PLL_CLK_CTRL,
			   CS35L41_PLL_CLK_EN_MASK,
			   0 << CS35L41_PLL_CLK_EN_SHIFT);
	regmap_update_bits(cs35l41->regmap, CS35L41_PLL_CLK_CTRL,
			   CS35L41_PLL_CLK_SEL_MASK, clksrc);
	regmap_update_bits(cs35l41->regmap, CS35L41_PLL_CLK_CTRL,
			   CS35L41_PLL_OPENLOOP_MASK,
			   0 << CS35L41_PLL_OPENLOOP_SHIFT);
	regmap_update_bits(cs35l41->regmap, CS35L41_PLL_CLK_CTRL,
			   CS35L41_PLL_CLK_EN_MASK,
			   1 << CS35L41_PLL_CLK_EN_SHIFT);

	return 0;
}

static int cs35l41_dai_set_sysclk(struct snd_soc_dai *dai,
				  int clk_id, unsigned int freq, int dir)
{
	struct cs35l41_private *cs35l41 = snd_soc_component_get_drvdata(dai->component);
	unsigned int fs1_val;
	unsigned int fs2_val;
	unsigned int val;
	int fsindex;

	fsindex = cs35l41_get_fs_mon_config_index(freq);
	if (fsindex < 0) {
		dev_err(cs35l41->dev, "Invalid CLK Config freq: %u\n", freq);
		return -EINVAL;
	}

	dev_dbg(cs35l41->dev, "Set DAI sysclk %d\n", freq);

	if (freq <= 6144000) {
		/* Use the lookup table */
		fs1_val = cs35l41_fs_mon[fsindex].fs1;
		fs2_val = cs35l41_fs_mon[fsindex].fs2;
	} else {
		/* Use hard-coded values */
		fs1_val = 0x10;
		fs2_val = 0x24;
	}

	val = fs1_val;
	val |= (fs2_val << CS35L41_FS2_WINDOW_SHIFT) & CS35L41_FS2_WINDOW_MASK;
	regmap_write(cs35l41->regmap, CS35L41_TST_FS_MON0, val);

	return 0;
}

static int cs35l41_boost_config(struct cs35l41_private *cs35l41,
				int boost_ind, int boost_cap, int boost_ipk)
{
	unsigned char bst_lbst_val, bst_cbst_range, bst_ipk_scaled;
	struct regmap *regmap = cs35l41->regmap;
	struct device *dev = cs35l41->dev;
	int ret;

	switch (boost_ind) {
	case 1000:	/* 1.0 uH */
		bst_lbst_val = 0;
		break;
	case 1200:	/* 1.2 uH */
		bst_lbst_val = 1;
		break;
	case 1500:	/* 1.5 uH */
		bst_lbst_val = 2;
		break;
	case 2200:	/* 2.2 uH */
		bst_lbst_val = 3;
		break;
	default:
		dev_err(dev, "Invalid boost inductor value: %d nH\n", boost_ind);
		return -EINVAL;
	}

	switch (boost_cap) {
	case 0 ... 19:
		bst_cbst_range = 0;
		break;
	case 20 ... 50:
		bst_cbst_range = 1;
		break;
	case 51 ... 100:
		bst_cbst_range = 2;
		break;
	case 101 ... 200:
		bst_cbst_range = 3;
		break;
	default:	/* 201 uF and greater */
		bst_cbst_range = 4;
	}

	ret = regmap_update_bits(regmap, CS35L41_BSTCVRT_COEFF,
				 CS35L41_BST_K1_MASK | CS35L41_BST_K2_MASK,
				 cs35l41_bst_k1_table[bst_lbst_val][bst_cbst_range]
					<< CS35L41_BST_K1_SHIFT |
				 cs35l41_bst_k2_table[bst_lbst_val][bst_cbst_range]
					<< CS35L41_BST_K2_SHIFT);
	if (ret) {
		dev_err(dev, "Failed to write boost coefficients: %d\n", ret);
		return ret;
	}

	ret = regmap_update_bits(regmap, CS35L41_BSTCVRT_SLOPE_LBST,
				 CS35L41_BST_SLOPE_MASK | CS35L41_BST_LBST_VAL_MASK,
				 cs35l41_bst_slope_table[bst_lbst_val]
					<< CS35L41_BST_SLOPE_SHIFT |
				 bst_lbst_val << CS35L41_BST_LBST_VAL_SHIFT);
	if (ret) {
		dev_err(dev, "Failed to write boost slope/inductor value: %d\n", ret);
		return ret;
	}

	if (boost_ipk < 1600 || boost_ipk > 4500) {
		dev_err(dev, "Invalid boost inductor peak current: %d mA\n",
			boost_ipk);
		return -EINVAL;
	}
	bst_ipk_scaled = ((boost_ipk - 1600) / 50) + 0x10;

	ret = regmap_update_bits(regmap, CS35L41_BSTCVRT_PEAK_CUR,
				 CS35L41_BST_IPK_MASK,
				 bst_ipk_scaled << CS35L41_BST_IPK_SHIFT);
	if (ret) {
		dev_err(dev, "Failed to write boost inductor peak current: %d\n", ret);
		return ret;
	}

	return 0;
}

static int cs35l41_set_pdata(struct cs35l41_private *cs35l41)
{
	int ret;

	/* Set Platform Data */
	/* Required */
	if (cs35l41->pdata.bst_ipk &&
	    cs35l41->pdata.bst_ind && cs35l41->pdata.bst_cap) {
		ret = cs35l41_boost_config(cs35l41, cs35l41->pdata.bst_ind,
					   cs35l41->pdata.bst_cap,
					   cs35l41->pdata.bst_ipk);
		if (ret) {
			dev_err(cs35l41->dev, "Error in Boost DT config: %d\n", ret);
			return ret;
		}
	} else {
		dev_err(cs35l41->dev, "Incomplete Boost component DT config\n");
		return -EINVAL;
	}

	/* Optional */
	if (cs35l41->pdata.dout_hiz <= CS35L41_ASP_DOUT_HIZ_MASK &&
	    cs35l41->pdata.dout_hiz >= 0)
		regmap_update_bits(cs35l41->regmap, CS35L41_SP_HIZ_CTRL,
				   CS35L41_ASP_DOUT_HIZ_MASK,
				   cs35l41->pdata.dout_hiz);

	return 0;
}

static int cs35l41_irq_gpio_config(struct cs35l41_private *cs35l41)
{
	struct cs35l41_irq_cfg *irq_gpio_cfg1 = &cs35l41->pdata.irq_config1;
	struct cs35l41_irq_cfg *irq_gpio_cfg2 = &cs35l41->pdata.irq_config2;
	int irq_pol = IRQF_TRIGGER_NONE;

	regmap_update_bits(cs35l41->regmap, CS35L41_GPIO1_CTRL1,
			   CS35L41_GPIO_POL_MASK | CS35L41_GPIO_DIR_MASK,
			   irq_gpio_cfg1->irq_pol_inv << CS35L41_GPIO_POL_SHIFT |
			   !irq_gpio_cfg1->irq_out_en << CS35L41_GPIO_DIR_SHIFT);

	regmap_update_bits(cs35l41->regmap, CS35L41_GPIO2_CTRL1,
			   CS35L41_GPIO_POL_MASK | CS35L41_GPIO_DIR_MASK,
			   irq_gpio_cfg1->irq_pol_inv << CS35L41_GPIO_POL_SHIFT |
			   !irq_gpio_cfg1->irq_out_en << CS35L41_GPIO_DIR_SHIFT);

	regmap_update_bits(cs35l41->regmap, CS35L41_GPIO_PAD_CONTROL,
			   CS35L41_GPIO1_CTRL_MASK | CS35L41_GPIO2_CTRL_MASK,
			   irq_gpio_cfg1->irq_src_sel << CS35L41_GPIO1_CTRL_SHIFT |
			   irq_gpio_cfg2->irq_src_sel << CS35L41_GPIO2_CTRL_SHIFT);

	if ((irq_gpio_cfg2->irq_src_sel ==
			(CS35L41_GPIO_CTRL_ACTV_LO | CS35L41_VALID_PDATA)) ||
		(irq_gpio_cfg2->irq_src_sel ==
			(CS35L41_GPIO_CTRL_OPEN_INT | CS35L41_VALID_PDATA)))
		irq_pol = IRQF_TRIGGER_LOW;
	else if (irq_gpio_cfg2->irq_src_sel ==
			(CS35L41_GPIO_CTRL_ACTV_HI | CS35L41_VALID_PDATA))
		irq_pol = IRQF_TRIGGER_HIGH;

	return irq_pol;
}

static int cs35l41_component_probe(struct snd_soc_component *component)
{
	struct cs35l41_private *cs35l41 = snd_soc_component_get_drvdata(component);

	return wm_adsp2_component_probe(&cs35l41->dsp, component);
}

static void cs35l41_component_remove(struct snd_soc_component *component)
{
	struct cs35l41_private *cs35l41 = snd_soc_component_get_drvdata(component);

	wm_adsp2_component_remove(&cs35l41->dsp, component);
}

static const struct snd_soc_dai_ops cs35l41_ops = {
	.startup = cs35l41_pcm_startup,
	.set_fmt = cs35l41_set_dai_fmt,
	.hw_params = cs35l41_pcm_hw_params,
	.set_sysclk = cs35l41_dai_set_sysclk,
	.set_channel_map = cs35l41_set_channel_map,
};

static struct snd_soc_dai_driver cs35l41_dai[] = {
	{
		.name = "cs35l41-pcm",
		.id = 0,
		.playback = {
			.stream_name = "AMP Playback",
			.channels_min = 1,
			.channels_max = 2,
			.rates = SNDRV_PCM_RATE_KNOT,
			.formats = CS35L41_RX_FORMATS,
		},
		.capture = {
			.stream_name = "AMP Capture",
			.channels_min = 1,
			.channels_max = 8,
			.rates = SNDRV_PCM_RATE_KNOT,
			.formats = CS35L41_TX_FORMATS,
		},
		.ops = &cs35l41_ops,
		.symmetric_rate = 1,
	},
};

static const struct snd_soc_component_driver soc_component_dev_cs35l41 = {
	.name = "cs35l41-codec",
	.probe = cs35l41_component_probe,
	.remove = cs35l41_component_remove,

	.dapm_widgets = cs35l41_dapm_widgets,
	.num_dapm_widgets = ARRAY_SIZE(cs35l41_dapm_widgets),
	.dapm_routes = cs35l41_audio_map,
	.num_dapm_routes = ARRAY_SIZE(cs35l41_audio_map),

	.controls = cs35l41_aud_controls,
	.num_controls = ARRAY_SIZE(cs35l41_aud_controls),
	.set_sysclk = cs35l41_component_set_sysclk,
};

static int cs35l41_handle_pdata(struct device *dev,
				struct cs35l41_platform_data *pdata,
				struct cs35l41_private *cs35l41)
{
	struct cs35l41_irq_cfg *irq_gpio1_config = &pdata->irq_config1;
	struct cs35l41_irq_cfg *irq_gpio2_config = &pdata->irq_config2;
	unsigned int val;
	int ret;

	ret = device_property_read_u32(dev, "cirrus,boost-peak-milliamp", &val);
	if (ret >= 0)
		pdata->bst_ipk = val;

	ret = device_property_read_u32(dev, "cirrus,boost-ind-nanohenry", &val);
	if (ret >= 0)
		pdata->bst_ind = val;

	ret = device_property_read_u32(dev, "cirrus,boost-cap-microfarad", &val);
	if (ret >= 0)
		pdata->bst_cap = val;

	ret = device_property_read_u32(dev, "cirrus,asp-sdout-hiz", &val);
	if (ret >= 0)
		pdata->dout_hiz = val;
	else
		pdata->dout_hiz = -1;

	/* GPIO1 Pin Config */
	irq_gpio1_config->irq_pol_inv = device_property_read_bool(dev,
					"cirrus,gpio1-polarity-invert");
	irq_gpio1_config->irq_out_en = device_property_read_bool(dev,
					"cirrus,gpio1-output-enable");
	ret = device_property_read_u32(dev, "cirrus,gpio1-src-select",
				       &val);
	if (ret >= 0)
		irq_gpio1_config->irq_src_sel = val | CS35L41_VALID_PDATA;

	/* GPIO2 Pin Config */
	irq_gpio2_config->irq_pol_inv = device_property_read_bool(dev,
					"cirrus,gpio2-polarity-invert");
	irq_gpio2_config->irq_out_en = device_property_read_bool(dev,
					"cirrus,gpio2-output-enable");
	ret = device_property_read_u32(dev, "cirrus,gpio2-src-select",
				       &val);
	if (ret >= 0)
		irq_gpio2_config->irq_src_sel = val | CS35L41_VALID_PDATA;

	return 0;
}

static const struct reg_sequence cs35l41_reva0_errata_patch[] = {
	{ 0x00000040,			 0x00005555 },
	{ 0x00000040,			 0x0000AAAA },
	{ 0x00003854,			 0x05180240 },
	{ CS35L41_VIMON_SPKMON_RESYNC,	 0x00000000 },
	{ 0x00004310,			 0x00000000 },
	{ CS35L41_VPVBST_FS_SEL,	 0x00000000 },
	{ CS35L41_OTP_TRIM_30,		 0x9091A1C8 },
	{ 0x00003014,			 0x0200EE0E },
	{ CS35L41_BSTCVRT_DCM_CTRL,	 0x00000051 },
	{ 0x00000054,			 0x00000004 },
	{ CS35L41_IRQ1_DB3,		 0x00000000 },
	{ CS35L41_IRQ2_DB3,		 0x00000000 },
	{ CS35L41_DSP1_YM_ACCEL_PL0_PRI, 0x00000000 },
	{ CS35L41_DSP1_XM_ACCEL_PL0_PRI, 0x00000000 },
	{ 0x00000040,			 0x0000CCCC },
	{ 0x00000040,			 0x00003333 },
};

static const struct reg_sequence cs35l41_revb0_errata_patch[] = {
	{ 0x00000040,			 0x00005555 },
	{ 0x00000040,			 0x0000AAAA },
	{ CS35L41_VIMON_SPKMON_RESYNC,	 0x00000000 },
	{ 0x00004310,			 0x00000000 },
	{ CS35L41_VPVBST_FS_SEL,	 0x00000000 },
	{ CS35L41_BSTCVRT_DCM_CTRL,	 0x00000051 },
	{ CS35L41_DSP1_YM_ACCEL_PL0_PRI, 0x00000000 },
	{ CS35L41_DSP1_XM_ACCEL_PL0_PRI, 0x00000000 },
	{ 0x00000040,			 0x0000CCCC },
	{ 0x00000040,			 0x00003333 },
};

static const struct reg_sequence cs35l41_revb2_errata_patch[] = {
	{ 0x00000040,			 0x00005555 },
	{ 0x00000040,			 0x0000AAAA },
	{ CS35L41_VIMON_SPKMON_RESYNC,	 0x00000000 },
	{ 0x00004310,			 0x00000000 },
	{ CS35L41_VPVBST_FS_SEL,	 0x00000000 },
	{ CS35L41_BSTCVRT_DCM_CTRL,	 0x00000051 },
	{ CS35L41_DSP1_YM_ACCEL_PL0_PRI, 0x00000000 },
	{ CS35L41_DSP1_XM_ACCEL_PL0_PRI, 0x00000000 },
	{ 0x00000040,			 0x0000CCCC },
	{ 0x00000040,			 0x00003333 },
};

static const struct reg_sequence cs35l41_fs_errata_patch[] = {
	{ CS35L41_DSP1_RX1_RATE,	0x00000001 },
	{ CS35L41_DSP1_RX2_RATE,	0x00000001 },
	{ CS35L41_DSP1_RX3_RATE,	0x00000001 },
	{ CS35L41_DSP1_RX4_RATE,	0x00000001 },
	{ CS35L41_DSP1_RX5_RATE,	0x00000001 },
	{ CS35L41_DSP1_RX6_RATE,	0x00000001 },
	{ CS35L41_DSP1_RX7_RATE,	0x00000001 },
	{ CS35L41_DSP1_RX8_RATE,	0x00000001 },
	{ CS35L41_DSP1_TX1_RATE,	0x00000001 },
	{ CS35L41_DSP1_TX2_RATE,	0x00000001 },
	{ CS35L41_DSP1_TX3_RATE,	0x00000001 },
	{ CS35L41_DSP1_TX4_RATE,	0x00000001 },
	{ CS35L41_DSP1_TX5_RATE,	0x00000001 },
	{ CS35L41_DSP1_TX6_RATE,	0x00000001 },
	{ CS35L41_DSP1_TX7_RATE,	0x00000001 },
	{ CS35L41_DSP1_TX8_RATE,	0x00000001 },
};

static int cs35l41_dsp_init(struct cs35l41_private *cs35l41)
{
	struct wm_adsp *dsp;
	int ret;

	dsp = &cs35l41->dsp;
	dsp->part = "cs35l41";
	dsp->cs_dsp.num = 1;
	dsp->cs_dsp.type = WMFW_HALO;
	dsp->cs_dsp.rev = 0;
	dsp->fw = 9; /* 9 is WM_ADSP_FW_SPK_PROT in wm_adsp.c */
	dsp->cs_dsp.dev = cs35l41->dev;
	dsp->cs_dsp.regmap = cs35l41->regmap;
	dsp->cs_dsp.base = CS35L41_DSP1_CTRL_BASE;
	dsp->cs_dsp.base_sysinfo = CS35L41_DSP1_SYS_ID;
	dsp->cs_dsp.mem = cs35l41_dsp1_regions;
	dsp->cs_dsp.num_mems = ARRAY_SIZE(cs35l41_dsp1_regions);
	dsp->cs_dsp.lock_regions = 0xFFFFFFFF;

	ret = regmap_multi_reg_write(cs35l41->regmap, cs35l41_fs_errata_patch,
				     ARRAY_SIZE(cs35l41_fs_errata_patch));
	if (ret < 0) {
		dev_err(cs35l41->dev, "Failed to write fs errata: %d\n", ret);
		return ret;
	}

	ret = wm_halo_init(dsp);
	if (ret) {
		dev_err(cs35l41->dev, "wm_halo_init failed: %d\n", ret);
		return ret;
	}

	ret = regmap_write(cs35l41->regmap, CS35L41_DSP1_RX5_SRC,
			   CS35L41_INPUT_SRC_VPMON);
	if (ret < 0) {
		dev_err(cs35l41->dev, "Write INPUT_SRC_VPMON failed: %d\n", ret);
		goto err_dsp;
	}
	ret = regmap_write(cs35l41->regmap, CS35L41_DSP1_RX6_SRC,
			   CS35L41_INPUT_SRC_CLASSH);
	if (ret < 0) {
		dev_err(cs35l41->dev, "Write INPUT_SRC_CLASSH failed: %d\n", ret);
		goto err_dsp;
	}
	ret = regmap_write(cs35l41->regmap, CS35L41_DSP1_RX7_SRC,
			   CS35L41_INPUT_SRC_TEMPMON);
	if (ret < 0) {
		dev_err(cs35l41->dev, "Write INPUT_SRC_TEMPMON failed: %d\n", ret);
		goto err_dsp;
	}
	ret = regmap_write(cs35l41->regmap, CS35L41_DSP1_RX8_SRC,
			   CS35L41_INPUT_SRC_RSVD);
	if (ret < 0) {
		dev_err(cs35l41->dev, "Write INPUT_SRC_RSVD failed: %d\n", ret);
		goto err_dsp;
	}

	return 0;

err_dsp:
	wm_adsp2_remove(dsp);

	return ret;
}

int cs35l41_probe(struct cs35l41_private *cs35l41,
		  struct cs35l41_platform_data *pdata)
{
	u32 regid, reg_revid, i, mtl_revid, int_status, chipid_match;
	int irq_pol = 0;
	int ret;

	if (pdata) {
		cs35l41->pdata = *pdata;
	} else {
		ret = cs35l41_handle_pdata(cs35l41->dev, &cs35l41->pdata, cs35l41);
		if (ret != 0)
			return ret;
	}

	for (i = 0; i < CS35L41_NUM_SUPPLIES; i++)
		cs35l41->supplies[i].supply = cs35l41_supplies[i];

	ret = devm_regulator_bulk_get(cs35l41->dev, CS35L41_NUM_SUPPLIES,
				      cs35l41->supplies);
	if (ret != 0) {
		dev_err(cs35l41->dev, "Failed to request core supplies: %d\n", ret);
		return ret;
	}

	ret = regulator_bulk_enable(CS35L41_NUM_SUPPLIES, cs35l41->supplies);
	if (ret != 0) {
		dev_err(cs35l41->dev, "Failed to enable core supplies: %d\n", ret);
		return ret;
	}

	/* returning NULL can be an option if in stereo mode */
	cs35l41->reset_gpio = devm_gpiod_get_optional(cs35l41->dev, "reset",
						      GPIOD_OUT_LOW);
	if (IS_ERR(cs35l41->reset_gpio)) {
		ret = PTR_ERR(cs35l41->reset_gpio);
		cs35l41->reset_gpio = NULL;
		if (ret == -EBUSY) {
			dev_info(cs35l41->dev,
				 "Reset line busy, assuming shared reset\n");
		} else {
			dev_err(cs35l41->dev,
				"Failed to get reset GPIO: %d\n", ret);
			goto err;
		}
	}
	if (cs35l41->reset_gpio) {
		/* satisfy minimum reset pulse width spec */
		usleep_range(2000, 2100);
		gpiod_set_value_cansleep(cs35l41->reset_gpio, 1);
	}

	usleep_range(2000, 2100);

	ret = regmap_read_poll_timeout(cs35l41->regmap, CS35L41_IRQ1_STATUS4,
				       int_status, int_status & CS35L41_OTP_BOOT_DONE,
				       1000, 100000);
	if (ret) {
		dev_err(cs35l41->dev,
			"Failed waiting for OTP_BOOT_DONE: %d\n", ret);
		goto err;
	}

	regmap_read(cs35l41->regmap, CS35L41_IRQ1_STATUS3, &int_status);
	if (int_status & CS35L41_OTP_BOOT_ERR) {
		dev_err(cs35l41->dev, "OTP Boot error\n");
		ret = -EINVAL;
		goto err;
	}

	ret = regmap_read(cs35l41->regmap, CS35L41_DEVID, &regid);
	if (ret < 0) {
		dev_err(cs35l41->dev, "Get Device ID failed: %d\n", ret);
		goto err;
	}

	ret = regmap_read(cs35l41->regmap, CS35L41_REVID, &reg_revid);
	if (ret < 0) {
		dev_err(cs35l41->dev, "Get Revision ID failed: %d\n", ret);
		goto err;
	}

	mtl_revid = reg_revid & CS35L41_MTLREVID_MASK;

	/* CS35L41 will have even MTLREVID
	 * CS35L41R will have odd MTLREVID
	 */
	chipid_match = (mtl_revid % 2) ? CS35L41R_CHIP_ID : CS35L41_CHIP_ID;
	if (regid != chipid_match) {
		dev_err(cs35l41->dev, "CS35L41 Device ID (%X). Expected ID %X\n",
			regid, chipid_match);
		ret = -ENODEV;
		goto err;
	}

	switch (reg_revid) {
	case CS35L41_REVID_A0:
		ret = regmap_register_patch(cs35l41->regmap,
					    cs35l41_reva0_errata_patch,
					    ARRAY_SIZE(cs35l41_reva0_errata_patch));
		if (ret < 0) {
			dev_err(cs35l41->dev,
				"Failed to apply A0 errata patch: %d\n", ret);
			goto err;
		}
		break;
	case CS35L41_REVID_B0:
		ret = regmap_register_patch(cs35l41->regmap,
					    cs35l41_revb0_errata_patch,
					    ARRAY_SIZE(cs35l41_revb0_errata_patch));
		if (ret < 0) {
			dev_err(cs35l41->dev,
				"Failed to apply B0 errata patch: %d\n", ret);
			goto err;
		}
		break;
	case CS35L41_REVID_B2:
		ret = regmap_register_patch(cs35l41->regmap,
					    cs35l41_revb2_errata_patch,
					    ARRAY_SIZE(cs35l41_revb2_errata_patch));
		if (ret < 0) {
			dev_err(cs35l41->dev,
				"Failed to apply B2 errata patch: %d\n", ret);
			goto err;
		}
		break;
	}

	irq_pol = cs35l41_irq_gpio_config(cs35l41);

	/* Set interrupt masks for critical errors */
	regmap_write(cs35l41->regmap, CS35L41_IRQ1_MASK1,
		     CS35L41_INT1_MASK_DEFAULT);

	ret = devm_request_threaded_irq(cs35l41->dev, cs35l41->irq, NULL, cs35l41_irq,
					IRQF_ONESHOT | IRQF_SHARED | irq_pol,
					"cs35l41", cs35l41);

	/* CS35L41 needs INT for PDN_DONE */
	if (ret != 0) {
		dev_err(cs35l41->dev, "Failed to request IRQ: %d\n", ret);
		goto err;
	}

	ret = cs35l41_otp_unpack(cs35l41);
	if (ret < 0) {
		dev_err(cs35l41->dev, "OTP Unpack failed: %d\n", ret);
		goto err;
	}

	ret = regmap_write(cs35l41->regmap, CS35L41_DSP1_CCM_CORE_CTRL, 0);
	if (ret < 0) {
		dev_err(cs35l41->dev, "Write CCM_CORE_CTRL failed: %d\n", ret);
		goto err;
	}

	ret = regmap_update_bits(cs35l41->regmap, CS35L41_PWR_CTRL2,
				 CS35L41_AMP_EN_MASK, 0);
	if (ret < 0) {
		dev_err(cs35l41->dev, "Write CS35L41_PWR_CTRL2 failed: %d\n", ret);
		goto err;
	}

	ret = regmap_update_bits(cs35l41->regmap, CS35L41_AMP_GAIN_CTRL,
				 CS35L41_AMP_GAIN_PCM_MASK, 0);
	if (ret < 0) {
		dev_err(cs35l41->dev, "Write CS35L41_AMP_GAIN_CTRL failed: %d\n", ret);
		goto err;
	}

	ret = cs35l41_set_pdata(cs35l41);
	if (ret < 0) {
		dev_err(cs35l41->dev, "Set pdata failed: %d\n", ret);
		goto err;
	}

	ret = cs35l41_dsp_init(cs35l41);
	if (ret < 0)
		goto err;

	ret = devm_snd_soc_register_component(cs35l41->dev,
					      &soc_component_dev_cs35l41,
					      cs35l41_dai, ARRAY_SIZE(cs35l41_dai));
	if (ret < 0) {
		dev_err(cs35l41->dev, "Register codec failed: %d\n", ret);
		goto err_dsp;
	}

	dev_info(cs35l41->dev, "Cirrus Logic CS35L41 (%x), Revision: %02X\n",
		 regid, reg_revid);

	return 0;

err_dsp:
	wm_adsp2_remove(&cs35l41->dsp);
err:
	regulator_bulk_disable(CS35L41_NUM_SUPPLIES, cs35l41->supplies);
	gpiod_set_value_cansleep(cs35l41->reset_gpio, 0);

	return ret;
}
EXPORT_SYMBOL_GPL(cs35l41_probe);

void cs35l41_remove(struct cs35l41_private *cs35l41)
{
	regmap_write(cs35l41->regmap, CS35L41_IRQ1_MASK1, 0xFFFFFFFF);
	wm_adsp2_remove(&cs35l41->dsp);
	regulator_bulk_disable(CS35L41_NUM_SUPPLIES, cs35l41->supplies);
	gpiod_set_value_cansleep(cs35l41->reset_gpio, 0);
}
EXPORT_SYMBOL_GPL(cs35l41_remove);

MODULE_DESCRIPTION("ASoC CS35L41 driver");
MODULE_AUTHOR("David Rhodes, Cirrus Logic Inc, <david.rhodes@cirrus.com>");
MODULE_LICENSE("GPL");<|MERGE_RESOLUTION|>--- conflicted
+++ resolved
@@ -755,13 +755,6 @@
 	SND_SOC_DAPM_SIGGEN("VBST"),
 	SND_SOC_DAPM_SIGGEN("TEMP"),
 
-<<<<<<< HEAD
-	SND_SOC_DAPM_ADC("VMON ADC", NULL, CS35L41_PWR_CTRL2, 12, 0),
-	SND_SOC_DAPM_ADC("IMON ADC", NULL, CS35L41_PWR_CTRL2, 13, 0),
-	SND_SOC_DAPM_ADC("VPMON ADC", NULL, CS35L41_PWR_CTRL2, 8, 0),
-	SND_SOC_DAPM_ADC("VBSTMON ADC", NULL, CS35L41_PWR_CTRL2, 9, 0),
-	SND_SOC_DAPM_ADC("TEMPMON ADC", NULL, CS35L41_PWR_CTRL2, 10, 0),
-=======
 	SND_SOC_DAPM_SUPPLY("VMON", CS35L41_PWR_CTRL2, 12, 0, NULL, 0),
 	SND_SOC_DAPM_SUPPLY("IMON", CS35L41_PWR_CTRL2, 13, 0, NULL, 0),
 	SND_SOC_DAPM_SUPPLY("VPMON", CS35L41_PWR_CTRL2, 8, 0, NULL, 0),
@@ -774,7 +767,6 @@
 	SND_SOC_DAPM_ADC("VBSTMON ADC", NULL, SND_SOC_NOPM, 0, 0),
 	SND_SOC_DAPM_ADC("TEMPMON ADC", NULL, SND_SOC_NOPM, 0, 0),
 
->>>>>>> 335302db
 	SND_SOC_DAPM_ADC("CLASS H", NULL, CS35L41_PWR_CTRL3, 4, 0),
 
 	SND_SOC_DAPM_OUT_DRV_E("Main AMP", CS35L41_PWR_CTRL2, 0, 0, NULL, 0,
@@ -858,12 +850,9 @@
 	{"VPMON ADC", NULL, "VP"},
 	{"VBSTMON ADC", NULL, "VBST"},
 	{"TEMPMON ADC", NULL, "TEMP"},
-<<<<<<< HEAD
-=======
 
 	{"DSP1 Preload", NULL, "DSP1 Preloader"},
 	{"DSP1", NULL, "DSP1 Preloader"},
->>>>>>> 335302db
 
 	{"ASPRX1", NULL, "AMP Playback"},
 	{"ASPRX2", NULL, "AMP Playback"},
