--- conflicted
+++ resolved
@@ -119,23 +119,6 @@
 /* check whether Intel graphics is present and reachable */
 static int i915_gfx_present(struct pci_dev *hdac_pci)
 {
-<<<<<<< HEAD
-	unsigned int class = PCI_BASE_CLASS_DISPLAY << 16;
-	struct pci_dev *display_dev = NULL;
-	bool match = false;
-
-	do {
-		display_dev = pci_get_class(class, display_dev);
-
-		if (display_dev && display_dev->vendor == PCI_VENDOR_ID_INTEL &&
-		    connectivity_check(display_dev, hdac_pci)) {
-			pci_dev_put(display_dev);
-			match = true;
-		}
-	} while (!match && display_dev);
-
-	return match;
-=======
 	struct pci_dev *display_dev = NULL;
 
 	for_each_pci_dev(display_dev) {
@@ -148,7 +131,6 @@
 	}
 
 	return false;
->>>>>>> 88084a3d
 }
 
 /**
